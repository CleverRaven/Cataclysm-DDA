# 0.I

## Highlights:

## Statistics:


## Features:
Toggle to highlight OMTs revealed by maps
Adds extreme height chargen traits, adds tools for disabled drivers
Allows dormant zombie types to be defined easily, with a simple new monster flag.
Provide a way to create a EOC with given alpha and beta talker.
[Mods] Non NE region mods have different day/night times dependant on their setting
add a profession condition for EOCs
Introduces dormant zombies and associated mechanics. They spawn in mass graves in limited numbers for now.
Hub now offers armor set printing after HWP is unlocked
Implement basic saline infusion to help with blood loss
Adds treetops and makes trees climbable
Allow bird wings to glide
Allow whitelisting and blacklisting hobbies in scenarios, professions, and globally
EoCs support mutate_towards directly
make `u_spawn_item` to support the item group whose subtype is `collection`
Add u_wants_to_talk/npc_wants_to_talk EOC effects
Player can eat from camp larder(always). Workers receive spent food from it when being assigned to work (requires NPC needs enabled).
Implement IME pre-edit text for CJK text
Allow effects disabling (conditional) limb flags
Threshold substitutions
Small scale anaerobic digestion system
Shatter a zombie's torso armour with a good hard hit.
Limbify Feathered Arms, rework gaining Bird Wings
Unhardcode KI strike / Drunken master
Make power grids easier to disconnect, reconnect, and merge parts to
Beast mutants can mutate quills
Adds a new trait, Tiny Stomach
Add new hairstyles from Mawranth's Hair Salon
Unhardcode and limbify attack vectors
Add new function follower_present for use in JSON
Graphical construction preview
Resume butchering
The player can swap between defined outfits with the 'set of clothes' item
Corpses can decay into bones etc (defined as a harvest group)
Support WASM build via emscripten
Allow ammo effects to cast spells
Automatic turrets will not fire guns if they are going to overheat
Deconstructing now prompts with potential items, can be toggled off in settings
NPC @ menu: Show morale, medical; Change name, gender, armor sprite
(Currently player only) Factions can take over and loot camps they don't own
Food can inherit the allergens of materials it was cooked from
Add conjunctivitis from boomer bile
Event Bus for Radiation
Species Based Snare traps
Add TEMPORARY_SHAPESHIFT flag, use it to recalculate size before standard size flags
sunset/sunrise appreciation
Add ITEM_WATERPROOFING flag, add to Magiclysm/XE content
Make salvaged combat exoskeletons repairable
Add persistent boomer bile effect that causes a stench and skin irritation
Place_vending function can place unpowered machines
Add option to make the bleeding of a pet stop
Add different levels of vision to the overmap
Allow some small parts on helicopters
Google Maps
Dynamic trait purifiability
Add drugs and mutagens to your faction camp stores.
Allow military night vision goggles to attach to combat exoskeleton head armors
Butchering now require proficiency to do it fast and effectively
Functioning toasters
Zombies make zombie sounds
Allow multiple possible loading screens, including from mods
Grazing animals actually eat grass, and it regrows every season
New characters get random natural hair color during character generation
Binoculars now also increase 'detailed' vision range, not only max vision range
Morphic Sizing flag for summoned/magickal items
Pet feeding tweaks
Adds a baseball bat recipe
Flagify animal empathy/discord traits
Dialogue debug: toggle display of conditionals/effects
Character randomization sometimes produces 'crossdressing' characters
Dialogue: JSON fields for displaying hidden responses
Added check for stealing prior to inserting items into container
Make garlic smokable
Grazing animals actually eat grass, and it regrows every season
Added check for stealing prior to wearing
Plastic tub audit
Adds throwing practice tools
Debug spawn NPC by class id
EOCs modifying calories track spent calories
Mutations can have a custom activation message
modify random NPC starting equipment based on time passed
Throwing items while piloting mechs (with the mech's assist)
Faction relationships can be modified through dialogue
Adds whispering fungi to fungi zombie mongroup.
Added check for stealing prior to obtaining book to read
Added check for stealing prior to reloading items
Added check for stealing prior to activating items
Deconstruct simple furniture in the dark
Mission deadlines supports dialogue variables
Add a new appliance, the glassblower's crucible
Add a new widget to display weight as "##.#/##.#[unit]"
NPC factions get mad if you mess with their property by smashing or deconstructing it etc
obsolete generic NPC common classes; use the avatar character generator instead
Allow PCs/NPCs to move diagonally during overmap pathfinding
Rework lumbermill trading
No lit cigs in inventory anymore, only in hands or in mouth
Assign bodysuit_lycra a fallback sprite
Safe crackers guess combinations more accurately
Fleeing NPCs will now attack player that got too close
Increase helicopter autotravel speed
items with POST_UP use_action can be put up on walls 
Items salvaged from cutting will now be placed in vehicle, if you're cutting them in vehicle
tile layering supports item variants
Some herbivore threshold mutants can now eat usually unpalatable raw fruit and vegetables
Query the player on whether they really want to cut up other people's stuff
Relaxing with Alonso is now fun
Prompt before oxytorch activity if you don't have enough gas
Ability to hide/unhide revealed wall wiring by examining it
Special vision enchantment for Antennae mutation
Add keybind to throw your wielded item
audio now works on curses mode, not just tiles mode
Render WORN overlays for ablative pockets
Add unloading hotkey to AIM menu
Skip Default Backgrounds
Add part bonus to rotor diameter in thrust calculations
Revivification by mon_group
Ask to wield container if parent container is too small to insert items
Improve blood placement on Riot Damage
Minor Riot Damage Tweaks
Refactor the pulping
Makes sound effects play in slow motion while the player has slowed down time
Add ``character_takeoff_item`` event
Rebalance the chance for armor to be damaged by attacks.
Allow event character_ranged_attacks_* catch throw attack, add context val is_throw to determine whether the event was triggered by a thrown attack.
Underground Temperature now depends on Region Settings
Modinfo Blacklist
Add a dentist office map
Item faults
Make aggro_character respect anger_relations
river generation overhaul
faction camp food supply can expire over time
Roads cross streams at culverts
Add Weight Modifying Enchantment
Query to quick-reveal all nearby wires when revealing wall wires
Generic tie-down/haul system for furniture on vehicles
Descriptive recipe names
Add vehicle enchantments and effects
Toolmods are removable again, and any tool with screw driving quality can remove them
Allow pushing/pulling furniture directly onto and off of vehicles that can load them
NPCs can handle liquids from crafting
Bashed furniture and terrain produce dust fields
Highways
Expand implementation of liquid ammo
NPC AI fixes to improve fleeing in bad situations, reduce it in good ones
Armors faults. Part 1: Steel Plate
Show time in months/days
Player assigned Points of interest visible as Mission markers
<<<<<<< HEAD
Enable save compression by default for new worlds
=======
display item name and owner for stealing prompt
Monsters can now see you if you're invisible and they have the TRUESIGHT monster flag
>>>>>>> 1afb2b11


## Content:
Lockets can store photographs
Add diet soda, because screw your free calories!
Addition of many new books, from religious texts to magazines, mainly for fluff purposes.
Modularize Desert Eagle, add .50 AE
Addition of three new, big-sized treefrog mutants. Minor tweaks to existing frog mutants.
Further pharmacological expansion infrastructure + adds a few new drugs that make use of the system
JSONize Electrohack Tool
Previously Innawoods-only stream mutables are now in the main game
Added ASCII art for most containers
Making Shadow Spawn Messages editable
Adds new jewelry for black history month, such as cowrie necklaces and various types of hair beads.
Mainlined the innawoods meadow mapgen
Light vest disassembly now drops kevlar
Add QUIETMOVES and SILENTMOVE flags, apply them to [Magiclysm] bugbears
Add 7 new frog zombie varities and audit existing frog zombies
Cinnamon for Deluxe Oatmeal
Soldiers' rifles have more/various weapon mods
readd heavy ballistic vest
Adds Chiropteran (bat) mutation line, and the subaquatic navigation system CBM
Allow monster corpse teeth to be used to make traps and weapons
Adds social/asocial mutations
Simulate hair growth over time.
Add earthworms to the game, as a food source
Add cougar kittens and fix cougar taming in mods
Boomers now leave fleshy gibs on detonation```
Pictures for House fluff
Added Hub 01 mission signposting LIXA
Crafting Musical Instruments
Additional Achievements
Honk your clown nose!
Add a new LMOE mapgen layout
Eeeeven MOOORE mission context dialogue for Liam (Friends to the End).
Adds a significant amount of extra dialogue and conditionals to Isherwood (Isherwood update part 1, 50% done)
Add a new high danger Yrax construct
Add poultry meat
Adds ASCII Art to 619
Created Map Extra that spawns monsters from the Group_Worm
Adds a lot of mission-specific and chat/small-talk dialogue to Liam (Friends to the End scenario)
Rework exoskeletons
Adds still more mission-specific dialogue for Liam (Friends to the End)
Add XL and XS versions for french maid clothes/aprons/hats
Fridges and freezers. What do you mean 'we already have some'?
New portal monsters: unviable life forms
Challenge start - hunted forever. Starts with the nemesis, but it comes back stronger everytime it dies
Adds a new  globally unique special to spawn in the ocean : an Oil Platform !
Overhaul and flesh out Barry Isherwood's rescue mission
Prepper Militia Community
Add Snow Cones and Snow Machines
Add three new locations to Aftershock
New jewelry added
Night vision helmet attachments
Add murky water, make regular water safer
Add Alcoholic Snow Cones
10/22 Pistol
Adds a variety of marine plants.
Adds bench vise
Full auto 10/22s
Reduces craters
fish emulsion
Static NPC factions have their own camps and food stores
Regen serum
Vitamin Cost per mutation
Small lighthouse
Red Phosphorus Using Matchbox Strikers and Potassium Chloride Using Match-heads
Add brick construction to camp expansions
Clean water in open containers reverts to water after a while
Update the basic gas mask, related filter, filter ammunition, and gas mask bag to modern CDDA standards, add possible inserts and outserts, disassembly recipe, and item group goodness.
Remove the 'Shockstorm' attack from monsters that have it
Adds new endings which are impacted by the strength of other factions
Add white phosphorus and related recipes
Added multiple new guns
This adds a Doctor and Pharmacist profession. It also generalizes the "MD" trait description to include more medical professionals.
Three new skeletal zombie evolutions
Microlabs will now spawn foes from a series of mutually exclusive lists.
Bakery contains flour now, plus overhaul and improvements
Expands the regenerating zombie into it's own line
Adds a new set of twisted geometry artifacts, found where geometry itself is twisted due to the acts of humans and worse.
Overhaul and flesh out Barry Isherwood's rescue mission, part 2.
Adds a home canning hobby/background to character creation
Mute very divergent mouth mutations
Added apiary overmap tile to farm generation
Add Variable Snippets for Home Pictures
More detailed sunset/sunrise morale based on actual weather and traits
Sand and gravel pit location
Neutral NPCs may now be shoved.
Add game screenshots to data/screenshots
Add more vision level (at least for FEMA camps, for now)
Superglue Overhaul
Added a way to fix cyborgs at rubic's castle
Added mashed potatoes.
Allow cephalopods to gain the ability to eat, sleep underwater
Alpha Social trait
A few new reptiles to populate the world
A bunch of new mutant arthropods underground
Make dermatik pregnancy and birth suck significantly more
Add painkiller eyedrops
Professions & hobbies know gross anatomy & new butchering profs
Slightly Expands Hub-01 and Yrax factions
Adds a new stationary fungal variant.
adds a new fungus infested mapgen
Adds new end screen for thresh types, and a unique one.
Overhaul gun spawning
Fungal brute and hulk
Massive expansion of dialogues and messages for various categories
Make more zombies wear wedding rings
Add a random NPC class that knows how to fly. Yes you CAN recruit them, switch to them, and then fly a helicopter with their skills.
fungalize stages for zombies
Adds in new .357, .44, and .22 LR lever-action rifles
Carpets won't always be the same color
Beds are draggable
Large clay pots can now be crafted without a lid and used in the slow sand water filter
Fence posts and bollards are more similar
Melee weapon item groups for random NPCs
Remove secret science and military stuff from bank/industry/mall vaults
No free wiring in log walls
Military locations can spawn EOD suits
Added a welding store
Titanium Density Fix
Add Vitamin C Supplements
Change flags for rare buildings
Simple cloth quiver for holding various ammo
Make field stone a bit more common, which can now also be turned into rocks. Plus general small forest trash updates.
Allow Motorbike Battery Appliances
Allow using a heavy training dummy where a light one will suffice
Buckwheat can no longer be foraged but may still be found where seeds spawn
Walls now have a chance of having graffiti on them
Houses sometimes have alarms
The walls of most buildings vary more
New scenario: Moonlit Night
Added chokeberries and spicebush
Wildlife foods adjust morale
Add dormant zombies to more locations
Add tupelo and nannyberry,  hobblebush and autumn olive trees
New exodii rifle
Remade the 3x3 hospital
Some houses are under construction
Adds car crashes into existing buildings. Initial implementation includes three houses that can spawn with this variant.
fungalize stages for rest of zombies
Basic beach decorations
Changed lore primer to accommodate eyebot removal.
Add an new plasma gun for sale by the Exodii
Added a small kindergarten
Add Hazelnut Milk, Walnut Milk, and add them to various recipes a la crepes.
Add the menorah and small candles to put in it
adds three new lore log snippets for the player to find in smartphones or laptops
Add an electric rechargeable lighter
Adds marshmallow fluff and fluffernutters
Gunstore Overhaul
Add radishes and seeds
Riot damage in cities
Another new Exodii Gun: the Khuunäöfaai ordnance cannon, a long range incendiary and chemical weapon.
Adds new rails vehicles
Add in pride/pronoun pins
Add in the guns S&W 617, Ruger PCC, and Marlin Model 60
Adds large wicker baskets
Dormant map extra
Missile silos are decommissioned
26 and 153 round magazines for the PA md. 68
Added WASP and SPIDER flags to wasp towers and spider pits.
Added more flooded basements
Added a new 2x1 house
More types of monster spawn in basements
Most toilets now have toilet supplies
Add 2 new social practice recipes
FEMA camps are now mutables
Added a new fast food restaurant with drive-through
Mortar framework
Improves/adds missions, rewards and interactions with the New England Community Church
Military outposts have been revamped
Adds a new nether monster
Snippetize Tshirt variants
Exodii Ceramics
Opiate Vitamin
Add arab and islamic clothes for women
Adds a few other scavengeable options for anvils
Adds an early playtest version of the exodii labyrinth dungeon, accessible by a chargen trait.
Build sturdy wooden shutters for your windows
Add a sunken helicopter location
Nuclear Power Plant upgrade
Add 3 new guns (308 Model 700, .22 Savage Rascal, .32 LWS)
Added a new faction
Add practice recipes for learning how to be a proper blacksmith
Adds fungal mound and fungal construct monsters for zombies who revive on fungal ground.
More prepper food, meds in bugout bags
Adds more spawns for the more esoteric books you can find
Add nested cellars to cabins
Add meds, maps in bugout bags
Adds hair dye and hair dye kits to bathrooms.
Professions now start with relevant books in their smartphones/laptops and some even with smartwatches
Cheese wheels preserved in wax
You can do your makeup
Allow EOCs to read artifact resonance
Add lathe functionality and industrial baseball bat production
Chitin armor overhaul


## Interface:
High characters now see fancy smiley faces and exclamations in their message log.
Can't accidentally select full deconstruction if simple deconstruction is available
Set priority for containers that have auto whitelisting.
Tile cover is now named concealment, because that's all it actually does.
When opening spellcasting menu, go to favorite spells tab if player has favorited spells
AIM: when cannot wear, try to wield
Separate keybinding to select default ammo for RELOAD_AND_SHOOT/RELOAD_ONE weapon
Show NEW! in List Items menu
Adding spell name to the casting... widget
Adding Classless as a supernatural category
Mission UI migrated to imGUI
Provide a visual UI for changing vehicle part shapes
Display RAS weapon reload time in aim ui
Warn on setting an auto feature when auto features are off
support selecting all npcs
Change: Container for X -> Pour X into
Show actual real-world distance to mission objective
Add selection menu for cosmetic traits in character creation
Adds message for NPCs completing crafting so it doesn't reference the player incorrectly.
Add the 12-bit rainbow as color palette option
NPC follower rules can now be viewed and modified in a dedicated, mouse-supported window (imgui)
Prevent automatically assigning keys to passive bionics
Zone Manager: "Show All / Hide Distant" highlights selection
Add sorting by amount and value/volume in advanced inventory search
Addiction withdrawals are a toggleable distraction
The filter is reset when you open the construction menu
Select CC-Sounds as default soundpack if it's present on first run
Removes XS/XXXL traits from the player display
Fix message 'There is nothing to pickup'
migrate uilist implementation to use ImGui
Allow ebooks in read command
format `uilist` menu entries with a table
Prevent automatically assigning keys to passive mutations
Fix ImGui Demo in curses
make ImTui render text as text, so that the players can read our spiffy new menus
toggle to only draw overmap during autotravel
mouse input in uilists does not block keyboard navigation
Print church/school bells ringing sound in the message log once again
Add imgui version of the iteminfo window
Updated default keybindings for changing start dates in character creation menu
rewrite the loading screen to use ImGui
Custom loading screen the game deserves
wrap the descriptions in the zone menu so that it doesn’t have a ridiculous width
Map UI: hint custom keybind for `CHOOSE_DESTINATION`
Toggle between the map and look around
Only list non-zero damage types on melee weapons
Misc. improvements to NPC goto-location options
Repeat survey missions without leaving the interface
Unify name suffix and profession
Add daily health widget
Add labels to structured sidebar tiny bodygraphs
use Freetype to render fonts for ImGui, and use multiple fonts in the ImGui interface
Debug reveal map moved to overmap editor, can reveal any overmap
Wrap the text in the menu for choosing your new faction camp type
Missions track when they were completed/failed
Add activity to continually bash something until it's destroyed
Option to set all of a companion's job priorities at once
Replace popups with informative message when choosing point(s) on the map
The mission UI can scroll to read longer description
Added information to crafting menu about crafting speed modifier gained by mutations
Improved text wrapping in spellbook and spellcasting menus
Typo, grammar and punctuation pass for ammo descriptions
Camp crafting uses the normal crafting GUI
Display the power draw of battery chargers
Crafting GUI Search: cancel the search with ESC
use the monospaced font for the ascii art on the end screen
Increased available space for skills chapter in description tab of character creation menu
ImGui inherits theme colors
Sidebar widget to show faction territory
Revert horizontal separator color back to dark gray
shorten `memorize` hint in crafting GUI search
some little improvements to the AIM drop menu
Allow fine user customization of ImGui colors
Migrate scores window to imgui
Audit `satiety`
Add filter for body part coverage to the crafting GUI
Add filter for clothing layer to the crafting GUI, AIM, inventory etc.
Crafting GUI: Filter recipes by what can fit into the result (longest_side, volume, mass)
Migrate popups in pocket settings menu to ImGui
Migrate martial arts details window to imgui
Add sorting by price to weight ratio
Filter items by can_contain `L:`, `V:`, `M:` (longest_side, volume, mass); affects AIM, inventory…
Migrate compare item menu to imgui
Various misc improvements to camp crafting flow and feedback
Better skill requirement UI for martial arts
Scale spell window to spell list and terminal size
Add recast last spell (Repeat last supernatural ability)
Specify which parts you can connect to in extension cord prompt
Make font-hinting user-configurable
Set minimum sizes for missions menu UI
Fix compact aim window
Fix NPC rules window scaling for small terminal sizes
Add history to Construction Search
load all of the user’s chosen font files as fallbacks for ImGui to use
Extended description window (x->e) shows potential deconstruction and bash yields
Focus the default selection in query popups
Don't hardcode help text: Zones Manager
Match ImGui `inherit_base_colors`
Don't hardcode help text: Overmap filter popup
Don't hardcode help text: List Items filter popup
Zone manager will expand to match a wider sidebar.
Add numpad keybinds for panning uilists
Optionally allows a specific overmap tile to be specified for the debug 'Teleport - to specific overmap' function.
Add options to sort item list by item name
Dont show liquids from held or worn container
Don't hardcode help text: Autopickup Manager
Move camp-specific recipes to their own category
Debug option to view used palette symbols
Add option to disable mouse
Add "in use" info to item's name and info if item has "activity_var" var.
Create a terminal-like default theme for Imgui
Add NPC faction and NPC omt location to mission entries
Describe stat level in new character window
Severe hypovolemic shock message now mentions saline infusion instead of transfusion
Always show clean water on top of consume menu
Toggle haul from action menu when hauling
Explain that degraded items are degraded
Message to player when UPS equipment runs out of power.
Construction interface shows prerequisite furniture/terrain flags
Default android sidebar changed to sidebar-mobile


## Mods:
[ Sky Island ] Warp Pulse UI
Paraclesian Map extras
[MoM] Power learning revamp: Biokinesis
[Sky Island] Lots of updates
[MoM] Change success formula for psionic powers
[DinoMod] plesiosaurus
[MoM] Power learning revamp: Teleportation, Electrokinesis, Clairsentience and Telekineseis
[Xedra Evolved] Add Great Tree elemental eruption map special
Aftershock: Add the Port Augustmoon Station
Add WIP Limb Stuff Mod
Replace global_val with context_val in Bombastic Perks documentation.
[Magiclysm] Rebalance enchanted combat loot
[Magiclysm] Reduce mana cost of some of the spells I've written
[Magiclysm] Ogre revamp
[Magiclysm] Greatly increase the number of (weak) spellbooks in people's homes
Update Galvanic Aura to Concentration power and fix other errors
[Magiclysm] Add wizard version of LMOE
[Magiclysm] Add fantasy skin colors
[Magiclysm] Even more spells
[XEDRA] Adjust Magnetic Holster Values
[Magiclysm] Add "of elvenkind" items
[Magiclysm] Goblin encampment / orc village revamp + additions
Fix Brackenwight special attack message
[Sky Island] Take NPCs on/back from raids
[MoM] Final 0.H Fixes 
[Magiclysm] Add spells that allow you to gain the various +mana traits
[Magiclysm] Last Mage on Earth start
Tamable Wildlife: add Cougars to list of tameables
[Magiclysm] Add spellcasting proficiencies.
XE: Trait to avoid learning dream magick
Too much pain shuts down your powers
Edit spell UI word choice when using psionics
[MoM] High levels of weariness turn off your powers
More specific messages for being unable to use supernatural powers
[MoM] Edit portal storm conditions to support moddability, use that for Telepathic Shield in MoM
XE: Trait to avoid learning dream magick
[MoM] Oubliette works on NPCs now
[MoM] Utilise test_eoc functionality to reduce duplicate conditions
[MoM] Power maintenance message change
[DinoMod] Iguanodon
[Bombastic Perks] Add more perks
[MoM] Add `city_sizes` parameter to city buildings
[Sky Island] Add east bunker room upgrades to possible missions 
[MoM] Rework Far Hand into the "Move items" power and Force Shove into the "move creatures" power
Tune conveyance spells with scaling modifier
[MoM] Add the Megakinesis telekinetic power
[Sky Island] Add buildable north chamber missions and mapgen
[MoM] Add actual fear effect to Primal Terror telepathic power
Aftershock: Add two crashed shuttle maps
[Bombastic Perks] Add Stormwrought line of playstyle perks
[MoM] Add pseudo tool to nether crystal outcroppings, add that tool as a possibility to contemplation recipes
[Bombastic Perks] Yet more perks
[MoM] Add zombie breaker, change MoM zombies to copy-from mon_zombie_base
[MoM] Fix Force Shove to account for target weight
[MoM] Add Astral Projection Clairsentient power
[DinoMod] falcarius
[Sky Island] Add west bunker room upgrades to possible mission
[DinoMod] skeletal looks_like fix
Technomancer pain ignoring spell
[MoM] Add `city_sizes` parameter to city buildings
Aftershock: New combat bionics
[Xedra Evolved] Even more paraclesian powers
[Sky Island] Upgrade central skylight missions and mapgen
Aftershock: Add a space station clothes store
[MoM] Using psionics in or near the Nether is more powerful, but also more risky
[No Hope] Adds a difficulty setting prompt to determine item spawn rates
[MoM] Add triffid psions
Aftershock: Add poison based bullets, grenades and 'toxic flamethrower'
Give Liam opinions in XE
Add new homullus mutations that increase equipment durability
Being mute prevents casting VERBAL spells
[Magiclysm] Being grabbed makes SOMATIC spells harder to cast
[Xedra Evolved] Make Paraclesian fae's magic easier in appropriate terrain
Aftershock: Basic Hacking EOCs
[Xedra Evolved] Make Paraclesian fae's magic harder in some circumstances
Adds another variant of Habitat Block to Aftershock. Also adds a new item group and monster group.
[Aftershock] Add the Esper scenario
Aftershock: Adds one variant of Habitat Block to the Aftershock Exoplanet. Also adds hackable display cases and doors.
Psionic powers say "Power level" instead of "Spell level" in the UI
[MoM] Torrential channeling research no longer has required proficiencies
Aftershock: Add urban farms as town buildings
Summon Mojocycle gets better at lvl 10
[Aftershock] Add the Esper scenario
[Aftershock] Esper additions
[Aftershock] Adds one the Solar Array Overmap special to Aftershock.
Give some map extras CLASSIC tag
[Aftershock] Add Spark to Esper scenario
[Aftershock] Add two versions of the Exosuit Garage,  travel to Port Augustmoon, 6 variants of Enclosed Parks to the Exoplanet, and Enforcer station for Aftershock
[Xedra Evolved] Vampires can just drink blood.  They can just drink it
[TropiCata] Audit and balance pass on termites and termite accessories
[Magiclysm] Add Hy-Brasilean ambassadorial honor guard profession
[Bombastic Perks] Add blood-themed perks
Aftershock: New craftable plasma gun.
(XE) Allow vampires to reach the fourth tier and add vampiric mentors
[Aftershock] Add Habitat Block 3 Mapgen to Aftershock Exoplanet
(XE) Tier 4 Vampire implementation
Aftershock Lore documents
[Xedra Evolved] Paraclesian fae cannot wear/wield steel or iron without problems (except Homullus)
[Xedra Evolved] Lots of Vampire stuff, new powers and power research
Aftershock: Add a tool and gadget trader to Port Augustmoon.
[MoM] Add gremlin, a Nether-touched fox, plus small monster tweaks
[MoM] Randomize monster power cooldowns
[Xedra Evolved] Add check for Salamander being near fire, not just in it
[MoM] You can't contemplate powers if you're too weary
[Magiclysm] Add Shifter druid profession + wildshifts
[Magiclysm] Add Iron Intolerance starting trait
[MoM] Add Sensor Jamming Photokinetic power
[Xedra Evolved] Add Iron Intolerance starting trait
[XE/Magiclysm] Update Giant Growth with new `TEMPORARY_SHAPESHIFT` flag
[Magiclysm] Diviner can send you to druid tower
[Isolation Protocol] Autodoc safe room variant
[Magiclysm] Add mana trait NPC trait groups
[Xedra Evolved] Add Skinchanger profession + hedge magic spell
Add more quests to Boann and the possibility to leave the world
[Magiclysm] Artificer attunement passively recharges batteries in inventory
Isolation protocol: Increase danger timer and remove sealed hallways from the mapgen pool.
[Magiclysm] Add Slow Magus spell
[Magiclysm] Vulcanists are immune to smoke and blistering
[MoM] Add MUSCLE_VEH_BOOST flag to appropriate powers
Document how spellcasting proficiencies work.
[Magiclysm] Make the Artificer and Storm Elemental attunement innately immune to EMPs
[Magiclysm] Add WATERWALKING and ITEM_WATERPROOFING to Body of Spirit spell
[Bombastic Perks] Sword and sorcery-esque perks
[XE] make Tier 5 of vampirism attainable + more vampire-related tweaks
XE Stalking Warper and Cryptid Video snippets
Add a bunch of new perks to Bombastic Perks
[Sky Island] Add bunker climate control upgrade
[MoM] Make Oxygen Absorption effect visible
[MoM] Update morphic reinforcement serum with MUT_INSTABILITY_MOD, switch it and noetic resilience treatment over to `consume_drug` use action
[XE] Add Tier 5 vampire powers
[MoM] Nether Attunement affects psionic calorie usage
[Sky Island] Add statue dialogue to let you repeat construction stages
Add `CLIMB_FLYING` flag, implement it in Magiclysm, MoM and Xedra Evolved
Add a new psychic animal, the Direhound.
[Xedra Evolved] Add Purifying the Air sylph spell
[MoM] Nether-void edits
[Sky Island] Add Warped Pond craft
XE Dreamwounds: Locations for spell item drops
Isolation Protocol: New lab shapes.
[Sky Island] Update Warped Pond recipe with man-made terrain
Add Teleportation Ephemeral Walk Power
MOM: Add Reality Tear Teleporter Power
[Xedra Evolved] Add werewolf start scenario
[MoM] Add QD944-P 'Mindsight' glasses
[Xedra Evolved] Add Homullus must wake up near humans fae ban + eating restrictions
[Sky Island] Make Beta security containers and better ones obtainable.
[Xedra Evolved] More Paraclesian restrictions
Isolation Protocol: Add roguelike style health regen and pain reduction
[Xedra Evolved] Add the "XEDRA Operative, Department of Extra-Normal Capabilities, SATOR Division" profession
[Xedra] Inventor: (Re)Add Dimensional Research
[MoM] Add Illuminate Photokinetic power
[MoM] Add Headblind trait and Latent Psion trait
[Xedra Evolved] Extend hedge magic research system
[Magiclysm] Move bulk of spellcasting proficiency processing to dedicated EoCs and out of spell JSON 
XE Playable Gracken 
[Magiclysm] Add spell school deficiency traits
Create the Martial Mastery mod, which allows you to develop your own martial art using a level up system 
[Xedra Evolved] Add playable changelings
[Magiclysm] Add feral magus/high magus
[MoM] The liquid from the black Nether pools is now collectible and drinkable
[DinoMod] Astrodon 
[MoM] Add Alien Meadow mutable map special
[Magiclysm] Fantasy species zombies
[DinoMod] longer tail attacks
[DinoMod] sauropods out of the water
[Magiclysm] Condense Attunement UI and simplify json code
[MoM] Add the unstoppable force (final rank feral telekinetic)
[MoM] Give the human whirlwind (and feral security captain, Ψ Division) the Hurricane Blows power
[Magiclysm] Add feral stormshapers
[MoM] Allow Intuitive Artisan to craft in complete darkness (because you close your eyes and let the visions take over)
[DinoMod] DinoZoo update
[Magiclysm] Add `UNRESTRICTED` flag to several Magiclysm summoned items
[Magiclysm] Rapid Regeneration's effect only triggers if you need healing
[Xedra Evolved] Werewolves only regenerate when they need to
[MoM] Add remaining matrix elixirs, add more drops
[MoM] Blazing Aura is an actual aura effect and harms anyone nearby
Tailor-made Inventor equipment
[Magiclysm] Goblins and dwarves can craft in the dark
Magiclysm] Add Bracers of Archery
[DinoMod] tougher day 3 predators
[Isolation Protocol] Add Bionic Vampire class
[MOM] Add Mental Engineering Telepath 'Ritual' recipe
[Xedra Evolved] Add more Selkie powers
Create and use READ_IN_DARKNESS and distribute CRAFT_IN_DARKNESS to magic night vision sources
XE Gracken Big Game Hunter profession
Prevent Paraclesians from being born with a drivers license
[MoM/XE Interaction] Ierde and powerful vampires are immune to telepathy
[MoM/CrazyCata Interaction] Rename Metaphysics to "woo woo"
[Bombastic Perks/MoM] Add MoM-specific perks
[Xedra Evolved] Dreamsmithing procgen expansion (enchants)
[MoM/Magiclysm interaction] Synchronize anti-Stare powers, Thought Shield spell protects from telepathy
[Xedra Evolve] Add Ruach counter to sidebars
[Sky Island/MoM/XE interactions] Allow starting with XE/MoM scenario-limited professions in Sky Island
Apply copy-from to mod scenarios
[MoM] Move Mirror-mask bonus to effect, obsolete mutations
[Xedra Evolved] Require Traverse the Wilds to target a tree as the endpoint
[Xedra Evolved] More Lilin powers
[DinoMod] mountable and harnessable audit
Magus spell Slow description change
[DinoMod] Eggs process directly into hatchlings
[MoM] Update mutated animals to match vanilla changes
[XE] Add cryptid hunting and a few cryptids
[Magiclysm] Zombie versions of lizardfolk and ravenfolk drop tainted flesh like all other zombies
[MoM] Update everglow matrix lighting recipes
[Magiclysm] Feral dabblers: add a small chance for ferals to know a single spell
[MoM] Remove monster inherent speed boosts, replace with actual powers that have to be used
[XE] Fix two bugs about learning new blood gifts
[Magiclysm] Add a trait that prevents magical spellcasting
Martial Mastery: Fix duration of several technique effects
Create an external option for disabling zombify_into. Apply it to both Aftershock:Exoplanet and DDtD
[Xedra Evolved] Moon's tears weapons
[Xedra Evolved] Add playable Lilin with appropriate scenario
[MoM] Torrential Channeling power maintenance also raises Nether Attunement
Aftershock: Remove swims flag from terrestrial creatures.
[MoM] Feral psion updates with copy-from
Aftershock: Add suit batteries for the winter suits.
[DinoMod] eolambia
[Xedra Evolved/Innawood] Remove modern items from XE spawns Innawood, allow starting with XE-specific scenarios
[Xedra Evolved] Only humans can learn dream magick
[Xedra Evolved] Add (very small) chance of being attacked by a lilit in your sleep
Aftershock: Fix examination of the map being illegal on the Space Station.
[Xedra Evolved/Dinomod] You can drain dinosaur's ruach
Change Magiclysm Mana Crystals to be a rigid pocket.
[Xedra Evolved] Fish are immune to the evil eye
[Xedra Evolved] Simplify Take the Line JSON
Adjust electron overflow to allow charging values above 5
[Sky Island] Add possibility of autodocs or CBMs to Exodii crash pods
[DinoMod] lokiceratops
Aftershock: Add personal shield generators
[Xedra Evolved] Add yet more lilin traits
Make the cryptid mission assigning less likely to hang
[MOM] Add power to cancel specific concentration effects
Aftershock: Disable portal storms in Exoplanet
Martial Mastery: Add three new defensive perks.
[Magiclysm] Fix demonic possession causing starvation penalties
[Xedra Evolved] More Ierde powers
Add more Lilin traits and features
Reviewed Magiclysm Monsters and added proficiency families and weakpoints when missing.
Allow Lilin to drain ruach while under the effects of NO_SPELLCASTING
[MoM] Add the PATIENT MOSAIC research room to skyscraper lab
[MoM] Parameterize PHAVIAN skyscraper lab
[MoM] Add the Gamma Sterilization photokinetic power
[Magiclysm] Fix soul afterburner granting infinite moves
[MoM] Update creature mindsight to be variable, apply to Eater
[Xedra Evolved] Add Lilit ruach gauge using custom variable functionality
[Magiclysm] Add the mana-shackled challenge trait
[Xedra Evolved] Arvore Cleanup
[Innawoods] Removes man-made trash from stream loot spawns.
[DinoMod] smell audit
Mods can add categories to the help menu
[MoM] Danger Sense senses danger
Martial Mastery: Insight is cleared when using other martial arts
[MoM] Change id of Sense Minds sensing effect to use new tileset sprite
[MoM/XE] Add deactivate_conditions to recurring EoCs that don't need to recur for everyone
[Xedra Evolved] Add new time related powers for each default dream class
Aftershock: Replace exosuit forcefield with backpack generator
[MoM] Add new `u_cancel_activity` to unlocking new power/wakeful rest
Aftershock: Shield bionics deploy Riemman shields
[Xedra Evolved] Add more wilderness spooky messages
[Xedra Evolved] Add Exhalation of Ashes spell to salamanders
[MoM] Psi passives turn off if you can't use psionics
[Magiclysm/Xedra Evolved] Animals can't do that
[XE] Gracken Stomach Traits
[Magiclysm/Innawood] Revamp goblin/orc drops to separate itemgroups, make them fit Innawood
[Magiclysm] The Forge of Wonders puts no value on food or drink, minimal value on guns and ammo (except the pirates)
[Magiclysm/Innawood] Allow troll caves to spawn innawood
[Magiclysm] Rock trolls actually turn to stone
[Xedra Evolved] Add Time Related Monsters
[Magiclysm] Progressive Difficulty reduction the more spells of that school you know
[Magiclysm/Innawood] Blacklist iron and plastic golems Innawood
[Magiclysm] Add feral technomancers
[Sky Island] Progressive autodoc improvement
[Xedra Evolved] Add time magic class / scenario
[Magiclysm] Spells cost 1/5 of their normal cost on spell failure
[Magiclysm] The Great Damage Randomization and Normalization
[Magiclysm] Add technomantic augmentation clinic
[Magiclysm] Add the aenor, a giant heron riding mount
[Magiclysm] Stop workshop elves and their workshop from spawning
[Magiclysm] Add zombie dwarves to mines
Removes superceded sees_player_retro mod
[Magiclysm] Obsolete shambling mound, give shaman the Keeper of the Glades summon
[Magicylysm] Forge of Wonders Redesigned
[Magiclysm] Add Witchsight Animist spell and Witchfinder Eye CBM
[MoM] Ephemeral riftwalkers can use Breach
[Magiclysm] Forge values denarii but no one else does
[DinoMod] shonisaurus
Aftershock: Add Zenit security drones, a miniboss for industrial ruins.
[Magiclysm] Add a couple more CBMs
[MOM] Add a couple Teleporter Powers
[innawood] Add Makeshift hand-crank charger and magnetite ore.
[Magiclysm] Demon spider rework
[MoM] Melded Teleporter Force
[MoM] Sitting at high Nether Attunement costs additional calories/additional weariness when maintaining powers 
[Magiclysm] Goblins and wargs are best friends
Aftershock: Create an alternate EMP mechanic that disables items only temporarily.
[MoM] Add Water-Walking Telekinetic power
[Magiclysm] Use EoCs to allow Magiclysm fantasy species to gain mutation paths/purify themselves
Changes a straight damage on archery bracers to weakpoint accuracy.
Xedra Evolved: Salamander Eruption
Adds craftable appliances for setting up improvised shelters and bases on the Exo-Planet
[Aftershock] Add the Geist (telekinetic) esper profession and powers
[MoM] Autolearn matrix elixir recipes
[Xedra Evolved] Add `fey_magick` magic type
[Magiclysm] Biomancy is disturbing
[MoM] Add null grenades
Add a new mutation system for aftershock based on gene templates controllably granting traits.
[Aftershock] Add human++ genemods
[Aftershock] Add UICA Shuttlebases to the Exo-Planet
[Aftershock] Add Gene Clinics Mapgen
[MoM] Psionics `magic_type` edits
[Xedra Evolved] Paraclesians passively gain traits (if they spend time in their native environment)
Aftershock: Allow direct trade of cash cards
Aftershock: Add military infolink and high voltage battery charger bionics
[DinoMod] moabosaurus
[Aftershock] Add an Encampment around the Port Augustmoon landing pad
[Xedra Evolved] If you ritually murder the Fair Folk they all hate you
Add missing missions to sky island clear missions EOC
[Xedra Evolved] Arvore with enough power have neutrality from the triffids
[Xedra Evolved] Boann island updates
[Aftershock] Add a Vehicle Merchant to the Salvor Camp Garage.
[MoM] Add some more nether attunement consequences
[Aftershock] You need a combat License to buy a combat suit from the outfitter
[MoM] Differentiate XEDRA lab-made and makeshift inferno grenades, add `pyrokinetic matrix crystal bomb`
Aftershock: Add ETC firmware gunmods to Caseless military weapons.
Add more goblin fruits to XE
[XE] Boann will use her magic against those who attack her.
XE: Dreamsmith will learn casings if they are a shooter
[Aftershock] Make UICA chit ATM-compatible
Aftershock: Add manhole terrain to exoplanet
[Xedra Evolved/Sky Island] Elemental fae are at home on the island
[Aftershock] Add the Salvor Fabricator to the Shuttlepad Camp
[MoM] Add Apportation teleportation power
[MoM] Item Gateway Power
Adds a new recessed rail tile with the NOCOLLIDE flag, and replaces the rail which cross the road with recessed rails.
Moves the rail lines used by the railroad mapgen closer and adds junctions
Add lucky/unlucky traits to Crazy Cata
Sky Island vampire compatibility
[Aftershock] Update and Expand Hacking System
[Xedra Evolved] Add seasonal magic for changelings
Martial Mastery : Many New Perks.
Aftershock: Add some more Cyberpunk style gear
[MoM] Swap the Itzcuauhtli Corps Liaison's wristwatch for a māchīuhpōhualhuaztli ("wrist computer")
[Xedra Evolved] More seasonal magic
Aftershock:  Add the Wraitheon Vahagn 10XR, a smart Rifle
[MoM] Add two psionic amalgamations
XE Chronomancer Spell XP redesign
[Magiclysm] Add mana zombies of various kinds
[Xedra Evolved] Add Offworld Acquisitions Materials Processing
Below the Belt perk
Aftershock: Re-balance Laser Weapons
Aftershock:Rebalance Ballistic Weapons
[Aftershock] Expand Frontier Outposts (Part 1)
[XEDRA] Add monochrome boomer
[Xedra Evolved] Add alchemical hobby basements
[MoM] Sensory Disintegration absolutely tanks your concentration ability
[Aftershock] Frontier Outpost Expansions (Part 2)
Aftershock: Re-balance Plasma and voltaic Weapons
XE Chronomancy Unique XP style
[MoM] Add Heightened Senses Clairsentient starter ability, move Night Eyes later in the tree
[Xedra Evolvd] Yet even more seasonal magic
Isolation Protocol: Office Levels
[MoM] Finish Heightened Senses docs
[MOM] Add some biokinesis utility powers
[MOM] Add warped strikes teleporter power
[Magiclysm] Add `Morphogenic Mastery` Biomancer spell
[MoM] Give feral teleporters Warped Strikes
[Xedra Evolved] Add Dreamsparks as fuel for seasonal glamours
[MoM] Project TURQUOISE KEYSTONE
[ Aftershock:Exoplanet ] Autotravel works on Salus IV now
[Isolation Protocol] Add the Last Scion class
[MoM] Add volume limits to Blink and Farstep
[XE] Adds a special boss encounter for tier 5 vampires.
Modify Gracken and Paraclesian butcher / dissection empathy by jsonizing species empathy
[Xedra Evolved] Add playable dhampirs
[Xedra Evolved] Vampires can drink blood
Aftershock: Merge aftershock and aftershock exoplanet.
Aftershock: Heat Crashed Ship.
Mod Conflicts
[Xedra Evolved] Add design docs for easier collaboration
[Xedra Evolved] Add feral vampires, put them in house nests + caves
[The Backrooms] Expand the Backrooms to multiple Z-levels, add stairs
[MoM] Nether Attunement Spoilers document
[MoM] Add Noetic resonance detector
[Xedra Evolved] Remove vampires' free bite, vampires take more mutagen
[MoM] Hostile NPC dialogue updates
[MoM] Add psychic knacks
[MoM/XE] Add profession: Mobile Task Force: Psi 7 "Sleepwalkers" 
[Bombastic Perks] Limit metamagic perks to Magiclysm
Aftershock: More mundane tools are available in exoplanet
[MoM] Add possible `Mathematican A57` boss fight to Research Facility
[Magiclysm] Spellcasting always grants proficiency XP
[MoM] Add Achievements
[Crazy Cataclysm] Add the immortal snail as second nemesis
Create a loading screen for Aftershock
[Extra Mutation Scenarios] Add start only mutation glands that gradually permanently mutate you towards a selected category
Magiclysm - Implement Enchanted Druid Items
Aftershock: Create cryosuit UI elements and power warnings
Aftershock: Add a scenario where you control a functional Starship.
Mods can have 'hard' requirements for meta progression
[Xedra Evolved] Add Bloodthorne druids
[Mods] Mutually-exclusive supernatural/fantasy heritage traits are light cyan
[Mods] Traits that let you cast spells or other supernatural power suites are green
[Xedra Evolved] Add bloodthorne druid safehouse
[MoM] Fifth Sun People is now a HERITAGE trait
Aftershock: Lasers can only use power cartridges, cant be mounted in vehicle.
Aftershock: Add mod achievements and lock challenge scenarios behind them.
[Xedra Evolved] Vampires can't level dream magick
Aftershock: Humaniforms can execute humanoid monsters
Aftershock: Vehicle bay City Building a mix between mechanic garage, gas station and parking lot.
[MoM] Add help topics for psionic paths, using psionics, and psychic knacks
[Magiclysm] Humans are also a species
[Magiclysm] Add Aenor version of the horse ranch
[Magiclysm] SOMATIC spells are harder to cast with broken arms
[Aftershock] Using the genetech machines de-espers you
[Mods] When shapeshifted into a form with no hands, you don't have hands
[Mods] Your gear doesn't protect you when you're shapeshifted
[Mods] If you have a broken limb and are in a shapeshifted form, you can't fly
[DDotD] Add drag down attack when you're grabbed and surrounded


## Balance:
Visitors Passes and Freight Badges no longer reveal roads
Hub14 no longer gives infinite pricey schematics
Removed FANCY and SUPER_FANCY from a bunch of items
Pianos can be fast-deconstructed and thus be moved as an item
Obsolete trickle charger CBMs
Bring ice axe in line with reality
Audit remaining magazines (.223, 9mm, .308)
Update books.json to rebalance religious book spawning
Retuned frag grenades to be less effective against ballistic armor and lose power over distance faster
Remove rapid strike from knives
Instability no longer accumulates or decreases; it depends on how many mutations you have, and how many are outside of your current tree
Pain is painful
Pain was a bit too painful
shoggoths cannot eat artifacts
Removed palm metal plating on brigandine gloves
City buildings are restricted to spawn in (more) appropriately sized cities
Unattended crops that are ready to harvest will die if not harvested before their next growth period
Make Quadcopter Drones Produce Sound
Make most plastic and glass containers transparent
Added limb blocking to bionic styles
The average skill level of NPCs will rise over time
Random NPCs have the same starting skills and proficiencies as the average new character
Food continues to rot at temp above 63C
Adjust Alpha to make breach harder while supporting future mutations
Lower the warmth values of some undergarments and thin clothes.
Switched Reload Speeds for Plasma Rifle and PPA
Bring volume calculations for player body more in line with realistic examples
Give pebble ammo type recovery chance
Display ordered NPC path on map, NPCs refuse to go to dangerous locations
Reduce Anthill Spawns
Science item group no longer littered with personal prescriptions
more monster balance documentation
update Hub 01 armor repair fees and timeframes
Add Wound Care proficiency for Park Rangers
Opiate shakes caused by cravings go away after taking opiates. Other shakes are unaffected.
Remove guaranteed residential solar, add random residential solar
Mortar is now a recipe on cement bags
let hospitalized humans revive as zed crawlers
Cramped space doesn't prevent sleep
rebalance beverage quench based on oral hydration index
Greatly reduce weak point proficiency learning times.
Adjust martial arts to have crit techs that do not require stun
Exclude PARROT special attack from monster difficulty calculations
Remove CLAWS from Judo, Aikido, Eskrima and Biojutsu
Change Frame, Heavy duty frame, steel plating, sheet metal, and related vehicle parts material to mild steel
Wielded items behave the same as ranged weapons when driving
Small changes to Quenching and tempering proficiency
Battery tools sanification
Obsolete and migrate legacy wire in favor of mild steel wire
Remove itch from conjunctivitis and make it even shorter when irrigated
Electronic devices spawn rate rework
Crashed planes have no ferals
Replace land mines with bear traps in the bandit cabin
Human lard less dense
Ballista is no longer pure magic
Make lab access shafts normally visible once spotted
Factions don't mind the player smashing zombie corpses
Remove calcium from Rare Drugs itemgroup
Ranged weapon selection for random NPCs
Some factions claim only one OMT
Added some reaction to furniture when falling down
Auditing portable charcoal kiln cleanup
NPCs can funk out to music, too.
Buff heavy-duty flashlight and adjust heavy-duty headlamp to match heavy-duty flashlight
Nerf atlatls, a lot.
Martial arts manuals spawn in libraries and houses
Lower Stream Item Spawns
Audit Lead Acid Batteries breaks_into
Add missing longest_side
Mining solid rock now results in a lot more rock and very rarely, you can find a bit of limestone while digging in soil
No Hope: Reduce spawn chance of broken cyborgs in bionic basements
Food price scales with freshness
Aftershock: Reduce spawn chance of broken cyborgs in bionic basements
Dry stone walls now need to be climbed over
Change spear techniques from impaling strike to penetrating strike
Changed Survivor Hood Materials and Added Filtration to Cowls
Rework faction camp mission travel calculations
Long sticks can now be found in the forest trash group, too
Stone walls (the non-dry variants using mortar) now require more than 3l of rocks to build
Washing kits are now craftable in the dark
wp_skill makes you avoid strongpoints
Zombified humans are still humans for butchery purposes
Zombie Humanity Audit
Combine crit hit and wp hit and tweak damage calculation for ranged attack
Thermal electric gear power draw reduction + medium battery for TE suit
make charcoal kiln place-able
Set disassembly range to crafting range: 6
Mutating with an installed bionic that conflicts results in damage
Removed morale penalties and rare drops from dismemberment
`Uncaring` characters can socialize with NPCs but they don't like it
Triffid flesh is no longer safe to eat
Milspec searchlights don't explode, now drop broken version
World sliders rebalanced to offer differing gameplay experiences
Some recipes have 'hard' proficiency requirements
Expanded spawns for some proper melee weapons
Adjust Precise Strike melee tech so it also cant stun what other stun-causing techs cant stun.
Adds cuvettes to analysis kit crafting recipe, increase analysis kit weight.
Fitness bands and smart watches are more common, while pocket watches and game watches are rarer.
Tree bashing from being cut down is not a magic wand


## Bugfixes:
clarify repeater mod installation and add a vanilla quest for them
Randomizing character description will produce a matching outfit
Autodrive over bridges
Stable vehicle speeds with autotravel
Count charges in all nearby smoking racks to crafting inventory
Fix crash from reachability zones checking dead NPCs.
Fixes issue where some CBMs could be taken off via forcing a pet to wear them
You can use all kinds of ropes in all constructions now.
Did you know we didn't have any hallucinations for a while? now they're back, baby!
fix #71673, gives Chris’s body clothes.
Sheet metal is Low Carbon Steel
[Magiclysm] Fix Restoration duration
Hint that you need to return to the Representative for the Exodii Recon Mission
'A shadow?' is no longer a pinball.
Fixes excessive shadow lieutenant warnings
[Magiclysm] Add "spell_class": "KELVINIST" to Extinguish
Fix 32 bit integer overflow in bionic power level calculations
[Xedra Evolved] Fix Homullus fae ban
Say which specials could not be placed.
Fix assignment ID's with NECC mapgen EOCs.
Allows Infrared vision to see through smoke
[Magiclysm] Fix Peaceful Rest hobby
NPCs can overeat, starve, and dehydrate to death
Implemented drawing of non-English characters in ImGui screens
Fixed monsters which regenerate in the dark regenerating in daylight
Fix migrating from item variants when the variant has been deleted
NPCs can develop vitamin diseases
fixes issue where NPCs could take an item like canned corn as a donation and would remove the corn from the can and give you the can back.
Fixes issue where loading a forge with coal does not work
fixed issue where ImGui processes input that happens with no ImGui screens visible
Rest quality is not always positive, negative rest quality will slow your bandaged healing 
Fixes ImGui keybindings UI not allowing the user to scroll
fixing issues where ImGui popup changes size sporadically. Fix issue where keybindings filter box deactivates unexpectedly
fixes issue where all ImGui windows display wrong when the window scaling is not 1
Fixed issue where new ImGui popup does not obey the default option requested by user
Fixed issue where the keybindings UI doesn't let you press the plus key to add a local keybinding
Fixed frame lag in imgui text inputs
Fridges do not drop 999 kilo of copper when disassembled
Cureall Effect (Panacea) now cures early stages of cold and flu
Fixed arrows disappearing when unwielded
Make pupating zombie explosion quieter
Fixed issue where new ImGui popup does not obey the default option requested by user
Fixed issue where the keybindings UI doesn't let you press the plus key to add a local keybinding
Fix segfault-causing error in _characters_nearby
Fix shotgun speedloader and speedloader chute
Do not try to unload your bow when it is not loaded.
Favorite ammo must be on the avatar.
Fix split vehicles always using the incorrect pivot point
Transformed active mutations (extended claws etc) properly cause instability
Only count CONTAINER type pockets in the pickup inventory
Allow select-all when highlighted item is non-selectable
Eddie can talk about his father.
Fixes issue where ImGui popup doesn't wrap buttons to a new line when the overall length is too long
Wet Towels No Longer Prompt to be Turned Off
Maybe prevent rare crater generation error
AIM: Now moving all items will not move favourite items, if other items are present.
Misc repair kit draws ammo from around player and inventory, opposed to an internal ammunition pocket.
Fixed issue where Android gesture inputs were not recognized by ImGui windows
Fixed arrows disappearing when unwielded
Fix for massive slowdown when NPC crafting speed drops below 0.0
Pseudo terrain appearing in fields when using mods is fixed (won't affect existing fields)
Fixes issue where loading a forge with coal does not work
Characters' spellbooks will not load invalid spells
Prevent segfault when butcher target disappears
Make Skunks Less Bloodthirsty
Oops - remove cramped space when no longer cramped
Correctly display the cost to learn the proficiency
Hordes won't wander without a reason
Allow using hotkeys to select spells in other categories
Monster difficulty (and exp for killing them) cannot be lower than 1
Fix connections like roads sometimes failing to gen on cityless overmaps
Correctly display pain penalties.
Removes Railgun Fouling
Save achievement files with valid and unique names
Monsters with PATH_AVOID_DANGER flag will more reliably avoid fire and other dangerous fields
Fix extension cords falling off when items are turned on
Properly warn if food will cause you to overeat
Not to shatter already shattered armor.
Make farm plots re-tillable in farming extension version 2
Break fake vehicle parts when the real part breaks
Fixes OM Terrains triggering their exit_eoc on entry instead of correctly triggering their entry_eoc
Raw copper wire (weighing 4.747 g) can no longer be disassembled into copper (5 g). New recipe to turn raw copper wire into copper.
Stop birdshot from firing 20 projectiles, each of which has the power of 100 projectiles
Travel to no longer cancels on moving up/down on a ramp
Offspring inherit friendly value from parents to prevent conflict with tamed parents
LIXA teleport death bugfix
[Magiclysm] Dust Reborn clears rads
Fix rat aggression
Fix android build
Clean water in tanks now stays clean
Webs, sludge, and sap no longer give you superhuman dodge and melee accuracy
Sealed recipes won't seal #71878
Readd condom flavours
New England Community Church also dislikes rabbit and bat mutants
fixes appliances turning off randomly
Fixing drawing of fallback tiles for weather on overmap
Limit shot targets to the reality bubble
Remove acid bombs
gate close displacement bugfix
Actually removes acid bomb
Prevent the unique Isherwood Migo Tower from Spawning in Innawoods.
[Bombastic Perks] Make perks unpurifiable
bugfixes related to burning buildings
Civilianize Semi Auto MP40
Stop wasting dodge attempts on things you can't even see
[MoM] Fix possibility of studying new powers concurrently.
Wrong header restoring saved AIM layout
Provide insertion failure reasons from only eligible pockets
Prevent segfault when unloading from spillable container
safer NPC ranged weapon use
XE Undine and Salamanders no longer sweat
Prevent segfault when target of firstaid_activity_actor disappears
Prevent segfault if repair item disappears
Prevent negative array index for floor_cache
Set owner of disassembly result
Avoid crash when the character has no proficiencies and we press enter on them inside Character menu "@
Prevent phantom cramped space on empty tiles
increase Flame Immunity heat resist so you're actually immune to fire for real this time
Removes superglue recipe
Reading maps will reveal previously partially revealed tiles
Prevent div by zero crash in mana widget
Mutinous NPCs no longer follower your rules
NPCs can use C4
Booby trap releases a live grenade that will actually explode
[MoM] Powers should not be directly teachable
Allow operand number formats on g++14
Prevent segfault when refitting item in spillable container
Treat hostile NPCs as unsafe even if your safe mode rules don't match.
Genetic chaos no longer mutates Perks
Prevent crash from -1 array idx when searching zones
[Xedra Evolved] Wolves Can't Talk
ImGui doesn't respect font settings #73019
Superglue isn't super dense anymore
Adds jack-o'-lantern recipe byproducts
Reach attack around corners
Reach attack around corners
Fix NPC butchering requirements
Fixed segfault when monster tries to grab-drag another monster out of reality bubble
Prevent being teleported beyond OVERMAP_DEPTH
NPC flee from being run over by vehicles
fix the crash in select_language by building the font atlas first
Monsters won't be sending immobile targets into flight anymore.
[XE/Magiclysm] No wizard cats
Fixed hair growth and balding issue in appearance_eocs.json
HUB01 templates' spawn is more predictable
[MoM] Fix Missing mind shield (0.H Backport)
Fixes AIM layout #76606
[Isolation Protocol] Fix trailing spaces
Cameras can now be charged and they all consume one battery charge per usage
Change X95 to 556
Avoid JSON errors on Windows with no sound devices
Move Zombio Bio Operators to No Hope
Adjust spawns of .22
Allow tiny continuous power draw in electronic devices.
Don't take integrated and no-takeoff items when mugging
Remove Military Professions mod
GUI Loading screen shows progress again
Prevent sidebar crash when trying to divide by zero
[Xedra Evolved] No werealfs
Fixed crash on trying to unwield heavy items when trying to drive
Fixes species of feral wizards and feral butchering
Cabin in Safe Place scenario is now actually safe
[MoM] NPCs can awaken in portal storms
Start of cataclysm day and start of game day now respect season length
Fixes #76414, Can't activate item - character instead tries to eat it.
No longer able to wear already worn items
Faulty guns don't lock your view
Don't apply additional move cost for moving barefoot in deep water
Fixed a crash when using the 'set of clothes' item
Fix non-battery charge consumption of active items
Heating elements no longer drop from smashing the fume hood
Cotton patch can be used to stop bleeding
No salvage for ballistic plates
Forbid drinking liquids underwater for characters with `Aqueous Repose` and `Embrace of the Waters` mutations, as it stated in mutations' descriptions
New appliances have correct owner
Minor gun fixes
Fix flatlander not using special attack
Battery charger appliances now work when outside the reality bubble
Dropped lit cigarette won't start fires if there's no flammable terrain, furniture, or items on that tile
Use correct symbols for vehicle front corners
Invalid recharge type and instant book reading
Fix scenario spawns
Stop 20x melatonin spawns
Debug log no longer one entry behind
'Burst-fire wielded weapon' now actually sets wielded weapon to burst or auto firing modes
[Xedra Evolved] Fix homullus trait regressions
Fix shelter and burning building starts
Camp food can be distributed from vehicle cargo zones
Bleeding can be stopped with bandages without waiting an extra turn
Don't apply parkour bonus when moving prone
[MoM] Purifiable updates
Calculate correct height when a uilist has desired_bounds not including a height
Fix: weariness makes hauling faster instead of slower
Make floors under furniture correct
Unload zone properly clears auto whitelists
Stop spawning too many monsters in a cave
Removes a few handguns, rifles, and a shotgun that didn't meet inclusion criteria
Fix raw butter calories, add salt to raw butter recipes, Add raw butter as option to recipes that use butter
Flamethrowers count as firestarters for lighting up bombs
Forbid starting fires (using firestarters) on water tiles
[Xedra Evolved] Fix Eater's sixth sense trait
Fragile and Sturdy flags cannot be inherited
[Xedra Evolved] Lo Ra'ab
Faction camp storage zone effective after editing
Fix: weariness makes hauling faster instead of slower
Construction blueprints don't require deconstruction tools or decoration materials
Removes the pockets flag from the cropped hoodies
[MoM] Fix """""missing""""" EoC id
Deployed furniture won't be floating anymore if deployed on open air
Fix minor typos in keybinding descriptions
NPCs stealing player default name
Fix zoo scenario spawn
Fix regression of calculation of the height of a uilist that has a desired_bounds not including a height
Lowers electronic skill requirement of clay car batteries from 3 to 2
Cotton patch can be used to stop bleeding
Reduce `min_cycle_recoil` of IWI Tavor (.223)
Several tweaks to Respirator bionic
Allow Portuguese language to be selected in game
[MoM] Fix mesmerism EoC
[Magiclysm] Fix high druid typo
Corrects issue where Feral Soldiers' gear was more damaged than the Zombies
Show consistent healing quality
Removes airtight from things that don't meet in game definition of airtight
crash start rework
Increased volume of pillows, body-pillow, and capacity of pillowcase
Monsters spawned via 'place_critter_within' now gain ammo on spawn
Safe mode only default warns about aggressive creatures that are actually targeting you
Trail guides and similar things won't change their home town anymore
popup messages should show up at the correct size (such as when sleeping, waiting, etc)
Fix duplicate an in exterminatron description
[Xedra Evolved] Add dinomod check for lilit kcal drain
remove debug message in add_profession_items()
Fix nunez bullet trailer appearing out of nowhere
[Xedra Evolved] Gracken can't learn dream magick either
Enable Other Anvils for Isherwood Quest
Fix mining using a pickaxe always causes an error
Rural church no longer spawns water heaters in walls
Resolve Milling Issues/Errors
NECC mapgen wrong symbol fix
Evac shelter no longer has dirt walls
Fix camp expansion recipes not being available
drying_rate test displays weather, clears map
Decreased volume of pillows but made them a little bit heavier
fix archery_damage_test CI occasional failure
Fix `bio_blindfold` not working correctly after a save & load cycle
Make wood axe usable for great axe proficiency practice instead of hand axe proficiency practice
Don't run item::on_pickup when the item is wielded
Autodrive doesn't stop due to driving over sludge etc
better margin of error for test shot_custom_damage_type
Fix format mismatches in tripoint item vars
Fix crashing in CURSES without ASCII title art
Fix penetrating strike
ALLOWS_TALONS is about talons for feet, not for hands
Fix headlamp to accept medium batteries akin to a flashlight
Toggle bionics/deactivate mutations causes bonus stats ignored until next turn
Several tweaks for using musical instruments
clear basecamps for tests in clear_map()
Fix mana-using mutations
Fixed crash that occurs after loading save and tying to move.
Make Quenching/Tempered Steel recipes more consistent
fix limb drying rate and related test data
crash on keybind reset in UILIST
Fix broken macOS build due removed folder
Fix an EOC that was looping infinitely and starting more loops as you travel
Allow attacking with CANNOT_MOVE flag
Killing hostile NPCs won't give "Killed innocent" morale debuff anymore
Fixes displaying of stats for ablative armor
Fixes SegFault w/ flashlights & attached power
Peeking out of elevated windows no longer causes you to fall
Heat radiance now can spread through gas-permeable tiles like chain link fence
Fix title menu tileset layering error
color tags texts drawn in item info
make ammo_effect_WIDE actually work
Fixes item prefixes (XL/XS) sometimes not being shown in crafting menu
Fix vehicle not moving when being remotely controlled
Fix crash when zone-harvesting crops with bad data
kickboxing and boxing technique conditions
Innawoods - Fixes trails spawning manmade stuff
Correct recipe for water purifying to use correct quantity of water
Items in transparent pockets on the map illuminate surroundings
Mark some specific furnitures/terrains examine as always allowed in faction territory
NPC should not wield integrated armor
Allow commercial fertilizer to be used by zone manager
[innawood] Crafted batteries are fully charged
Fix infinite bounce
Prevent segfault when search gives no hits
Fix mutation spells learned don't lose when mutation lost
set default_value bodypart_str_id::NULL_ID() correctly
Loci Establishment not ending properly
Fix ierde sleep of stone trait / ban interaction
Sorting loot: stop player running to items that's not going to be moved
Fixes scaling of some Paraclesian spells
Fix spell cost from magic type
Prevent sorting activity from moving items that somebody works on
Can always repair simple parts on helicopters, inside or outside
Allow nested recipes to delete the item, if they dont yield any results.
Update Overmap Documentation to include field missing from the city specials section.
fix `map::shoot` bashing items
electronic storage overhaul migration fix
Require "Dirt Floor" to be built on dirt with a shovel
Pathfinding: Avoid NPCs falling down to open air
fix map cache item/EOC
clear items in npc_test
Trading: NPC no longer accept items that would be deleted.
Fix vehicle parts being unrepairable after removing from vehicle
fix query popup selector not wrapping
implement (R)eading e-book requirements, fix etransfer_rate segfault
chapters are character-mapped for unique books
Prevent item::charges_per_weight to return overflowed values
fix E_FILE_STORAGE item location serialization
fix map cache segfault, remove omt tripoints from map items' operations
prevent storing multiple copies of the same book
fix segfault when trying to insert items into container not carried
Fix Riot Damage not applying properly to structures multiple z-levels tall
Audit Overmap Terrains for correct application of Riot Damage
Make more masks compatible with NVG's
#79551 Crash calling destructor twice
fix MISSION_GET_SOFTWARE not finding software
Fix Chainsmoker having wrong effect on accuracy.
Fixes a few bugs
Flawless memory perk is no longer a debuff
Remove radiation from the nuclear power plant
Removes electric fields from irradiation plant
[Xedra Evolved] Fix Changeling multi-court prompting
Smoking Rack & Kiln: consume time on firing
Climbing down from a roof does not anger locals
Item groups don't spawn blacklisted items
Fixes charcoal kilns producing 0 volume charcoal
Don't spawn blacklisted items from `container-item` entries in item groups
improve dialogue condition cache
[Xedra Evolved] Fix instant chronomancy leveling to max
Fix missed check < 0 with an unsigned int
add some missing e-storage fields
Change large biogas tank crafting recipe to use large propane tank.
Auto Pickup menu: fix crash on removing last, add hint, remove artefact after switch from False
Hook Up MUT_ADDITIONAL_OPTIONS to mutate_category()
islot_gun: remove bad default ranged damage value
[MoM] Fix LV429 looks_like
the prototype menu should not be shown when ask hub01 intercom about HWP for the first time
Fix garter belt description duplication
Fixes #79841
Remove riot damage from gunstores
Audit of Wood panel from Beam and Sheet to replace Byproduct with Result Multi
Fix 0.5 L I1 Diesel engine not consuming fuel
'None'-skill crafting counts as max level, not level 0
[Sky Island] Fix possible painkiller death loop
Can't craft batches so big that they vanish when the game has nowhere to put them
[Xedra Evolved] Fix werewolf biting
Continue with destination activity if route is empty
Allow moving out of impassable, aquatic treated as swimming, non-swimmers can walk in shallow water
Book recipes are now available through camp crafting
Fix ranged_damage automatically extending
Remove consumed faction camp calorie stores instead of leaving zombie entries
Special vision save failure
[Bugfixes] Star vampires no longer drain blood when doing no damage
Players learning from NPCs while blind and teaching NPCs while blind is now fixed.
Attempt to increase average autotravel speed when driving on straight roads
remove landmines from weird places
Fix special attacks overwriting cooldown values to zero
Scenario still had adult hobbies applied
Fix drawing items under fields without tiles
Limit the range of water channels
Fix forced traits being applied to NPCs
Fix EOC actor consuming tools on processing
Fix molotovs exploding multiple times
add E_STORABLE_EXCLUSIVE flag
add E_STORABLE_EXCLUSIVE flag
avoid ImGui warning in keybindings window if the translation happens to have duplicate text
Cannot trap a monster and use it as an infinite training dummy
Resolve errors from loading 0.H options on 0.I
Fix CTD when looking up with isometric tileset
[Xedra Evolved] Only werewolves gain werewolf gifts
AIM item menu wouldn't update window position on resize.
Fix deserialization error with power level
Power grid deleted on ship movement
AIM uilist submenu shaking violently.
fix zones disabling on save/load


## Performance:
Slightly fewer allocations in npc::process_turn
Optimized creature iteration during monster planning and parrot_at_danger.
Optimize monster flag checking.
Increase pathfinder performance
Optimize stationary vehicle performance when they contain a lot of items.
Optimizing mostly item to reduce load-time allocation by over 20%
Optimize creature vision checks.
Optimize hot item function to save ~6.7% of game load time
Skip MGOAL_Find_Item if the player is busy.
Avoid wasteful loop in map special road connections
Decrease memory overhead by about 200MB or about 15% by slimming down mapgen data structure.
Faster ascii overmap drawing
Optimize item::stacks as well as allocation patterns in item and elsewhere
cache available recipe list in craft menu
Optimize typed coordinate conversion functions for widespread savings
NPCs take less time to check for enemies.
Improve point hash functions to eliminate map overhead in nps los checks and elsewhere
Fix lag examining large stacks of crafted items
Backport Don't unnecessarily copy items in a tight loop in get_uncraft_components
Reduce unnecessary/duplicate checks for dangerous tiles
Cache the absolute map square position of the first submap
Cache mutation trait flags
Cache item info for crafting GUI full-text search
Vehicles are slightly more efficient
vision_transparency_cache isn't rebuilt if transparency_cache_dirty isn't set
AIM cache filter function once
Cache item info, reducing time of crafting filter `d:` to ~32%
Speed up mapgen especially noticeable in Sky Islands
don’t call std::pow for squaring numbers
don’t compute the size of far away hordes when drawing the world map
can_contain: calculate pocket volume once (huge speed up in special cases)


## Infrastructure:
Items warn on exceeding max volume, unify max volume as a game constant
Migrate names to snippets & add weighted snippets
Effect enchantments can now apply to monsters
Make JSON formatter replace nbsp with escape sequence
Update houses to utilize palettes
Added SMALL_HIDER flag to various monsters.
Test case: NPCs prefer to use guns
Rename 'fatigue' to 'sleepiness', mostly on the back end, to avoid confusing different ways of being knackered
EOC proficiency adjustments use normal training route by default
Improve spell checker tokenization and reporting
Deleted the ImGui enable/disable toggle, turns on ImGui globally in CDDA
Use test enumerating item spawns to make assertions about the rate of appearance of different items.
Add perceived kwarg to pain_eval math function, apply it in Mind Over Matter
refactored ImTuis drawing code to fix a black screen issue, and to improve performance
refactor cataimgui::draw_colored_text
Create header for forward declarations of point types
Check DPS of all items with sufficient DPS
Add IRRITANT_IMMUNE flag for describing immunity to skin irritants
LIXA connect_group
Allow EOCs to check and modify battery charge in items
clean up overmap drawing code and consolidate to one function
Jsonized end screen
Quick setup at start for debug worlds/characters
Random NPC classes can define weighted chance of spawning, relative to other random NPC classes
Specify see_cost for overmap terrain with an enum instead of an integer
Add Flathub download button and Flatpak manifest
[EOC] Support user-input text in EOC (similar to num_input in `math`)
Added support for multiple randomized field sprite variants
JSON-ify sleep-affecting mutations
Extend/delete support for harvest lists
Migrate ACT_PULP to the new activity actor system.
Migrate ACT_WAIT_STAMINA to an activity_actor
Migrate extended description (`x`->`e`) to imgui
[DEBUG] Modify hordes through overmap editor
Added palettes to use parameters more generally
debug dialogue + talk_topic menus
Mod Compatibility: Only load files within "mod_interactions" if requisite mod is loaded
Refactoring armor order from Cody
Allow construction pre_terrain to be a list of alternatives
Refactoring Hub01 dialogues
Remove furniture/terrain legacy alias code and JSON
Adds bash_scaling fields to use with spells
Replace some player responses with snippets
Make mutation able to use mana as resourse without EoC
Mod Compatibility 2: Prevent Error from duplicate ids within mod_interactions folder
Remove duplicated code to generate origin string
Add controlling_vehicle EOC condition
debug dialogue + talk_topic menus
Tutorial content moved to a mod, keybind snippets work outside of tutorial
Spell activated EoCs are passed the target as a context val location variable spell_location
terrain/furniture: code deduplication and improved copy-from support
Add a new event for when worn armor is detroyed by damage.
allow furniture/terrain copy-from for symbol, color
Add a new Energy Shield type of armor for use in mods.
Roof palette has more built-in nests
obsolete unused generic NPC classes
abstractify basic walls
u_/npc_forget_recipe can use categories and subcategories in place of individual ids
Add std::string wrappers for ImGui::InputText* methods
Adds a guide to the development process
Allow variable objects and math expressions to be used as widget variables
fill_ter accepts parameters
Merge commits from 0-H-Branch into master and update appstream file
Traps can directly trigger EoCs as their action
Replace point constants with static class members
Upgrade ImGui to version to 1.91.5
less verbose reading of layering.json
Imgui input popups
Retired mingw cross compile build
Script for updating Translate Complex Dialogue mod
Falling is no longer handled by traps
Allow more customizable XP costs for spell leveling
Improve test coverage of mod combinations with mod_interactions
Tests now run in a guaranteed order (lexicographic) by default (can be overriden with cli argument)
Streamline Vertical Movement While Levitating and Flying
Make enchantment mutations work again
Added Imgui demo screen (and style editor) to the debug menu
clang-tidy output is a bit more readable on windows
migrate map-size related constants to new file, unmagic related constants
Debug recipes for tests: first
Make clang-tidy feedback on GitHub much more responsive
Item price and price_postapoc must be denominated (cents/USD/kUSD). Integer values no longer used
NPC snippets overhaul
Refactor `ammo_effect_BOUNCE`
Add magic_type to deduplicate shared spell fields and reduce hardcoding
Add ability to debug spawn item groups and specify amount of repeats when testing
Bump minimum supported macOS version to 10.15 (macOS Catalina)
Make vcpkg manifest versioned
Reuse built clang-tidy plugin across github action shards
Remove ghc/filesystem polyfill
Create user mods dir automatically
monstergroup name field changed to id
Shotgun shell dispersion refactor
electronic storage overhaul
remove legacy electronic storage code + small e-storage fixes
Send debug messages to Windows debugger
Add starting_cash field to professions JSON
Vending Machines can optionally use your Bank Balance
Magic Infrastructure: Add failure_chance field
Allow EOCs to read item tool qualities
Magic Infrastructure: Make magic_type spell fail chance still affected by spell specific flags
Allow EOCs to assign the character cash value
Allow extending/deleting connect_groups/connects_to/rotates_to
Make spell difficulty accessible in math
Add max_worn field, migrate ONLY_ONE flag
Upgrade clang-tidy to LLVM 18
generic factory std::map support + islot_comestible -> generic factory
Added bank palette
Removed outdated house_w_foundation_palette & house_nest_palette
Unified basement palettes
Improve error reporting
Add `--limit-debug-level` to test main
generic factory supports damage_instance and islot_gun
Reworked the trash itemgroups
Refactor wield
EOCs for vehicles
Introduces 'light_multiplier' weather_type.json property
generic factory bound_reader
Uncanny Dodge Logic Update
Make AIM actions testable
generic factory: islot_ammo, islot_bionic, islot_magazine; general islot cleanup
generic_factory: islot_mod, islot_gunmod, islot_tool
Allow setting 0 spoil time to enable copy-from for 0 spoiling
add some AIM tests
Warn on load if files have been modified
standardize query_int()
Always Display Spell Tabs
Allow monsters to have different climb/swim/dig speeds
Mapgen: removed unused, obsoleted and pointless JSON fields
Zstandard compressed save data for disk space savings.
bulk overmap testing debug tools
Adds a vertical stack of omt scope for mapgen parameters
Monsters can be forced to flee through an EoC
Improve mod migration
Use optional/mandatory for mutation, material, mission def, move mode
Use optional/mandatory for weather type, trap, start location, scent map, profession group, and various json loading cleanup
Check for unused extend/delete/proportional/relative with mandatory
Begin moving duplicated UI code to new helpers library
<<<<<<< HEAD
zzip.exe: a tool for manipulating compressed save 'zzip' files.
=======
Remove Object Creator
>>>>>>> 1afb2b11


## Build:
Report game's RNG seed during testing
Added WebAssembly build via Emscripten
CMake: Add LLVM build for Windows and other linker fixes
Use one precompiled header
Fix zlib old-style-cast build breakage
Fix crash with imgui and CMake
Update Flatpak manifest to use clang and include the default soundpack
stl_emulation span::count_ is not const anymore
No longer build object creator in CI nor include it in releases
Add PDCurses to Windows
Fixed Linux experimental build automation issues caused by SDL dependencies
Fix CMake build after adding freetype
Fixes broken Windows build due to missing ImGui Freetype-related files and map::get_field function deletion
Fixed broken Android build due to missing FreeType library
Allow the game to build on OSX
Fix mac builds post freetype dependency addition
Add imgui_stdlib to CMake
Fixes potential artifact poisoning route in CI
Update vcpkg commit to new mainline, remove portfile override
Improve ccache performance with age based eviction instead of coarse size limits.
Fix CMake Linux VCPKG build
Initial support for GNU Make for Windows
Move Android bundle generation to manually triggered workflow


## I18N and A11Y:
Add check to ensure translator comments are correctly located and extracted
Add more English names and their translations to Simplified Chinese and Japanese
Expand the Russian name list with translated English names
Do not extract pseudoitems/some UI labels/debug strings for translations
Audit/NO_I18N effects.json
Allow new KEYBDINGS window title to be translated
Omit unnecessary lines from translations
Dont extract monster guns and spells for translation
Dont extract abstract names for translation
Extract blood analysis descs and end screen text
Dont extract abstract monsters and spells from data/json/monsters/
Add Portuguese translation
Obsolete strings now have a comment with an explanation
Make Portugal Portugues appear in Options
[AFS] Add NO_I18N/PREFIX_XL
[Magiclysm] NO_I18N, dont extract monster/fake spells
[Xedra Evolved] NO_I18N, dont extract monster/fake spells
Restructure the template file
[MoM] Dont extract monster/fake spells/effects for translation
Miscellaneous NO_I18N additions
Translate martial art condition text and cable notification text
Add documentation for C++ translation context comments


# 0.H (Herbert)

## Highlights

Oceans! Travel far enough east and you'll be greeted by a sandy shore.
Furthermore, the map changes as you travel. The farther east you travel, the bigger cities will be. Cities in the west will start to be farther apart. The forest will get more dense the farther north or west you travel.
Portal storms are no longer engulfing the entire map and will move around while active. Additionally, in the depths of the earth now lurks an otherworldly horror: fight the new void spider boss if you can find its lair.
3D vision has been improved and you can now see the levels below you automatically, even without 3D FOV enabled.
Additionally, you can now throw stuff off ledges to damage creatures below, and zones can span multiple Z-levels.
New mod: Mind over Matter - adds detailed psionics to the game, along with a variety of new monsters, scenarios and game mechanics.
New scenario: Friends to the End. Ever wanted a NPC companion that feels more alive? With Liam you get a friend that cares and helps out during key moments.
Guns have been nerfed and now need more skill to be used efficiently.
Feral humans are more challenging now. Don't get too cocky when encountering those.
A massive nuclear power plant has been added. Get ready to explore its giant interior with proper gear.
Accidentally bumping into neutral creatures and angering them is now (mostly) a problem of the past. Just enable safe mode and you will no longer inadvertently slap your clingy pet gracken.
Certain monsters can now feast on corpses, graze and browse or gobble up your food and crops.
Some monsters can hide under furniture now.
Animals need to be fed to produce milk, eggs and to reproduce. Animals can graze on grass to feed themselves, and grazed grass regrows after season changes.
There has been an audit of how items burn, as most of these incorrectly burned like wood. You now need kindling to burn all that butchery refuse.
You can now find crazed civilians in the cities for the first couple of days. While they can not be turned or "cured" into NPCs, their behavior will make being in a city more dynamic.

# Statistics
5503 files changed, 12706358 insertions(+), 9312909 deletions(-)
6,526 commits
454 authors
212 new authors

New game entities (core): 5373
Items: 1408
    633 articles of clothing, 119 books, 128 comestibles, 84 tools,
    106 guns and gun related items, 102 ammunition variants, 236 misc items
Mapgen: 1187
    941 item spawn groups, 112 monster spawn groups, 88 map metadata,
    33 city buildings, 8 vehicle spawn groups, 3 overmap locations, 2 overmap terrains
Player Traits: 404
    96 proficiencies, 54 practice actions, 53 professions, 52 effect types, 49 mutations
    28 start locations, 21 body parts, 13 starting scenarios, 8 fighting techniques
    5 activity types, 4 morale types, 4 vitamins, 4 dreams, 3 bionics, 3 mutation types,
    3 character stat modifiers, 3 proficiency categories, 1 mutation categories
UI and Sidebar: 417
    188 nested categories, 121 ascii art, 54 widgets, 47 construction groups,
    4 item ctegories, 3 recipe groups
Crafting: 356
    125 construction activitiess, 73 crafting requirements, 158 uncraft recipes
NPCs and Interactions: 346
    281 conversation topics, 27 npc definitions, 23 npc classes, 14 missions, 1 factions
Achievements: 206
    74 achievements, 5 conducts, 113 event metadata entries, 14 score trackers
Map Traits: 190
    156 furnitures, 22 terrains, 5 field types, 5 traps, 2 weather types
Monsters: 287
    148 monster definitions, 54 harvest entries, 41 monster attacks, 21 monster barks
    15 weakpoint sets, 6 monster factions, 1 monster species, 1 body graphs
Item Traits: 79
    13 ammunition types, 21 ammunition effects, 35 materials, 9 tool qualities, 1 gun faults
Vehicles: 64
    60 vehicle definitions, 4 vehicle parts
Magic: 37
    31 spells, 6 enchantments
Misc: 392
    233 effect on condition entries, 97 text snippets, 58 json flags, 4 loot zones

New game entities (mods): 4850
Player Traits: 924
    429 mutations, 292 effect types, 48 bionics, 41 professions, 28 proficiencies.
    25 start locations, 26 body parts, 10 mutation categories, 7 mutation types.
    6 practice actions, 4 starting scenarios, 4 morale types,
    2 skills, 1 addiction types, 1 scent types

Items: 810
    231 tools, 163 misc items, 132 articles of clothing,
    102 guns and gun related items, 80 comestibles, 76 books, 26 ammunition variants

Mapgen: 699
    324 mapgen entries, 260 item spawn groups, 79 monster spawn groups,
    19 map extra definitions, 8 city buildings, 4 overmap locations,
    5 overmap special definitions

Magic: 652
    545 spells, 107 enchantments

Crafting: 592
    501 crafting recipes, 49 disassembly recipes,
    24 crafting requirements, 18 constrution activities

Monsters: 569
    449 monster definitons, 37 monster barks, 36 species, 20 monster factions.
    19 harvest entries, 5 monster attacks, 3 weakpoint sets

NPCs and Interactions: 303
    207 conversation topics, 71 missions, 17 npc definitions, 8 npc classes

Map Traits: 108
    41 terrain types, 29 furniture types, 21 field types, 17 emission definitions

UI and Sidebar: 76
    23 construction groups, 16 nested categories, 16 sidebar widgets, 12 trait groups.
    4 proficiency categories, 4 recipe categories, 1 overlay order specifications

Item Traits: 24
    10 ammunition types, 5 materials, 4 tool qualities, 3 relic definitions, 2 ammo effects

Vehicles: 11
    11 vehicles

Achievements: 1
    1 achievements

Misc: 1481
    1425 effect on condition entries, 20 json flags, 36 text snippets

## Features:
Tilesets: Automatically prevent occlusions via semi-transparent sprites (similar to retraction)
Add parametric mapgen to consolidate similar basecamp definitions
Activities can fire EOCs
Added full mouse support to the keybindings screen
Prevent attacking neutral critter via move in safemode
Fix and enhance camp radio tower
Added sorting, showing&hiding pocket contents, and scrolling via mouse in inventory screens
New game event that triggers on load or new game start
Add option to hide bionics
Allow JSON monster special attacks to use the dialog condition system
Confirmation before attacking neutral mobs
Unhardcode and rework grabs, ranged pulls
EOCs can have context vars that can be passed into nested EOCs
Pockets overflow into their parent pockets if possible
Stored conditionals for EOCs
Make portal storms mobile.
Reusable Random Encounters Code
Allow mutants to walk underwater
Add support for running and smashing animations
Allow zones to interact across multiple Z levels
Creatures can stumble into invisible players to discover them
Add molting for exoskeleton mutations
3D vision of lower levels with distance fog
Rework MA tech requirements
Allow NPCs to read E-books - new activity added
Allow mutation transformation using the normal mutation rules
Implement setting direction for appliances and add a directed floodlight appliance
Asynchronous animations including sprinting and smashing
Added enable and disable mutation EOCs
3D vision for isometric tilesets
Unhardcode dragging, grab fixes
Make vehicle doors lockable and pickable
Implement export&import of the protagonist and follower NPCs
Expand grain farming and adjust seeds
Creatures above cast shadows onto tiles below
Apply different messages at different effect intensity levels
Player character now can get sick with common cold or flu only after contacts with NPCs or ferals
Generate vehicle prototypes from in-game vehicles
In-game Armor sprite change
Cockroaches flee light, hide under furniture, eat corpses, and breed faster when fed
Cataclysm and game start dates are to be set through scenarios
Friendly NPC crafting by crafting menu
Functionality to drop items off ledges/cliffs onto creatures below
NPC fleeing behaviour adjusted and slightly improved
Adds basic vehicle proficiencies for driving and boating, as well as athletic proficiencies which increase muscle engine output.
Add overheat mechanics to energy guns.
Sound-triggered traps
Item transformation can now pick variant items to transform into
You can now collect grappling hooks and ladders from the ledge above.
Adds priority parameter for special placement
Professions can start with multiple martial arts
Microlab Mapgen is now parameter based.
Allow NPC_DEATH EoC to prevent npc die
Allow NPC doctors to install and remove CBMs from player allies
Look up and down with 3d vision off
Add ignored_monster_species spell parameter
Monsters affiliated with factions will watch for theft of faction items
Allow gunmods to make changes related to gun overheat.
Items that can heat up food (microwaves, coffeemakers, chemistry sets, etc) can be used or reloaded from an adjacent space without picking them up.
[EoC] Condition for asking the player to select a tile
Allow martial arts techniques to trigger on reach attacks.
Adds a confirmation prompt if you are the target, or in the AoE of, your own damaging spell.
Ledges provide sight coverage
Add foreach function to EoC
Add Map related EoC functions
Allow messages to parse nested tags
Allow using snippets in item descriptions
Infectious diseases (cold/flu) have an invisible incubation period, and start with milder symptoms
Weapon Proficiency
Fixes NPCs being too afraid, makes swarm danger assessment more robust
Add option to switch between outfit (when available) at chargen
Animals have stomachs, digest food, and benefit from eating
Enable NPCs to reload magazines in their inventory
Liquids crafted at camps will try to be placed inside zoned terrain/furniture that can hold them(LIQUIDCONT)
Hauling overhaul: you can choose which specific items to haul, whether to automatically haul new items, or haul items by filter
The player can gauge an NPC's personality during dialogue with them
The Han Solo Special: NPCs identify when fleeing is failing. Also adds flee modes and panic.
Boomer bile is slippery, causes pinkeye, and is blocked by waterproof eyewear
The map changes as you travel east-west and north-south, revealing either rural areas or oceans and megacities
Furniture/terrain have semi-persistent damage from being bashed
Rework Character::overmap_sight_range to allow night overmap sight through mutation
re-add pre-seeded hordes, make them unconditional, and show up even with wandering hordes disabled
Allow for a "variant" field when using the add_trait effect
There's an ocean in the East (or wherever you set the json) now. NBD.  Feel free to add content for it.
Make run_eocs/queue_eocs support variable objects
Protein bars now give character a psychological trauma
Adds sand to ocean beaches


## Content:
Add 14 scores, 24 achievements and 5 conducts related to vehicular travel
Add generic finales for generic mine
Add new boss for physics lab
Add 4 New Apartment Complexes
Add several new bungalows
Updates to several existing maps
Add the first Exodii mission
Combat Capable Mounts
Add new Exodii NPC: Luliya
Add new weather types: mist and fog
Allow players to keep bees
Apartment complex: parking garage, lobby variants, roof additions
Crustacean mutation tree
Dead trees can be harvested for wood(once per tree)
Added a new location called survivor forest camp
Addition of non-NPC civilians for lore reasons
Nether spiders as a new bossfight for the game.
New conversion kits, guns, and calibres
Crashing ship start for Aftershock
Add more monsters to the nether monster corpse
Living lore document
Gastropod Foot Limb: Mutant limbs can be added in json
Added a small office building fortified by bandits
New location: speedway
You can now choose a new leader for your faction without dying
Adds new skateboard vehicle
Most scenarios now provide vision of the nearest city on start
Alternative resolution to clean back bay quest
Add a synagogue
Adds a chance for small, personal photographs to spawn within people’s wallets and creates a starting pool of 34 snippets from which to pull.
Adds curved road bends, rotaries and rest stops/laybys
JSONify Defense Mode
Adds a new mission to the Exodii
Add boats to river banks
Vehicles now contain heater, and some contain AC
NPC Elvira Fish, Circulations
Adds a jeweler as a new starting profession
Add a larger “family–sized” water heater
Rework Anvils and add crude anvil
Add some backstory to Eddie McKenzie.
Add some prosthetics.
Added Bulk Storage Mounds and Piles for More Resources
Add undomesticated wild rabbits
Adds some MA techniques, improves disarming and transform certain techniques from stuns to downing techs
adds dried garlic/chili
Adds more ways to learn bronze crafting
Updates the Portal Dependent mechanics and introduces rewards for exploring the portal dungeons.
Cyberhorse... CYBERHORSE!
Make nuts and bolts craftable using thread cutting tool
New map extra: civilians making a futile last stand against the horde
Adds primitive cup(s)
Add residential rolling trash cans.
Adds Long awaited Exodii Sidearms
Allow diving into water to remove Mycus spores.
New Scenario: Last Stand
Boston-Chan costume set
Omelets and other egg based foods
New Epilogues for NPCs
Adds more fungalized humanoid/animal zombie variants.
Winnowing, new method of obtaining raw grain
Adds compensators, adds conflict for suppressors/barrel porting
Changes some items' material to fiberglass
New portal storm monster based off a dream I had
Add liquid recipes for faction camps
Add the star vampire, an invisible blood-drinking monster
Metamagic perks from Bombastic Perks
More trail variety
Receivers now respond for magazines you can put into the gun.
Adds 410 loads, ballistics data
Add's more fungal insect monsters, fixes bugs I forgot in last PR.
Adds most kinds of Arisaka rifles to the game, cartridges, and item spawns.
update filter guide to indicate that flags were added as filter option following PR #70212
Adds .45 LC cowboy loads and ballistics data
Add a 1 cylinder diesel engine to the game.
Vehicles spawn on bridges
Added creatures to populate the new edge ocean.
Major board game expansion
Allow the Nunez family to move to Tacoma Commune if you help them set it up.


## Interface:
Show crafting failure chances in the crafting interface
Show addictions from hobbies in newcharacter tab
Added ability to think to yourself in the message log
Added Presets for pocket settings
Prettier loading UI for loading the save
Add min/max feedback to new character stats interface
Mouse thumb button support
Show NPC location when selecting NPC to chat with, guard, or follow
Display why vehicle parts cannot be installed
Open multiple containers in Advanced Inventory Manager
Adds the 'Mark as dangerous' keybinding to the overmap
NPC selects melee style
Add sundial, wind and radiation badge to "spacebar" sidebar
fix widget error if player has no body part
AIM: Add key to step outside containers; AIM: mark container that the other pane is looking inside
Change description of highlighted regions when editing the overmap
Detailed information for stats on character creation menu
Larger and more I18n-friendly safemode UI
Enable/disable showing several non-player-related messages in the log
Walking into ledges examines them.
Accessible item insert menu
Show insertion failure reasons in Insert menu and AIM
Select default bodypart when applying bandage
Show zones on other z-levels in zone manager
Remember inventory show/hide all contents option state
Display what mod the contents belong to, scenario, profession, map
Find items that cover body part
Enable history for AIM and inventory filters
Make zone manager display more of zone name
Show estimated time when washing items
Selecting container mode for unloaded items
Open proficiency UI with relevant first selection
Adjust hungry and overweight coloring in sidebar
Categorize more containers by their contents
Explain why wielding an item from pick-up menu fails
Switch crafter in crafting menu to and from an ally
Add favorite category to spell casting menu
Allow scanning several books into ereader at once
Add milling info to milleable items
Add spell class selecter to spell casting menu
'Learning is disabled' message on disabled skills
Update gun mod removal UI to use inventory menu instead of a prompt; prevent removal of gun mods with other mods installed on it
Show the mass of vitamins in food items
Melee weapons tell you your skill is too low to see melee values instead of just hiding them
Shows the starting location for a scenario when there is only one possible option.
Show language selection window in options menu
Hide AIM during directional prompts
Keep displaying selected outfit throughout chargen


## Mods:
[Aftershock] Fix the Migo mutation tree
[TropiCata] Adds more tropical flora
[Mythos] Split off Mythos creatures into self-contained mod for 0.G
[Desert Region] world generation changes
[Aftershock] Reduce deadliness and frequency of ruin robots
[Dark Skies] Remove Dark Skies Above from the main repository
[Magiclysm] Adds item enchanting to magicalysm mod
[Backrooms] Adds 10 rare artifact variants to the Backrooms
[Magiclysm Graphical Overmap] Delete Magiclysm Graphical Overmap
[Magiclysm] Another approach to animist summoning
[Xedra Evolved] Add content for dreamsmiths and dreamers
[Bombastic Perks] New mod to earn perks through gameplay
[DinoMod] Integrated mutation armor
[DinoMod] Therizinosaurus
[Xedra Evolved] Museum Location for Xedra Evolved
[Magiclysm] Adds several new professions to the Magiclysm mod
[Bombastic Perks] Added resurrecting meat monstrosities to bombastic perks
[Bombastic Perks] Forcefield and Evasion enchants
[Aftershock] Elemental bionic weapons.
[Bombastic Perks] Adds the recycler perk
[Xedra Evolved] Revamped the inventor class
Alchemy Perks for Xedra Evolved
Bombastic Perks adds Playstyle Perks
[Magiclysm] Ways to boost your caster level
Disable the Bionic Professions mod by default
Add the Mind Over Matter mod to the CDDA repository
[Tamable Wildlife] More tamable creatures
[MoM] Add additional portal storm remnant map extras
[Sky Island] Mainline Sky Island mod
[Magiclysm] Add a spell-using feral human to Magiclysm
[MoM] Add telepathic and telekinetic damage types
[MoM] Mind Over Matter-specific Research facility overhaul
[XE] Paraclesians: Elemental Races
[Railroads] New mod
[MoM] Add Enervation damage type, apply it to Eater and feral vitakinetics
[Magiclysm] Add more than two dozen spells to magiclysm
[Magiclysm] Add fantasy species starting option
[Magiclysm] Add two more playable fantasy species for Magiclysm
JSON-ize faction camp hunting returns
[DinoMod] document lore
[Aftershock] Rebalance energy weapons to use overheat mechanics
[Magiclysm] Add fantasy species ferals
[Magiclysm] Add dispel magic spells
Create the Isolation Protocol Mod: A traditional roguelike experience
[Magiclysm] Add triffid and migo mages
Clairsentients can have premonitions about Defense Mode events.
Aftershock: New Sci-fi military Gear
Make some non-combat MoM utility powers toggleable
Aftershock: Add a shotgun mod that turns shotguns into coilguns 
Aftershock: Add a new outpost location that can spawn modded tools
Add Sense Minds Telepathic power
Add scaling to Metaphysics XP gain from powers, add penalty for power failure
Add the HAS_MIND flag to appropriate monsters in in-repo mods
XE: Add gossamer material and clothing
XE:  transformation potions to top level alchemy perk
MoM: Add PSI_NULL species to interact with "ignored_monster_species" JSON parameter
[MoM] Add a new power class Photokinesis
[MoM] Add calorie cost for psionics
[MoM] Prevent psionic creatures from using powers if nullified
Make Aftershock and Aftershock: Exoplanet compatible with Defense Mode.
Allow escape pods to carry loot planetside.
[MoM] Add mi-go psions
[Innawoods] Added meadow mutable
[MoM] Drain overhaul  + Power Maintenance overhaul
Aftershock: Add Landing Pads
[DinoMod] Animal Food Matters
[MoM] Separate NO_SPELLCASTING from new NO_PSIONICS
[MoM] Tinfoil hats protect against telepathy (sometimes) 
[MoM] Add Electrokinesis path
Add more customizable options to Defense Mode.
[MoM] Separate psi_stunned from stunned
[MoM] Gain more Nether attunement in Nether areas
Add Bombastic Perk compatibility to Defense Mode.
[Backrooms] Autodoc special and long-term progression tweaks
[MoM] Add Project PHAVIAN skyscraper lab
[MoM] Add telepathic dampener```
[Xedra Evolved] Revamp spell learning system
[MoM] Add ability to take longer to channel powers in exchange for ignoring focus
[MoM] Add Transporter beacon and remote, using matrix technology for long-distance travel
[MoM] Psion NPCs
[Sky Island] teleporting items back home
[MoM] Change electrokinetic overload
[Sky Island] Allow selection of room teleport behavior
[MOM] Allow high nether attunement to induce hallucinations.


## Balance:
Cap melee skill gain based on monster melee skill
Simple deconstruct is much faster
Add denim as a material and buff jeans
Removed scent tracking from certain zombies
Cody can make chainmail armor and charges more
Rework melee, unarmed, dodge, cutting, stabbing, and bashing practice recipes to limit higher level practice actions to books
Remove flaming eye phantom melee attack that can disrupt aim
Converts most of the armor and clothing still using the old limb system to the new system with sub-limbs
partial skill levels contribute to most game tests
Portal Storm Coherency Pass
Stop zomborgs from exploding on death
Add a more accessible holy symbol mission, replacing the small relic one
Most materials now burn at least a little slower than gunpowder
stationary monsters don't let you train throwing to high levels
player can drag heavier vehicles
difficulty to repair depends on what the thing is made of instead of its crafting difficulty
Hound afterimages also copy their host nicknames
The player is substantially less effective with guns at low skill values
Lycra is less protective
BMI has a less all consuming impact on how healthy you are
Being badly wounded will always allow you to swap characters in camp while you heal
Intelligence provides a multiplier to current focus rather than adding to its value
More monsters fight back if cornered
Higher dodge skill lowers the stamina cost to dodge
Adds a mutable stream to the mapgen
Limit the times assassins can try to kill you.
Increase plastic variety, adjust plastics to be more realistic in terms of protection
Characters start with basic skills from their previous life
Climbing down stepladders is now safe; climbing down ledges tells you how risky it is.
Add NO_SPELLCASTING flag to Stunned effect
Improve pets' ability to use stairs
Make ferals actually feel like human enemies instead of weaker zombies with range attacks
Allow metal wreckage to be used for cutting
Slimy mutation helps you escape grabs
Caffeinated gum is now only slightly stronger than a cup of tea.
Improved path for intelligent monsters
Make safe place starts safer
Touch up pawn shops with better loot
Prevent staunching bleeding while driving
Threatening to kill NPCs(recruitment) is more likely to make them hostile
Backup generator is much more powerful
Bulk unloading and dropping items saves time cost
Fragile Clothing will degrade if its dealt damage larger than 15% its armor value.
Professions can start with specific recipes
Food irradiation slows food decay to a quarter, instead of making it last forever
Activity suit is actually waterproof, soft surfaces are less slippery, boomer ondeath effect can be resisted


## Bugfixes:
Crafting GUI: show how much recipe makes for non-charge items
Monsters add weight to vehicle when on boardable parts
Make AUTO_PICKUP_SAFEMODE also consider ignored mobs
Reset daily health at the end of each day
Food inside sealed containers is properly labeled as such in the [E]ating menu
Prevent autodrive from dropping vehicles in holes
Allow room for starting NPC when picking player starting position
Determine how much you can squish a soft container by its contents
mutate_towards accounts for bionics which CANCEL but don't CONFLICT with mutations
Fix files after a symlink in a directory all treated as symlink on Windows
Fixes marina spawns
Fix NPCs unable to trade items away if they have no pockets
Display IME candidate list and composition text correctly on Windows
Fix dark gray in the ncurses client for terminal emulators that support 256 colors.
Fixes mobile home park road connections
Flush map buffers after failing to create starting location
Smart controller supports using only one engine
Disassembly doesn't return items with UNRECOVERABLE flag
Feral cops become zombie cops
Fix wall cling phasing through floors
Add ability to remove plants from planters without destroying planter
Prevent broken vp in-place replacement when racked
Spellcasting tools no longer waste charges if you cancel out and don't actually cast the spell
Fix using unload_everything zone to remove gunmod gets copies of gunmod
Ferals can use their guns in GG
Prevent fire damaging unbreakable items
Fix energy guns(AFS) on NPC
Faction camps now distribute calories based on actual calories and not default calories
Fix calculation for inserting into nested containers
Make copy-from copy terrain/furniture examine actions
Prevent mission marker from being cutoff in the overmap
Exodii will now properly be mad at you if you steal all their resources from stone barns
NPC morale modifiers now updates regularly instead of being permanently applied
Fix UI and accessibility issues in the overmap UI and character creation menu
Fix unicode path encoding error in Windows MinGW build
Difficulty 0 recipes are no longer arbitrarily difficult
Make EOC u_sell_item() actually transfers the items' ownership
Improving NPC shooting frequency
Enable death effects on limited lifespan monsters
Make Hub01 globally unique
Charge integrated magazines when plugged in
Don't allow to scan books that are owned by other characters
Fix NPC putting items in open air when fetching items during an activity when 3D FOV is on
Trees and other FLAMMABLE_ASH terrain leaves behind ash when burned down
Do not report monsters breaking free of unknown grabbers if the player cannot see them
Allows certain docks to be placed on non-flowing shallow and deep water.
Fix the epilogue for the New England Church Community
Flat armor penetration is spread across all armor layers instead of applying its full value to each
Fix tow cables being unable to connect different vehicles
Smashing now incorporates any MELEE_DAMAGE and STRENGTH enchantments
'w'ield menu will now correctly trigger a steal warning when wielding an item that does not belong to player
Allow crafting tools to use linked electricity
Don't get randomly sick anymore
Itemgroups can seal containers
Spawned corpses should now spawn with and contain their clothes
Can no longer get stuck for days thinking about working out if you're a WIMP with NEGATIVE WORKOUT TIME
Prevent car from spawning into a house wall
HP widgets gets equivalent bodypart
Fix grainy glyphs in blended font rendering mode
Stop dodging good spells, fix uncanny dodge spell crash
Fix and improve NPC randomizer
Make sure overconfident officers reliably drop their guns
[MoM] Fix zombie telepathic stuns
Fix appliance power drain display right after plugging in/unplugging device
Fix items and furniture being deleted from grappling hook usage
Randomly generated characters are now aged appropriately to their profession
AIM: Display correct truncation of container names
Fix visible tiles revealing invisible tiles below
Fix furniture & vehicle map memory refresh
Monsters can go down ramps
Don't teleport items to the ground if the vehicle storage destination is full
Fix Free Merchants Broker price calculation of non charge based item
Skip auto sorting items that don't belong to you
Use correct actor in bulk trade messages
Your nemesis will still hunt you even if you spawn on a roof at the start
Picky eaters won't drink unsavory drinks
Corrects duplicates /the/ in martial arts techs messages
Gas masks only use charges on fields with gas_absorption_factor set
More background stories: actually access them
All weapon proficiencies can be learned by hitting
Fix items applying effects multiple times when transformed
The effect "corroding" should only be added when causing damage
Climate control was 3.7x stronger than it should be.
Allow sandwiches to be made using toast
Reduce NPC faction camp task slowdown & fix save data bloat bug
Fixed some items to cause multiple addictions
Allow NPCs to teleport without the player
Prevent infinite loop when spawning monsters
Fixed laser weapons mounted on vehicles not cooling down
Maps will once again show city names if they show roads.
No more infinite aphids
Stop milking dead cows
Allow pocket_mods to add magazine or magazine well pockets to items without them
Check BMR value to prevent dividing by 0
prevent_death EOC can sometimes fail and lead to permadeath
Adds annotations to construction menu entries done indoors, in trees, and that require supporting walls.
Fix AIM allowing distant container interactions
Show correct bodypart in grabs
[MoM] Quell Walls
Vehicle parts check creature size, increases storage of dumpster and vehicle parts
Prevent softlock when sleeping in cramped spaces
Invalidate draw point cache if viewport size or position changes


## Performance:
Make `Character::best_item_with_quality` examine items non-recursively
Refactor effect types to use map indirection and enums instead of strings
Removes the ludicrous amount of OMs the refugee and research centres define
Fix Nested List lag in crafting menu
Optimize eoc processing and other fixes to speed up waiting near many npcs
Optimize pocket overflow function
Speed up new character screen, particularly when many recipes are known
Stop clearing weight carried cache unnecessarily
Precalculate visitable zones to optimize inter-monster aggression checks
Reduced wait times in high traffic areas by ~15-20%
Reduce time of selecting large amount of items in inventory menu
Fix armor resistances hotspot exposed by NPC AI improvements


## Infrastructure:
Epower and power in units::power
Update compiler support.  Now supporting gcc 8.1+, clang 10+, XCode 10.1+
Refactor some crafting infrastructure to support removal of charges
Unify gun battery/ups/bionic energy consumption
Modernize string_formatter
Migrate some JSON APIs to string_view
Add units::temperature_delta
Upgrade clang-tidy used in CI to LLVM 16
Allow C++ standard includes in clang-tidy tests
Refactor timer items to be a bit more time based
Support for material replacement in items
Carrier for items on ground is nullptr
Tick_action as a separate thing from use_action
New documentation on how to test proposed changes
Remove charges from solid comestibles
New item categories for martial arts manuals and traps
Update all active items to new tick action system and remove old system
Add ability to merge appliance into grid
Add JSON-based system for climbing aids.
EVENT EOCs provide beta talker
[EOC]Inventory selector
Replaced the use of the arbitrary body temperature scale in game logic with units::temperature/units::temperature_delta
[EoC] Simple if-else statement
Allow specifying vitamins by weight (mass) in items
Add more comment-commands which apply labels to issues and PRs
Migrate arithmetics function with arguments to math
Provide more options to name monsters placed via mapgen
recipes now require activity_level, fake(previously substituted for MODERATE) is depreciated
JSON-ize slot machines
Faction editing on Debug menu
Change NPC faction from debug menu
Remove action portion out of assess_danger into a dedicated method
Add u_has_proficiency to EoC conditions
JSON-ify hallucinations
Parameterize new geography changes to overmaps
Allow items to provide martial art techniques when not wielded
Remove hardcoded mapgen for fields
Simplify/jsonify NPC generation from npc classes
Consolidate `suspendable` and `no_resume` activity parameters


## Build:
Support Mac arm64 build
Adds VS Code Dev Containers & Workspace Config
Allow for cross-compiling from Linux to Windows in Devcontainer
Faster local VS builds
Fast Windows iteration with llvm-lib and lld-link
Cross compile object creator from Linux to Windows using Devcontainer
add object creator to releases
Add a launch and debug configuration to VS Code Dev Container
Enable tests for merge queue


## I18N and A11Y:
Add percentage-translated statistic to language selection
Make furniture->lockpick_message translatable


# 0.G (Gaiman)

## Highlights
Effect on condition brings a scripting pseudo language to Cataclysm.  Some of its key uses in 0.G have been the introduction of portal storms, NPC faction development over time and random encounters in already explored maps.
The introduction of hobbies has added a new tab to character creation that allows the player to select one or more hobbies/backgrounds that flesh out what your character was doing prior to the Cataclysm in skills and traits.
JSONized sidebar allows almost total control of what your sidebar looks like and what information it displays is up to you!
The skill system has been greatly expanded with many new proficiencies and many new ways to learn them, as well as the groundwork for practice-based skill improvement, including a skill rust system that doesn't suck because it caps effective skill lost and regenerates faster than regular skill gain.
Passively boil water by putting dirty water into a fireproof container then placing the container on top of a fire.  Walk away and after an amount of time dependent on the amount of water to boil it will all be clean water!
Monster weakpoints! Many monsters now have weakpoints that the player can hit to apply various effects and extra damage to the monster.  As the player dissects more corpses of monsters they can learn weakpoint proficiencies that increase the player's odds of hitting weakpoints.
Characters now have cardio which will respond to your playstyle.  Go for a run every day and perform hard labor and your stamina will slowly go further and further.  Spend three months reading and performing low intensity crafts and your cardio will suffer.
A half dozen new in repo mods: Innawoods for the survival from scratch you crave. Backrooms which takes place in the neverending backrooms dimension, Massachusetts mod for people who desire geographic accuracy, Xedra Evolved a science fantasy mod with weird magic and vampirism, Tropicataclysm for your Cataclysm at a warmer latitude and the Megafauna mod which targets an ancient epoch with creatures that outsize our modern equivalents, similar to Dinomod.
Take over a friendly NPC upon your death, if you've managed to recruit any NPCs to your faction you are given an option to take over one of them in the event of your character's death.
Appliances and building based powergrids, allow you to set up various tools or even usable arcade machines in your home base.
Two new Iso tilesets have been added to the game.
Simple monster aggression differentation. Some monsters now know if another monster made them angry instead of the PC.  If they get angry at other monsters they may not get angry at the PC.
Vehicles now have solid walls even when angled which prevents monsters and fields from entering an angled vehicle.
Dozens of updates and content additions to Dinomod, Aftershock and Magiclysm.
Map memory is now unlimited, you will no longer forget places you have been before.
There has been a distinct push to make many options and possibilities clearer to the player without having to search for them, UI that makes suggestions as to why the player might want to perform an action.
Electrical fields can now produce EMP that will destroy unprotected electronics
Perspiration now exists so that your PC can wear heavy armor during summer without overheating, instead they'll sweat heavily and experience thirst faster.

## Statistics
7889 files changed, 11643312 insertions(+), 5022361 deletions(-)
13,201 commits
~218 new contributors

New game entities (core): 10293
Items: 2396
    502 misc items, 45 books, 941 articles of clothing, 117 guns and gun related items,
    364 comestibles, 308 tools, 119 ammunition types
Mapgen: 810
    458 overmap terrains, 176 palettes, 17 start locations, 37 city buildings, 14 map extras,
    105 overmap specials, 3 overmap locations
Crafting: 1019
    120 construction groups, 109 requirements, 69 proficiencies, 306 constructions,
    42 recipe groups, 2 recipe categories, 57 practice recipes, 2 construction category,
    312 nested categories
Achievements: 12
    5 achievements, 4 event statistics, 3 event transformations
Item Traits: 1409
    1267 item groups, 44 materials, 25 ammunition types, 5 ammo effects, 12 tool qualities,
    29 vitamins, 25 item actions, 2 fault
Player Traits: 474
    122 professions, 91 effect types, 117 mutations, 25 activity types, 2 behaviors,
    1 movement mode, 5 morale types, 2 disease types, 46 mutation types,
    8 trait groups, 55 sub body parts
NPCs and NPC interactions: 1443
    1153 talk topics, 142 missions, 14 scenarios, 78 npcs, 52 npc classes, 4 factions
Map Traits: 321
    202 terrains, 3 weather types, 95 furnitures, 1 gate, 7 field types, 13 terrain transformations
Monsters: 461
    300 monster types, 158 harvest entries, 3 species
Vehicles: 138
    99 vehicle parts, 31 vehicles, 8 vehicle groups
Magic: 117
    99 spells, 4 enchantments, 12 emit definitions, 2 relic definitions
UI and Sidebar: 861
    836 sidebar widgets, 15 body graphs, 8 mood faces, 1 ascii art, 1 speed description
Misc: 377
    124 json flags, 29 weakpoint sets, 14 loot zones, 210 effect on conditions, 3 option sliders

New game entities (mods): 5396
New mods: 18
Items: 885
    220 misc items, 62 books, 222 comestibles, 114 tools, 170 articles of clothing,
    51 guns and gun-related items, 27 ammunition types, 19 compact bionic modules
Player traits: 440
    133 mutations, 33 trait groups, 76 professions, 3 techniques, 63 scenarios, 90 effect types,
    1 martial art, 20 bionics, 11 start locations, 3 mutation categories, 5 proficiencies, 2 skills
Mapgen: 955
    608 item groups, 89 overmap terrains, 64 palettes, 98 overmap specials,
    8 city buildings, 88 map extras
Monsters: 1184
    1067 monster types, 93 harvest entries, 9 species, 15 monster attacks
NPCs and NPC interactions: 310
    250 talk topics, 19 npc classes, 27 mission definitions, 13 npcs, 1 faction
Map traits: 217
    99 terrains, 94 furnitures, 5 terrain transformations, 9 field types, 2 traps, 8 emit definitions
Vehicles: 61
    33 vehicle parts, 7 vehicle groups, 21 vehicles
Magic: 320
    290 spells, 30 enchantments
Crafting: 74
    50 requirements, 2 tool qualities, 21 constructions, 1 recipe category
Item Traits: 35
    20 materials, 12 ammunition types, 3 ammo effects
Achievements: 59
    43 achievements, 8 event statistics, 8 event transformations

## Features:
Safe mode improvements
Enchantments can now alter skills
Eternal Weather options
Electrical fields can produce EMP and fry unprotected electronics
Vitamins system and diseases related to the over or under consumption.  Not just for normal vitamins like Calcium or Vit C.
Integrated armors for armors that are part of you.
Ability to use different tileset for different level of Zoom.
CBM fueling improvements: CBMs have an actual tank accessible through the inventory menu. No more eating fuel.
Monster death effects now use spells
Improved NPC attack logic including the ability to cast spells
Add monster bleed resistance
Recipes can be tracked as new
Deep water can now destroy electronics
A ton of prework for limbification
Autodrive version 2
Hunted scenario adds a nemesis zombie chasing the PC
Practice recipes
Player can nickname monsters
All items can have cosmetic variants now
Tons of work on zones, such as personal zones, disassembly zones and automop zones
Allow non-debug change of gender, hair, facial hair, eye and skin color
Books can now be copied into a variety of condensing items: ebooks, book binders etc
PC can track their adventure in their diary
Zombies no longer revive naked
Calories tracking for QOL
Allow green night-vision overlay to be turned off
Quality of life improvement: add capacity essential data next to the worn containers within the inventory interface, add universal formatter to easily format common units `unit_to_string`
You can disable specific pockets on items and disable unloading specific pockets
Eternal Night & Eternal Day options
Enable grab movement of vehicles and furniture across ramps to a different z-level
Grabs can cause you to suffocate, Portal Storm Effect to use this
Allow reloading guns with mixed ammo
Allow players to uncover electric wires in the walls to connect appliances
Snippets you've read have a LORE tab you can look them over
Allow Web Diver to rappel, add infrastructure for wall crawling
Give a chance of another try if game is unable to find a valid starting location.
Perspiration
Reworks mutagen to take time and use fully customizable EOCs.
Mutations now cause genetic damage
Limiting rigid armor, testing for it and raw skin
Aiming Down Sight Causes Sight To Focus
Tons of additional mouse and menu scrolling options
Move items along when riding the elevator
You can now peek down a ledge to check if it's safe before climbing down
Metaprogression through achievements
Allow mounting any reasonable gun on turret mount
EMP blast renders all electronic items in the radius of the blast non-functional
Extended byproduct groups functionality
Add bodygraph displaying wetness status

## Content:
Half a dozen new basecamp locations
Dozens of new NPCs including several new NPC factions
Additional modular lab rooms and finales
Add ability to cause some foods to incur nausea
Archery Proficiencies and proficiency bonus infrastructure
Mines JSONified
Add book binder to copy recipes
Add eBook Reader
Aquariums
Terrain feathering works to improve the edges of terrain such as forests to make them appear more realistic and natural
Vandalized Library Variants
Add Vehicles: Full-size, Mini, Cargo, and Camper Vans
Many new monsters, weapons and recipes
New mutation traits
Tutorial jsonify and rework
coins and banknotes overhauled
Expanded bronze recipes
Three new mutation categories: Rabbit, Frog, and Snail
Add wind turbine map special
Exodii trader and more ways to find the Exodii base
Portal storms, portal storm monsters, portal storm dungeon
The refugee center merchant has been remade into a new NPC named Smokes.
Appliances for all kinds of furniture including lamps, washing machines, arcade machines, tool machines.
Propane gas and tanks
Isolated Artisans Faction
Add new Bōjutsu Martial Art
Blacksmithing rework
New easter eggs, no I won't list them
Civilian Bugout Bags Filled With What You Expect
Hub01 expansion
Tacoma Ranch rework and Expansion
New starting missions for many professions both new and old
Aircraft Carrier and Nuclear Power Plant Globally unique locations
JSONized snippets for addictions and dreams
Catalytic Cracking for Kerosene production
And unfathomable amount of location updates
Nursing home and associated scenario, monsters and profession
Improved radio scanning
Sheet metal armor
Pride flags
Skulls
A plethora of mutable locations including farms and river caves
Meat Cocoons and Zombie Amalgations
Even more monsters, items, foods, locations, and recipes
Bird nests can be found on roofs


## Interface:
Hide tiles overmap behind an option
Support separate graphical tiles for sounds heard above/below visible Z level
Jsonize and display CBM trigger costs
Show which mods items, monsters, and furniture are from
Allow changing shape of vehicle parts without reinstalling
Move refueling CBM to its own menu
Show monster count in sidebar compass
Separate zoom level for overmap
Added recipe activity level to crafting screen
Display gun loudness
Display calorie value of ingredients while crafting food
Parkour is now a proficiency
Stay in container during 'E'at from container
Add option to toggle display of trait/mutation on player sprite
Add option to toggle display of piece of armor on player sprite
Color relics in inventory in pink
Add a new, 4th diagonal movement with modifier keys + arrow keys option: Diagonal Lock
Unload container in tile keybind
Modify crafting UI  to show details of byproducts and jar contents
An incredible amount of UI work and improvements of menus and tabs
Independent safe mode rules for walking & driving
New Tileset: First release of HollowMoon by secretstamos
Allow (z)ooming while (V)iewing items/monsters
In inventory screens, colorize an item's remaining charges based on how full it is.
Different layers on different body parts now visible in item UI
Allow wielding and wearing items from the pickup menu
Enhance safe mode messages with color and information about monster count/direction
Bind HOME and END keys by default and implement them for most menus
In butchery menu, make it clear when an item will be disassembled
Containers holding a stack of a single item will display its quantity
Added option to clear pocket settings
The item display now show minimum encumbrance as well as maximum
Add global auto-note settings
Change gender with @ on all char creation tabs
Show background traits on TRAITS window in character creation menu
Remove NEW! recipe flag on current item when moving up or down
Adds Medical Menu
Allowing converting terrain/furniture to appliances through interaction
add trait to hamper player's ability to judge creature's vision and intentions
Interrupt crafting when starving/parched
Allow customization of text input UI hotkeys using either ? or F1
Show properly-fitted clothing in the crafting screen
Progress update while heating food
Hides the old sidebars and replaces them with fancy json sidebars
Jsonified "Unexplored" OMT
Support fuzzy search with accented Latin letters
Many new color themes
Possibility to turn distractions on and off
Show compatible guns in magazine descriptions
Show proficiencies trained by dissecting
Mark overmap location if player drops favorited item
Ursine has its own faces now (no horizontal)
[ASCIITileset] Change Unknow terrain to use the unseen sprite
Sidebar vehicle stats are now hidden until relevant
Makes all appearance mutations visible in menus

## Documentation:
monster HP scaling section in GAME_BALANCE
Documentation on loudness
npctrade: merchant tweaks and documentation
document monster difficulty scaling
Artifact resonance documentation
Update documentation for recipes
Ammo effects documentation update
Expanded NPC conditions; spell levels, loaded mods & proficiencies
Document emitters
Document fields
Redoes Ammo stats in Game_Balance

## Mods:
Use size flags for size changing mutations.
Dinomod now has a rideable zombie T-Rex for all you Dresden fans
New Dinomod evolutions
Aftershock has some new robots and a new swarming monster AI behavior that can be used in all mods/mainline
Magiclysm may have completed the attunement system or is significantly closer to completion
Aftershock has new fauna monsters
More atmospheric lore and details for Aftershock
Dinomod has expanded it's dialogue options with mainline NPCs
The DinoLab
The Forge of Wonders now has three shops and stronger defenses on the vault
The No Hope mod is available to greatly reduce the average player lifespan
Dinomod specific achievements as well as Aftershock specific achievements
Aftershock: Translocators for semi-convenient long range teleporting.
Burned Zombie Dinos
New gizmos and gadgets in Aftershock
Aftershock: Stratoscomm Relay Station
[Magiclysm] Adds new zombie animals
Add mythos monsters to Mythos mod
Dinomod Apex predators don't appear randomly day one
Adds TropiCataclysm to the repository
craftable holiday sweaters for dinos
Hylian Adventurer Profession for Mythical Martial Arts
Many South American animals added to Tropicataclysm
Adds an innawood mod for wilderness survival.
Aftershock Exoplanet: Glacial tunnels, a new low-risk area and the fauna that inhabits them
TropiCataclysm Adds Termites and new content for Triffids
Adds cast-bronze tools to Innawoods mod.
[Innawood] Chemistry, electricity, and more!
41 new dinosaurs added to Dinomod
A mod to add subtitles to Rubik's dialogue in English.
Tameable Wildlife MOD
Dark Days of the Dead: Headshot requirements and deadly zombie bites are in!
Dinomod NPC Missions
New Mod Xedra Evolved with new magic classes, monsters, professions and CBMs plus Cyborg professions
Desert region revival
Add Megafauna Mod
[DinoMod] tyrannosaurus bio-operator
[DinoMod] Nanuqsaurus and burned rebuild
Aftershock: Add functional jet packs
Xedra Evolved: New NPCs to meet and rescue
[DinoMod] player mutations change monster faction behavior
[DinoMod] stegoceras
Magiclysm Adding new magic plants
[DinoMod] compsognathus, eoraptor, amargasaurus bio-operators
Magiclysm Quest & Lore patch to item distribution
[DinoMod] mi-go scout tower dino variant
The Backrooms mod
Vampire Virus in Xedra Evolved
Crazy Cataclysm: Adds Powerthirst and Rocket Cans
Xedra Evolved magic classes Eaters, Dreamers, Inventors and Dreamsmiths
[Magiclysm] Make Summoning Great Again!
Implementing more proper alchemy and some another stuff
Aftershock Space items and smartguns
Aftershock New CBM and class
Aftershock: New Monofilament Whip CBM
My Sweet Cataclysm: Butchering candy monsters gives candy flesh
Add standard combat test mod
Nested Crafting Categories
Add cosmetic variants for mutations

## Balance:
Mutation System Overhaul
Made windmills able to grind up dried rice, cooked acorn meal, and roasted cattail rhizome into flour
Shocker zombies cannot be harvested for bionics in vanilla
Reduce crafting proficiency penalties based on partial proficiency level
Updated brewing recipes and fermentation times to be more realistic
Add stamina cost to archery
Change Cut Cotton to Patchwork, add Patchwork to Rags
Stop regenerating creatures from doing so while on fire
Adds weak points to the armour of most zombies
Adjusted lockpick crafting
You can now pry open metal doors with a halligan bar.
Adjusted how the hoarder morale penalty is calculated with a focus on small pockets and holsters
Weapon Categories now exist so martial arts can pull by weapon category instead of weapon id
Massive Martial Arts rebalance
Massive zombie spawn audits
Striking techniques and martial arts buffs affect all types of physical damage
Monster speed and attack speed audits
Many weapons and armor rebalanced
Stop letting players climb up via downspouts or ropes when all their arms are broken
Turret spawns nerfed heavily
Reduces wetness penalties (and bonuses), as wetness was previously one of the strongest factors affecting morale.
Cars now more likely to contain tire changing equipment
Tailoring Audit and rework
Sublimb rework of armor
Daily health vs lifestyle system
Artifacts apply passives in inventory instead of when wielded
Climate Control CBM (and equivalent effects) now works more consistently, doesn't completely shut down in extreme temperatures, and can stack
minimum of two zombies to receive suffocation
Banks deploy cop bots instead of TALON killbots when agitated
gas masks no longer make you immune to getting sick
Replace most ASRGs with conventional fuel-powered generators
Adds assorted costumes to the objective of the Cosplay mission.
Use find_clear_path always for projectile trajectories, not just when it hits.
Makes using a spear on enemies through fences/bars normally at low levels instead of defaulting to bashing on bars/fence instead.
Add additional sources of patchwork cotton sheets from deconstruction
Mole Crickets and Molerats can now give tetanus with bites


## Bugfixes:
1404 Named bugfixes (a multiple of this number unnamed) including over 60+ fixes of crash to desktop bugs (I lost count)
Monsters will now drop their special items (such as saddle, bags, armor etc) on death
Prevent monsters from upgrading into blacklisted forms
Made flying monsters immune to several ground-based field types. Flying monsters no longer get stuck to the ground by bubblegum.
Corpses can't be used as bag of holding anymore
Bloodless monsters do no bleed #62113
Inadvertent levitation powers removed from survivors
Zombie animals don't fear fire
Threshold breaching should start when strength 3 dreams start and not after
NPCs getting stuck trying to path in through a closed window.
Make magiclysm auras compatible with power armor
Fix NPCs spawning without weapons
CVD can be used on new steel types
Character aggro fixes
Only fill items as much as parent containers allow
Fix Uncanny Dodge description, this error was ancient
Filename-independent widget load order (fixes #59202)
Don't auto-note generated map extra if player hasn't already seen the OMT map extra was placed on
Makes cows able to become aggressive
Only the last killed amigara drops an artifact
Improve item filter help of zone manager and surrounding items menu
Make radioactive items radiate
Carry over relative rot during item transformation and fix transformed comestible not rotting over time
Players can no longer be dragged while in a vehicle with a seatbelt; dragged players will not be run over by their own vehicles while still inside of them
Monsters retain original loot when changing type
Firstaid QOL improvements
Player can finally enjoy fire even with eyes closed
Z level transparency flag for better skylights
Componentless practice crafts no longer leave in-progress items
Fix mechs missing their guns
Stop NPCs from throwing their guns
Fixes for blind interaction with NPCs
When tired, cancel current activity if `Maybe later` is chosen; finish current activity if `Finish it` is chosen
Peeking now uses stairfinding
Grudges beyond death have been lifted. Don't make NPC angry if he's already dead
Fixes to UI and combined limb values
Fix auto-mopping in the dark. PC can no longer automop what they can't see
Try spawning mission destinations if you can't find them
If floor has collapsed, trigger a ledge trap on former floor tile to make creature fall down.
Personal zones now work consistently and are simpler in implementation
Make active fire modes from attached gunmods appear in the sidebar.
Fix activities not getting interrupted by dangerously close enemies
Increases radio mod range, makes bombs detonate immediately, and adds more battery options to recipe
Fixed character starting as overweight
Improve pocket selection
Fixed and improved guilt system
Eliminate Self-Aware trait and replace it with sidebar widgets
Takes the real guns away from angry imaginary NPCs
Being blinded blinds you
Stabilize monster emotions
copy-from works with bodyparts
Ensure monster faction relationship reciprocity
Fixes NPCs getting stuck next to dangerous fields
Fix vehicles infinitely falling
Capping shakes duration to prevent month-long shakes after withdrawal is gone
Butchering use best tool in radius
NPCs are more likely to eat items from their inventory, rather than complain about being hungry
Vehicle most-repairable-part interactions will no longer show parts the character is insufficiently skilled to repair
Fix main UI resizing when exiting from overmap with the same zoom level
Fix some of the NPC attack logic
Prevent dodge and block while driving
Remove additional spawns from Wander Hordes
Monster special attack messages more consistent and clear
Fix overmap ui cursor handling
Fix an item duplication bug when trading stackable items, e.g aspirin
Fix friendly hallu NPC were able to trade
Fix recipes with multiple proficiencies granting less proficiency XP if some are already known.
Standardizes time_factor and fail_factor for proficiency books
Ransack vending machines only in public places.
Mapgen road connections improved in the absence of overmap cities
Fixed open wooden split rail gate of being non-transparent and unbreakable
Faction camp crafting creates byproducts as appropriate
Fixed eating containers with items inside
Construction of roofs actually makes tile above the construction a roof
Fix building ramps and stairs
Replaced all ATTACKMON entire with PUSH_MON
Workaround language from being unsettable in options menu
Disallow placing stepladder if a vehicle in tile
Don't trigger any effect when setting and unsetting cosmetic traits
Drill press is now able to drill
Attempted theft has consequences
shorter bio-operator attack effect durations
Napkins and Cardboard are no longer comestible
Prevent huge mutants from thinking spots in cars are comfortable to sleep in when they aren't
Using worn unarmed weapons raises unarmed skill
Remove workbench construction vs crafting exploit
Add `FISH_TRAP` tool quality so that NPCs can use either kind of fish trap
Make open red & green glass doors look like open glass doors
Fix bodystatus window wetness display
fix for speed bonus from Speedydex applying twice
Monsters add weight to vehicle when on boardable parts
Flammable arrows bugfixes
Make vehicle::coeff_air_drag() work as intended, in aspect of vehicle length and low-air-drag vehicle tail parts.
Fix SPEEDLOADER Flag
Include spell name in default msg for relic spells
Make AUTO_PICKUP_SAFEMODE also consider ignored mobs
Remove athletics training for waiting in water
Reset daily health at the end of each day
Fixed some xl/xs armor recipes to make tool requirements consistent across all sizes
Integrated armors no longer cause encumbrance from some mutations

## Performance:
Improve lighting performance
Speed up rendering during autodrive
Avoid calculating weight & volume of containers when not needed
A few microoptimizations
Worked around for translating undisplayed debug messages causing major slowdown
Optimize TranslationManager performance and memory usage
Share tileset instances between map and overmap
Call `game::update_overmap_seen` only when it actually needs updating
Loading of gzipped world/maps/x.y.z/x.y.z.map and data/json files
Optimize shot_features and shot_features_with_choke test
Optimize item spawn list creation
Optimize null stream in DebugLog
Optimize overmap special placement with zero-copy transformation
Increase performance of item processing of contained items
Improve reveal wire handling and performance
Optimize map rendering
Speed up crafting menu tab loading
Improve appliance grid performance with many connections
Performance Improvement for item::can_contain
Binary json input for various performance wins
Misc vehicle/appliance performance improvements
Fix Repair menu shows slow
Code optimizations reported by static code analysis
Make `Character::best_item_with_quality` examine items non-recursively

## Infrastructure:
Provide documentation and support for llama builds
Allow events to modify vitamins, kill entities
Allow using relative and proportional with generic_factory
Automated tileset coverage report
New mapgen feature: maps can now select a terrain from a distribution and use that throughout the map
Jsonize Shearing of Monsters
Jsonize terrain and furniture lockpicking result
Add function to assign mission directly via dialog
Adds definitions for cooking proficiencies in JSON
Creates DDotDDD, the dark days of the dead design document and add some basic region settings to the mod
Add looks_like support for overmap terrain
tileset inclusion criteria and maintenance
Add dialog conditions/effects for morale and focus.
Create talker item, add consumption_eocs
Extend mapgen parameters to overmap special scope and palettes
Jsonize terrain and furniture bolt cutting result
Move safe cracking to an activity_actor
Create talker monster, add ability for spells to use dialog effects/conditions
Add supporting infrastructure for first version of migo bio-tech
Add dialog conditions for terrain type and field type
Add PROFICIENCY_LIST.md
Add weighted list functionality to dialog effects
Support mapgen parameters in nests
Add new dialog effects for portal storms.
Add lifespan to dialog monster spawns
Tool to spawn all items / furniture / terrain / traps
Support mapgen parameters for most mapgen ids
Support recursive palettes
Jsonize terrain and furniture oxytorch result
Allow palettes to be chosen from a weighted list
weapon_category for martial arts cross-mod compatibility
Allow flag limits for magazine well compatibility
Update medium and heavy batteries to use flags for magazine compatibility
I've made it to where all tools with the LOCKPICK quality will automatically have the PICK_LOCK use_action.
NPCs keep track of total sales
Jsonize Pet Food
Support for mutable overmap specials
Jsonize monster speed description
Allow JSON-defined linear terrain and unhardcode anthills
In-house translation library implementation to support loading multiple MO files
Add dialog effects for taking control of npcs and conversations with monsters/items
Use dialog conditions for mutation and enchantment triggers
Dialog effect to affect nearby npcs
Add support for dynamic predecessor mapgen
Basic Appliance implementation
Partial Jsonization of Mood Indicators
So much work building the infrastructure for Effects on Condition thanks to Ramza13 for spearheading this project
Tons of PRs on creating mutable overmap specials, which allows procedural map generation using only json thanks to Jbytheway for leading the way on this
A bunch of terrain/furniture item interactions that were jsonized thanks in large part to Saicchi
Add dialog effects for transforming terrain and furniture. Add portal storm effect to transform grass.
Create talker_furniture, move refugee center computer into dialog system.
Improve pocket performance by removing some unnecessary pockets
Adds documentation for `place_monsters` JSON flag
Adds ability to remove fields, vehicles, items, and traps to update_mapgen
overmap sprites generator
Add infrastructure for swappable weapons in bionics
Automatic spell check on pull requests
Place monster corpses in json mapgen.
Allow limiting map extras by zlevel
Add sound support for clear, cloudy and sunny weather
Enhance martial art techniques, allow limbs to define technique lists and unarmed damage boni
Add mapgen ability to set variables or remove traps in lines/squares.
Combine wheat-free and wheat-full flours into a single recipe requirement
Allow gendered descriptions for professions outside of translations
Report JSON entries with the same id from the same mod
Change itemgroups to default to overwrite, instead of extend.
Vehicle parts can now use looks_like from furniture, items, etc
Dissection tables separate from harvest tables, and relevant monsters dissect to samples
Added external options to override status and fuel for spawned vehicles
Include a Soundpack by default
Trap-specific jsonified trigger messages
Support transparency of pockets and show contents of transparent pockets from a distance
Add the possibility to change color and symbol of an item with a variant
Added external option with setting frequency of displaying music descriptions in sidebar
added basic utilities for mouse drag-and-drop support to input _manager
Support achievements based around overmap specials
Allow setting terminal cursor for screen readers and IME preview using ui_adaptor
Tons of documentation work
Set age for monster corpses in json mapgen
Move the Find Lost Dog mission to JSON
Vehicle energy_consumption in units::power
item power_draw in units::power
Convert the 'Recover Priests Diary' mission to JSON
Move the 'Kill Horde Master' mission to JSON formatting
Fixed situation where 'overflow on combine' test could randomly fail
Consolidate functions for character's best item with given quality
Move the Retrieve Deposit Box mission to JSON format


## Build:
Add Big Sur-style macOS icons
Suppress spurious error from make when astyle isn't installed
remove cata::optional wrapper from item::dropped_from
Fix curses build with MSVC
Fix typo in COMPILING.md LANGUAGE -> LANGUAGES
CMake: Clean up if commands and fix compilation with MSYS ncurses
Add option to build the clang-tidy checks as an executable with CMake
Link to libncursesw in Makefile
Add missing vector header to src/morale_types.h
Link to libncursesw in CMake
Removed small bashism (path expansion) from Makefile.
Make use of gold linker optional for LTO builds
Allow build and run in repo folder in CMake
Add missing header (vector) to fix build error on Linux
Fix compile errors on LLVM/Clang 13
Updated documentation to be in line with moving MXE gcc to version 11 + libbacktrace
More granular and parallelized translations compiling
Upgrade MXE cross-compiler to GCC 11
MXE instructions for gcc version 9.3.0
Enable backtrace in MinGW release
Windows Github CI for Cataclysm and ObjectCreator
Instantiate non const variants of templated creature_tracker methods
Add src/third-party to Android build header search path
Set directories on macOS in CMake build script
Set RELEASE variable in root CMake script based on CMAKE_BUILD_TYPE, to generate install targets
Avoid use of reserved word PREFIX in CMake build script
Install core and help directories in CMake build script
Recursively search and bundle Mac dependencies
Bundle library dependencies in macOS release workflow
COMPILING.md update for FreeBSD
freedesktop metadata files are updated and installed when appropriate
Build linux releases on ubuntu-18.04
Update flatpak manifest
Fix CMake mixed signature error and outdated localization code

## I18N and A11Y:
Make stimulation effect string easier to translate
Fix missing translating elements in 2 parsers
JSONize connect groups
Fix monster_attack.py missed elements
Fix json extractor not extracting "concatenate" in dynamic_line
fix:Parser(profession.py) missed out gendered description
Automatically synchronize MOTD and Credits translations from Transifex
Sidebar for languages with long words
Detect measurement units in user locale settings on Windows
Extract examine_action to translate
Clarify plural check message
Update manual of style with more rules
Over 360 translation PRs that I didn't list

# 0.F (Frank)

## Highlights
Nested Containers rationalize inventory management and enable dropping and retrieving go-bags during fights.
Achievements track your deeds and misdeeds across games.
Proficiencies better represent deeper knowledge required for various endeavors, mostly crafting.
Bleeding added to both the player and monsters as the first step toward a more comprehensive wound and wound treatment system.
Weariness tracking added to represent longer-term physical exhaustion.
Elevated bridges over navigable rivers added, allowing better navigability while using boats.
Large-scale audit of weapon and armor values for better representativeness and consistency.
Improved armor handling by separating ballistic damage into its own damage type.
Pervasive performance enhancements throughout the game.
Tileset vehicle support for more cohesive vehicle rendering.
Aftershock changes direction to a total conversion mod with a new far-future setting on a frozen world.
Dinomod added 238 dinosaurs, pterosaurs, mosasaurs, and dino-related NPCs with missions and dino locations.
Added many dino features, including zombie, fungal, evolved, bionic, baby, and mutant dino variants.
Dinomod added many dino interactions, including farming, riding, butchering, cooking, and special attacks.
Magiclysm added a huge content update including many new traits called Attunements that switch up gameplay at the endgame.

## Statistics
3974 files changed, 5440251 insertions(+), 3904330 deletions(-)
10,463 commits
~454 contributors

New game entities (core): 4510
Items: 987
    228 misc items, 199 books, 196 articles of clothing, 161 guns and gun related items,
    151 comestibles, 99 tools, 53 ammunition types
Mapgen: 778
    424 overmap terrains, 198 palettes, 62 start locations, 41 city buildings, 25 map extras,
    20 overmap specials, 5 overmap locations, 3 region setting
Crafting: 562
    223 construction groups, 201 requirements, 60 proficiencies, 50 constructions,
    17 recipe groups, 10 recipe categories, 1 construction category
Achievements: 363
    115 achievements, 107 event statistics, 100 event transformations, 26 score entries, 15 conducts
Item Traits: 325
    171 item groups, 97 materials, 20 ammunition types, 18 ammo effects, 13 tool qualities,
    2 vitamins, 3 item actions, 1 fault
Player Traits: 263
    144 professions, 41 effect types, 28 skills, 17 mutations, 14 activity types,
    4 skill display types, 3 behaviors, 3 movement modes, 3 scent types, 2 morale types,
    1 butchery requirement, 1 disease type, 1 mutation types, 1 trait group
NPCs and NPC interactions: 237
    255 talk topics, 29 missions, 29 scenarios, 15 npcs, 6 npc classes, 3 factions
Map Traits: 234
    149 terrains, 12 weather types, 64 furnitures, 5 gates, 3 field types, 1 terrain transformation
Monsters: 228
    151 monster types, 72 harvest entries, 4 species, 1 anatomy entry
Vehicles: 140
    80 vehicle parts, 41 vehicles, 12 vehicle part categories, 7 vehicle groups
Magic: 40
    23 spells, 7 enchantments, 6 emit definitions, 4 relic definitions
Misc: 363
    258 json flags, 104 ascii art, 1 loot zone

New game entities (mods): 3231
Items: 773
    179 misc items, 172 books, 161 comestibles, 85 tools, 83 articles of clothing,
    65 guns and gun-related items, 21 ammunition types, 7 compact bionic modules
Player traits: 749
    273 mutations, 214 trait groups, 96 professions, 64 techniques, 47 scenarios, 21 effect types,
    9 martial arts, 8 bionics, 8 start locations, 6 mutation categories, 2 proficiencies, 1 skill
Mapgen: 430
    154 item groups, 202 overmap terrains, 39 palettes, 30 overmap specials,
    5 city buildings, 2 map extras
Monsters: 406
    360 monster types, 32 harvest entries, 11 species, 3 monster attacks
NPCs and NPC interactions: 234
    144 talk topics, 59 npc classes, 15 mission definitions, 13 npcs, 3 factions
Map traits: 190
    103 terrains, 56 furnitures, 10 terrain transformations,
    9 gates, 6 field types, 4 traps, 2 emit definitions
Vehicles: 185
    141 vehicle parts, 27 vehicle groups, 17 vehicles
Magic: 155
    132 spells, 23 enchantments
Crafting: 48
    32 requirements, 7 tool qualities, 5 construction groups, 2 constructions,
    1 recipe category, 1 recipe group
Item Traits: 39
    20 materials, 11 ammunition types, 8 ammo effects
Achievements: 22
    14 achievements, 3 event statistics, 3 event transformations, 2 score entries

## Features:
Adds option to randomize INITIAL_DAY.
Allow vehicles with autopilot to follow you.
Monster factions can unconditionally hate other factions.
Allows mutations to cast spells via enchantments.
Add mining multi-activity for NPCs and players.
Basecamp job rework - wandering/sitting/job priorities.
Auto eat and drink from auto-zones during long activities or while waiting.
Adds flyable helicopters.
Allows towing vehicles.
Allows specifying height and age in character creation.
Adds support for json-defined achievements to provide more goals to strive for.
Overhauls lock picking.
Appropriate items can now rot away when in the reality bubble.
Displays holidays on main menu screen based on system time.
Separates bullet damage type from cut/stab.
Makes consuming items take time.
Enables damage over time for spells.
Enables nested containers.
Adds support for conducts (self-imposed play constraints tracked by the game).
Custom achievement/conduct requirement descriptions.
Enables mouse input for inventory.
Worn gloves count as unarmed weapons when no weapon is held.
Any corpse can rise again as a zombie.
Added to Autodocs the ability to stop bleeding, disinfect wounds, and inject antibiotics in case of infected wounds or tetanus.
Allow randomizing scenario and profession in new character menu.
Adds actions to workout and do exercises.
Vehicles: ground vehicle z-level transitions and z+1 bridges.
Remove static/random NPC options, adjust random NPC rates.
Overhauls blood and blood loss.
Artifact procgen - artifacts that spawn use the new relic data.
Grappling hooks can be deployed for climbing, just like ladders.
Adds proficiencies, representing specific knowledge in particular areas more precisely than by normal skills.
Adds facing to vehicle parts and tiles for better vehicle rendering.
Adds activation abilities and charges to relics.
Tiles: improve furniture rotation and connections.
Shows which achievements have been completed in past games.
Artifacts may now regenerate ammo.
Adds ACTIVE enchantment condition.
Allows recipes to specify individual activity levels.
Adds weariness, a sort of long term stamina that limits characters' ability to be extremely active 24/7.
Reports faction camp build sites and improves faction camp tutorial.
Allows customizing initial date in scenarios.
Allows nanofabricator templates to contain recipes from any item group.
Adds different bleeding types for different species.
Adds bleeding butchery action.
Adds Autodoc installation programs that almost guarantee flawless installation of supported bionics.
Removes the obsolete 'carrion spawn rate scaling factor' world configuration option.
Makes thrown glass items drop glass shards when shattered.
Adds suspension for butchering using cranes (except tiny ones) and forklift arms.

## Content:
Gun volume and weight audit.
Moves most urban development houses from a mod to vanilla.
Adds Survivor RV and car.
Populates appropriate rooftops with monsters.
Adds many chemicals, chemistry tools, and recipes.
Mi-go, masters, and necromancers can open doors.
Adds a bulk shipping crate possibility to the supplydrop map extra.
New zombie: necro-boomer.
Overhaul the mall.
Allow the of use grappling hooks on ledges.
Make bugs much more mutated.
Reformats the 'chat with a friend' feature in NPCs to be more flexible, and to provide some more lore insights.
Adds 'What the hell happened' stories to NPCs, keyed off backgrounds.
Feral Humans with blob psychosis.
Allows plank and branch bundles to be made from cordage, vines, or wire.
Microlabs can contain artifacts in containment.
Adds NPC_class and NPC json templates and instructions.
Adapts almost all vehicle definitions to use directional parts.
Update UltiCa tileset and make it default.
Adds a number of flying zombies.
Adds a new alternate needs panel to the label mode.
Added many proficiencies and uses for them.
Adds frog mother monster.
Adds mega mutant monsters.
Adds a selection of mutated woodland creatures.
New 'phase skulker' zombies teleport and haunt between the hallways of microlabs.
Make mutant organs and lungs contain toxins.
Adds streetlights to sidewalks; also adds traffic lights, stop lines, and pedestrian crossings to intersections.
Adds Rust Zombies.
Diversifies venom sources and effects.
Adds a star fort with working cannon and zombie reenactors.
Adds Hot Springs location.
Adds a terrain flag 'NO_SHOOT' to prevent projectiles from striking or going through that tile type.
Enables using a rope to carry large items.
Adds large dermatik nest and tweaks dermatiks.
Adds a new layout for the island prison challenge scenario.
Adds tazer drones.
Adds a demo of the Cuteclysm tileset, which is loosely inspired by the aesthetics of 16-bit Japanese RPGs.

## Interface:
Introduces, and migrates most windows to, ui_adaptor, which handles redrawing windows when others are closed and the game is resized.
Highlights hidden recipe info in the crafting GUI.
Overhauls target selection and aiming UI.
Displays missing and obsolete mods for current world.
Requires grenades and other explosives to be wielded before activation.
Adds bigger mini-maps to all sidebar layouts.
Adds keycode support to uilist.
Allows attempting to disable robots by 'e'xamining them.
Warns if a friendly creature or non-hostile NPC enters the line of fire.
Adds a satiety column to the eat menu, showing how many calories the food will have for how filling it is.
Shows crafting failure rates due to missing proficiencies.
Displays contained items like 'water (plastic bottle)' instead of as 'plastic bottle of water'.
Keeps track of preferred aiming mode.
Adds the Chibi Ultica tileset, a mix of MSX character and monster sprites with Ultica terrain, vehicles, and items.
Brings back the MSX+ Tileset.
Adds item length and pocket volume entries to menus.
Adds fast scrolling to many menus with long lists.
Adds responsive screen behavior to the new character menu for small terminal sizes.
Shows weariness and activity levels in sidebar panels.
Warns before crafting armor or clothing you won't be able to wear.

## Mods:
[Aftershock] Adds Autodoc tiers and augmentation clinics.
[Aftershock] Megacity-oriented overmap generation adjustments
[Aftershock] Adds new Melee oriented bionics.
[Aftershock] Replaces Vanilla Autodocs with Aftershock Average Autodocs.
[Aftershock] Adds an astrobiology lab.
[Aftershock] Adds a design document.
[Aftershock] Adds new laser and plasma pistols.
[Aftershock] Adds Formless Ruins - a new aboveground, low-risk dungeon type.
[Blazemod] Overhauls Blazemod and splits it into separate mods.
[Dark Skies Above] DSA is reborn as an actively-developed, total-conversion mod.
[DinoMod] Adds location variants with dinosaurs.
[DinoMod] Adds Acrocanthosaurus and overhauls dino baby code.
[DinoMod] Adds monsters 'Scutellosaurus', 'Maiasaura', and 'Coelophysis'.
[DinoMod] Adds monsters 'Pachyrhinosaurus', 'Pentaceratops', and 'Torosaurus'.
[DinoMod] Organizes dinos into three main factions with defined inter-faction behavior.
[DinoMod] Rebalances Jurassic spawns and monsters for realism and fixes predator in-fighting.
[DinoMod] Caps monsters at 1000 kg so butchering kind of works.
[DinoMod] Adds monsters 'Brontosaurus', 'Alamosaurus', and 'Brachiosaurus'.
[DinoMod] Converts 'dinoexhibit' to use templates, adds a roof, and adds a baby dino variant.
[DinoMod] Ankylosaurs Abound: Adds Dyoplosaurus, Nodosaurus, and Edmontonia.
[DinoMod] Adds Amargasaurus and Kosmoceratops as well as variants.
[DinoMod] Adds mod-specific mutation trees Stego and Tyrant.
[Magiclysm] Adds spell level and number of spells known achievements.
[Magiclysm] Manatouched mutation tree.
[Magiclysm] Adds polymorph spells so you can transform your foes.
[Magiclysm] Adds a spell component system and more-powerful spells to use it.
[Magiclysm] Adds a new mutation line: Black Dragon.
[Magiclysm] Adjusts fog frequency in black dragon lair plus other (minor) map adjustments.
[Magiclysm] Attunements - Special abilities gained by mastering two schools of magic.
[Magiclysm] implement summonable motorcycle
[Magiclysm] Adds a new house with technomancer-themed loot.
[Magiclysm] Rings of wizardry and mojocycle tweaks
[Magiclysm] Adds bullet armor to magic rings and bracers of protection.
[Magiclysm] Adds Orcs and Ogres.
[Magiclysm] Adds three new Attunement spells (Frozen Winds, Auroral wave, and Immolate).
[Magiclysm] Adds Workshop Elves, Yule Cats, and Leprechauns.
[MMA] Adds Ki Strike trait, buffing unarmed to make it more competitive with other weapons.
[Vanilla + Many Mods] Fixes problematic faction relationships (one-way aggression).

## Balance:
Large item price audit.
Large scale melee weapon damage audit.
melee: make polearms do less damage against adjacent targets.
Hide irradiated effect from the player, forces use of existing tools to detect radiation levels.
More complex satiety calculations.
NPCs to use ranged weapons against all enemies, and automatic fire against dangerous enemies.
Antifungal drugs work over time.
Don't damage hands when smashing but use your most armored part instead.
Guarantee at least one transversable path in the collapsed tower basement.
Make Solar Sensitivity mutation respect clothing coverage, precious.
Unlock NPC recruiting when you build the faction camp radio console.
Fixed clean_water recipes with purification tablets and charcoal water purifier.
Brings reloading components closer to reality, make brass casings spawn in packs, and makes gunpowder units 100 mg.
Missed scenario starts without a random NPC.
Monsters with larger eyes see farther than smaller variants.
Ankle storage items don't affect feet-related mutations anymore.
Gives the default Survivor profession more weather-appropriate clothes for the default start.
Eating raw meat does not hurt your morale as much if you have traits like Hunter or Predator.
Very-fast-moving zombie animals only attack once per turn.
Spawns anesthesia supplies in Autodocs.
Rebalances spawn rates for overmap specials.
Mycus Fireproofing now also gives heat immunity.
Tweaks Infection impact by lowering fatigue drain and removing pain.
Adjusts ordinary clothing to not meaningfully contribute to protection values.

## Bugfixes:
Prevents possible negative damage from explosions.
Removes scent diffusion over water by implementing NO_SCENT flag.
Gives electric motors equal power in forward and reverse.
Fixes wield action costing double what it should have.
Fixes spells not gaining levels on cast.
Fixes light sources rendering the player invisible at certain ranges.
Fixes a crash when an NPC gives the player equipment.
Fixes "Unable to find and assign mission target" messages when accepting a mission.
No more floor items when trading with follower NPCs.
Fixes crashes from trying to access a nonexistent basecamp.
Helicopters: Allows descending into open air while moving, and disallows roof teleporting.
Fixes cold items rotting in a freezer and adds more rotting tests.
Spawns regular ants under regular anthills.
Melee: Makes sure that melee weapon accuracy improves hit rates.
Adjusts vehicle heater/cooler for 1-second turns.
Wakes up the player if about to go into hypothermia.
Fixes a segfault during initializing crafts.
Fixes a segfault from attempting to siphon from vehicle with multiple tanks.
Fixes creatures blocking descent even if they can be displaced.
Fixes OnGetHit effects not triggering if the player cannot block.
Refactors the monster spawning code to avoid crashes.
Resets the game mode before loading normal saves.
Minimizes UI flickering in curses mode.
Fixes crash upon examining vehicles containing minireactor.
Fixes segfault on harvest.
Fixes loading of legacy characters without bodies.
Fixes explosions not affecting terrain.
Avoids processing held items twice.
Fixes a crash when trying to reload an item inside of advanced inventory
Renames (when appropriate) blobs as slimes.
Fixes massive, unrealistic temperature drops when wet.
Fixes weapon techniques not triggering.
Prevents some obscure crashes by adding nullptr checks to unsafe pointer accesses.
Vehicles: make sure going in reverse isn't more efficient than going forward.
Fixes doubled artifact effects on stats.
Containers can't hold too-large items, even when contained in other containers.
Prevents temperature being 0 after loading a save.
Consumes components in nested containers when crafting.
Fixes stuck joystick on Android.
Adjusts sunlight casting to properly illuminate exterior walls.
Fixes limb blocking not triggering.
Vehicles: shock absorbers actually now absorb shock damage.
Fixes NPC dying immediately on accepting inhaler mission
Fixes crash when attempting to butcher a corpse.
Fixes gear getting damaged by weather when weather has no damaging effects.
Improves invalidation of max_populated_zlev cache, fixing lighting in some teleportation scenarios.
Prevents dodging or blocking while insensible.
Fixes apparent light asymmetry when the sun shines through a single-tile hole in the roof.
Makes installation time mandatory for gunmods.
Makes tents and vehicles block sunlight.
Prevents scent map from being saved with an invalid utf8 sequence.
Monsters no longer bash obstacles based on sound. This prevents groups of monsters from getting stuck in a loop of bashing based on the sound of other monsters bashing.
Picking up an item stack fills up your pockets if it doesn't fit into one pocket.
Wielding combines item stacks if possible.
Robots can no longer be disabled by a single melee hit.
Fixes auto-consume zones in vehicles.
Fixes monster special attack range-limiting code.
Falling vehicles: prevents bouncing after the first collision with the ground.
Fixes issues with sound (walking on boats, sound triggering twice).
Ensures that casings are stackable, fixing pickup performance issues.
Allows quartering organ-less corpses without field dressing.
Triggers explosions only after processing all items.
Fixes scenarios having wildly different start dates and potentially crashing the game.
Allows fire to spread to adjecent tiles with items.
Prevents log spam from a broken bone.
Makes reachability cache fully consistent with map::sees, fixing some problems with mirrors.
Fixes NPC-assisted time-cost calculation.
Killing a monster that fused with a mission kill target now successfully completes the mission.
Bashes that do zero damage now can't stun.
Fixes a crash due to dereferencing a null carrier pointer in item::process_tool.
Prevents a seg fault in auto-consume.
Vehicles: Fixes towed vehicle drag by unsetting their parking brakes.
Fixes sarcophagus elevator reactivation.
Fixes doors that NPCs could not pass without intervention.
Prevents disassemblies on a workbench from vanishing.
Fixes errors from crashes between a towed vehicle and its towing vehicle.
Bases returned materials from salvaging on mass instead of volume.
Fixes unable to run message when mounted - allows a mount to run when your legs are broken.
Fixes errors from abandoning a faction camp.
Makes NPCs able to fight back while guarding or patrolling.
Fixes use-after-free error in sounds::process_sound_markers(player).
Makes the Zombie technician's pull metal weapon attack drop items at the technician's feet.
Fixes errors due to a bad memory access in drop_activity_actor::do_turn().
Resolves a partial item spawn issue.
Prevents xp 'underflow' due to negative focus.
Dragged vehicles and furniture no longer leave a trail of memorized tiles in darkness.
Prevents a crash by disallowing turning vehicles on ramps.
Fixes crashes from towing cables snapping or trying to stretch between z-levels.
Fixes a game freeze from happening when the player cannot carry a mission reward.
Fixes crashes in `map::player_in_field` caused by iterator invalidation.
Fixes a division by zero error when drinking water.
Fixes NPC followers being blind after waking up.
Fixes looks_like for vehicle parts.
Fixes Roots and Metabolic rehydration mutations so they actually relieve/eliminate the need for water.
Fixes localization not working if the LANG environmental variable is not set.
Avoids creating starving characters from older templates.
Fixes furniture being 'destroyed' when grab-moving.
Fixes crashes from canceling reloading a container that is on the ground.
Fixes NPCs still being hungry - and unhappy about it - after eating from faction camp stores.
Reins in the plant mutation category's photosynthesis ability to be more representative of real photosynthesis.
Prevents cross-z-level melee attacks when the target is not actually visible.
Avoids doing character body updates more than once per turn
When harvesting crops, drops the result on the player's square.
Improves road system connectivity across overmaps.
Stops crafting failures from clustering at high completion percentages.
Fixes non-spring eternal seasons.
Stops unreloadable items from being reloadable.
Fixes savegame corruption causing teleporting to very distant submaps
Unfreezes trap-avoiding monsters.
Fixes ramming at low speed.
Placing specials around cities now scales with city size.
Fixes proficiency books' effect on crafting.
Construction of roofs actually makes the tile above the construction a roof.
Partial fix for vehicle damage reduction inconsistencies.
Fixes building ramps and stairs.

## Performance:
Adds an option to enable batching when it is available in SDL.
Skip unnecessary weather calculations for root cellar.
Cache drop_invalid_inventory and weight_carried.
Cache clairvoyance field.
Performance improvements related to map::process_fields.
Overhaul shadowcasting to be iterative instead of recursive.
Use plf linked list impl for shadowcasting.
Improve string_id comparison performance, add unit test and benchmarks.
Improves rendering speed by optimizing find_tile_looks_like method (FPS improved ~15%)
Greatly reduces overhead from processing idle vehicles.
Optimizes Creature::has_effect (performance improved ~9.5%)
Adds a specialization for static/interned string_ids  (performance improved ~30%))
Improve performance of builds with enabled localization by ≈20% by caching translations.
Major optimization of field processing.
Adds reachability cache/filter that can reject bresenham-based LOS checks in O(1) time.
Uses field_cache in map::get_field to speedup fire check in npc::assess_danger.
Speeds up quicksave by limiting ui redraw rate.
Prevents slow processing of NPC overmap travel when `goal` is unreachable.
Fixes the performance bug caused by `verify_vehicle_cache` recalculation.
Adds lightweight crafting inventory cache to improve NPC construction processing time.
Reduces save size by skipping serialization of some item pockets and relic data.
Adds RLE compression for JSON serialization/deserializations of data on items, reducing savefile size.
Improves performance of initializing the achievements tracker.
When NPCs are fleeing from explosions, skips considering routing through tiles without a floor.
Speeds up fungus-related code processing by 30%+.
Optimizes item migrations to decrease load times.
Restores graphics speed for large screens with lots of text.

## Infrastructure:
Adds basic infrastructure for diseases.
Allows for specialization of activity parameters.
Jsonizes Autodoc quality.
Adds tests for character BMI / kcal / weight.
Jsonizes body parts.
Jsonizes mood modifier from body part conditions (e.g., wet).
Allows multiple different overmap terrains for start locations.
Makes test failures from other platforms more easily reproducible.
Adds clang-tidy check to catch incorrect use of RNGs.
Adds a guide to pricing items (see the doc folder).
Adds enchantments to bionics.
Adds test for health effect on healing rate.
Adds tests for BMI effect on speed.
Updates Catch2 (for running tests) to v2.13.0 (from 2.9.1).
Achievements have better up-front checking to detect definition errors.
Tests use a different config directory by default.
Migrates ACT_PICKUP to the activity actor system.
Integrates a behavior tree implementation into monster AI.
Moves ascii art to its own file to avoid bloat.
Enforces that functions should not have separate x, y parameters.
Adds tests for sun-related functions.
Implements installation requirements for CBMs.
Fields can now override local light levels.
Converted itype_id to string_id<itype> for better internal code consistency.
Tests refactored item info display functions.
Milling products can be defined in JSON.
Adds a Clang Build Analyzer build step to CI.
Refactored rectangle and box types.
Mutations can be reflexively triggered without player input.
Enforces the use of points as local variables.
Adds table.py to make tables of JSON data.
Adds a guide for intermediate mapgen help.
Options: removes the option to not use z-levels at all (3d vision is still experimental)
Provides point types with coordinate system type safety.
Moves weather from being hardcoded into json.
Changes some awkward terrains into furnitures for better layering.
Creates a machine-readable memorial file at game over.
Dialogue: create an talker API for speakers in a dialogue.
Make rectangle and cuboid generic with respect to point type.
Configure GitHub build matrix to permit more C++ build testing to happen there.
Check for zero weight items.
All .py scripts ported to Python 3 and checked with PEP8 on moderate settings.
table.py partial object-oriented redesign.
Script to list what IDs are present in a tileset.
Revamps vehicle parts shapes to allow chirality - left/right/front/rear.
Removes old artifact code.
Adds a script that generates a list of possible overlay ids.
Adds error-checking of recipe (sub)categories.
Unblacklists most remaining blacklisted mods, enabling more automated consistency checking.
Reports log messages for failed tests.
Reinstates blueprint autocalc.
Refactored vision_test; introduces a map_test_case framework to make building similar tests easier.
Adds tests for better_pocket and best_pocket.
Renames skills in preparation for some future improvements; merges speech & barter.
Merges trapping and lockpicking skills into a new 'devices' skill, and expands its scope somewhat.
Adds default time and fail multipliers to proficiencies for easier JSON entry.
Introduces a STATIC( ) macro that can make the definition of static constants easier to type and read.
Adds typesafe angle type.
Adds check that Generic Guns migrates all guns, magazines, and ammo.
Enables JSON member visitation checks outside of tests (better consistency checking).
Displays multi-line JSON error messages correctly when building on Github.
Python tool added to easily translate map coordinates.
Enables a JSON check for mods in the Github build matrix.
Uses (and checks for using) the correct season length for tests.
Uses GNU Parallel to run tests concurrently, enabling concurrent tests in MacOS builds.
Improves scooter tile representation by adding scooter vehicle parts, which scooters spawn with.
Reduces file size of composed tilesheets from compose.py.
Implements C++ symbol demangling in crash reports on MacOS, MinGW, and Linux.
Adds tests of automatic triggers for mutations.
Generates a crash report on Android.
Moves Mingw cross-compile CI job from Travis to GitHub.
compose.py: Fixes --use-all when there are no filler sheets.
compose.py: Don't warn about unused fillers matching IDs in tile entries from main sheets.
Adds a tool to check printf style format string in translations.

## Build:
Moves clang-tidy runs from Travis to GitHub.
Adds -fsigned-char to CMakeLists.txt.
Makes json linter feedback more readable.
Fixes clang-tidy header guard checks on Windows.
Gives progress feedback while running the JSON formatting script.
Set 'disable MS telemetry' flag in VCPKG setup guide.
Automatic handling of vcpkg dependencies.
Vehicles: Update doc/JSON_INFO.md for all fields in vehicle_part.
Improve use of precompiled headers.
compose.py: allow default sized tilesheets to specify offsets.
Enable compiling an Android build under Windows.
Tools: adds a Python script to reformat vehicles to use parts arrays.
Suppresses Homebrew update for faster Mac OS builds.
Adds problem matchers for json errors, compiler errors, DebugLog emissions, and Catch2 errors.
Adds check enforcing almost-never-auto convention.
Adds a GitHub workflow running flake8 to check the Python scripts.
Consistently styles code in CMakeLists.txt files.
Adds CMake linting.
Captures ODR violations using GOLD linker, ASAN, or LTO.
Adds a CI action to build and release for Windows.
Adds android builds to Github actions.

## I18N and A11Y:
Fixes translations of martial art initiate and computer terminal messages.
Adds support for specifying identical singular and plural forms using `str_sp`.
Removes name_plural and replaces it with str_pl (matching `str_sp` and basic singular `str`).
Adds a helper for localized sorting.
Records locales in debug.log to assist i18n debugging.
Adds the start of a translator glossary and explains the etymology of Exodii.
Uses class translation in many more places for more flexible translation support.
Infrastructure: Automates translation template push.
Enables using additional languages (Arabic, Czech, Danish, Dutch, Greek, Indonesian, Icelandic, Italian, Norwegian, Serbian, Turkish, and Ukrainian) with the game.
Places cursor at highlighted item name in construction and crafting menus, as expected by screen readers.
Adds translations of the Android installation interface.

# 0.E (Ellison)

## Highlights:
Long distance automove feature for walking, driving and boating.
Extensive bugfixes to inter-level interactivity, on by default.
Riding animals and animal-pulled vehicles.
More flexible Basecamp construction options.
Default starting date changed to mid-spring for better survivability.
Time advancement is rationalized, a turn is now one second.
Extensive river and lake systems, and boat support for navigating them.
Expanded NPC usefulness and interactivity.
Massive increases in location variety and consistency, especially rooftops.
Expansion of mi-go faction with new enemies and locations.
Batteries now store charge instead of being pseudo-items.
Overhaul and rebalance of martial arts.
Zombie grabbing and biting more manageable and predictable.
Overhauled stamina and damage recovery for grittier gameplay.
Crouching movement mode allows hiding.
Magiclysm and Aftershock mods have first class support within the game.

## Statistics:
4429 files changed, 4175739 insertions(+), 2881113 deletions(-)
13,507 commits
~400 contributors

New game entities (core): 12,290
MAPGEN: 7350
3535 overmap terrains, 2300 mapgen entries, 515 item groups, 294 city buildings, 161 terrains,
137 mapgen palettes, 133 furnitures, 58 field types, 56 monster groups, 48 overmap specials,
41 map extras, 29 field emmisions, 16 overmap locations, 13 vehicle groups, 9 traps
CRAFTING: 1896
1368 recipes, 305 uncraft recipes, 103 constructions, 99 requirements, 10 tool qualities
ITEMS: 1402
393 articles of clothing, 178 ammunitions, 130 tools, 92 magazines, 86 guns, 78 comestibles,
38 books, 34 gunmods, 16 pet armors, 15 containers
NPC DATA: 702
438 talk topics, 127 speech entries, 46 missions, 36 NPC definitions, 35 NPC classes, 9 factions
MONSTERS: 96 monsters, 5 monster factions
PLAYER TRAITS: 393
98 mutations, 64 techniques, 45 spells, 44 effects, 28 activities, 19 professions,
19 start locations, 12 morale types, 8 bionics, 4 martial arts, 3 scent types, 3 mutations
ITEM TRAITS: 122
31 ammo effects, 25 ammunition types, 20 materials, 19 item actions, 14 harvest entries, 6 faults
VEHICLES: 59 vehicle parts, 24 vehicles
MISC:
93 migrations, 44 json flags, 31 loot zones

New mod entities
MAPGEN: 5778
5459 overmap terrains, 133 item groups, 71 terrains, 25 monster groups, 19 furnitures,
19 vehicle groups, 16 overmap specials, 13 city buildings, 9 gates, 3 field types,
3 overmap locations, 3 mapgen palettes, 3 traps, 2 field emmisions
CRAFTING: 540
491 recipes, 22 uncraft recipes, 15 constructions, 12 requirements
ITEMS: 703
327 generic, 147 armors, 90 tools, 48 comestibles, 28 ammo,
24 magazines, 19 books, 14 gunmods, 6 guns
NPC DATA: 42 speech, 19 talk topics, 12 npc classes, 11 npcs, 8 missions, 5 factions
MONSTERS: 101 monsters, 13 monster factions, 9 species, 2 monster attacks
PLAYER TRAITS: 395
144 spells, 71 mutations, 47 professions, 34 techniques, 27 martial arts, 24 bionics, 24 effects,
9 start locations, 8 dreams, 3 mutation categories, 3 mutation types, 1 skill
ITEM TRAITS: 34 harvest entries, 10 ammo types, 7 materials, 5 tool qualities
VEHICLES: 45 vehicle parts, 13 vehicles
MISC: 140 migrations, 11 snippets

## Features:
Allow terrain and furniture to be used as a nearby fire for crafting.
Adds ranged attacks mutations (using fake guns).
Added ability to write messages on signs with markers too.
Allow starting at a non-default date without advancing rot and monster scaling.
NPCs will move to investigate sounds.
Faction camp: menial labor uses the zone autosort feature.
Wind will now affect the spread of smoke/gas/fire/hot air and move wind powered vehicles.
Npcmove: improve NPC pathfinding when running from fire or threats.
Add support for NPCs fleeing and following a player who is fleeing.
Monsters: allow pets to wear armor.
Bulletin board to control faction camps, camp overseer resigns.
Guarding NPCs are now available for camp missions and doctoring.
Dig a channel to divert a river.
Follower / Faction camp summary menu and migrate to overmap.
Selfie description includes one of the items nearby.
NPCs can assist with player activities.
Land Use Codes infrastructure.
Differentiate river from puddles, add water wheels.
Ability to view weather around player position.
NPC followers on guard and in vicinity can read with/assist with crafting.
Make skill gain during crafting incremental throughout the activity.
Add NPC retreat, no investigate, and investigate limit zones.
Draw highlights in tiles (e.g. when examining).
Allow specifying starting missions in scenarios.
Make lifting tools (cranes, etc) assist with "wielding" very heavy items.
NPCs: shout commands at NPCs you can't see.
Corpses rot and show their rot status.
Implementation of a new json flag 'CAN_OPEN_DOORS'.
Enable alarm clock functionality access from the 'wait' command.
Add ability to crouch and hide behind furniture, terrain, vehicles.
NPC AI: Move toward the player if he has a completed mission.
Expanded ledge examine action with jump over command.
Adds max radio range and camp radio tower mission.
Add an in-dialogue help tutorial for NPC allies.
Companions provide general advice (hints).
Add the ability to turn prototype cyborg into NPC via Autodoc surgery.
Npcs: improve NPC bandaging.
Any NPC at camp can start missions etc, even by radio contact.
NPC shouts: add danger zone override shout.
Adds an item favoriting system.
Hunger becomes based on stomach volume instead of kCal.
Represent in progress crafts as an item.
Adds ability to exhume graves, adds graves, adds body bag.
Allow monsters to shove vehicles on their way to player.
Added nickname to random name generator.
Radio contact with followers, NPC overmap movement.
Use fuel from firewood source when starting fires.
Eyebots speak to suspects, doing police activity.
NPCs: Allow NPCs to use holsters.
Npctalk: add JSON support for bulk trade/donate.
Add Visibility overlay (debug menu).
Allows NPC to change your hairstyle or beard style.
Basecamps: enable flexible upgrades of the primitive field camp.
Adds a vehicle-mounted area cooler.
Adds Faction ownership and thievery.
Add game report precise system versions.
Crafting inventory now uses flood fill search.
Basecamps: Use normal recipes and fake resources.
Allow professions to have starting pets.
Make crafting failure non-absolute.
Player now burns calories when doing activities.
Model NPC needs as a behavior tree based on Maslow's hierarchy of needs.
Boats push creatures in water out of the way.
CBMs for NPCs 2: Active CBMs with AI control.
Allows trains to move and turn on railroad tiles.
Raytrace sunlight.
Power gen bionic can emit heat, fields and warm part they occupy.
NPCs: support faction tagged zones.
Size mutations affect player size.
Add game information report and SDL screenshot.
New default-unbound menu for consuming specifically food, drink or meds.
Vehicles: allow animals to ride on BOARDABLE parts.
Added toggleable auto travel mode.
Basecamps: Add modular basecamps.
Player overmap auto-travel.
Allow rotation of most overmap specials and terrains.
More features in photos. Allows centered on any tile, captures all creatures.
Blueprint zones for freeform construction planning.
Npctrade: trade multiple items at once.
Implement blackpowder fouling mechanics.
Allow items to use multiple ammotypes.
Tell an NPC to finish your construction tasks.
NPC will say what their current activity is + some infrastructure.
Added ability to splint broken limbs to Autodoc.
Factions: start to implement useful faction relationship API.
Riding animals and animal-pulled vehicles.
Faction ownership of vehicles.
Allow any rope-type item to tie animals up.
Gutter downspouts to act as funnels.
Give dynamic NPCs proper overmap pathing/travel.
Add furniture that can emit fields.
Way to manually put out controlled fire in a fireplace.
Adds vehicle part cargo weight percentage modifier.
Allow quenching fires with any bashing item instead of wielded.
Dogs only bark when they see danger.
Pilotable combat and utility mech-suits.
Custom Filter loot zone.
Make secubots/turrets drop ammo and a salvageable robot carcass.
Allow different tiles for mounted creatures.
Dialogue writers can now directly add missions from JSON.
Add new mapgen piece jmapgen_ter_furn_transform.
Allow player to pick up and handle frozen liquids.
Don't prompt for a direction for an action if there is only one direction possible.
Show needs in the comestible inventory windows.
Add u_buy_monster talk effect.
NPC activity rework - farming and generic multi-activity loop.
Add new mission/talk effect u_learn_recipe.
Use zone for designating a firewood source.
Add peeking through vehicle curtains.
NPC Fishing, Chopping logs and trees, and NPC butchery.
Charge bionics from UPS via Cable Charger System CBM.
Vehicle deconstruct zone for NPCs to work on.
Allow animal-drawn vehicles to follow a walking player.
NPCs: Improve the tactical AI and NPC QoL.
Implements Damage Immunity Flags and Effects.
Add known factions to faction menu.
DROPS_AMMO monsters will drop their remaining ammo in magazines.
Create dynamic micro-factions for dynamic NPCs.
NPCs: friendly NPCs consume from nearby camp stores.
Adds a NON_THRESHOLD flag to mutations so they don't count toward thresholds.
Adds RANDOM_ spell flags for duration, damage, and aoe.
Basecamps: Basecamps anywhere.
Allow NPC to read books and learn on their own, and repair vehicles.
Allow player to use more multi-zone activities - chopping, deconstructing etc.
Adds REGEN_MANA and MAX_MANA to available enchantment values.
Allow martial arts techniques to target humanoids.
Add querry to stop trying to fall of sleep after 30min of trying.
Sleeping in a vehicle has the same features as sleeping on furnitures.
Basecamps: add an emergency recall option.
Allow shooting out lights in the lab.
Add auto start and safe fuel modes to power gen bionics.
Create template from already existing character.
Allow extend to work for mutation_branch::category.
Basecamp storage zone : to populate camp inventory.
Added an ability to geiger-scan NPCs.
Dynamic NPC spawn anywhere on overmap - not just near player.
Spawn some chemicals with random charges.
Added auto-picklock on examine.
Vehicles: allow multiple vehicles on a bike rack.
Vehicle autopilot part for patrolling / auto-farming etc.
Allow auto targeting mode for turrets only with installed turret control unit.
Running/crouching while swimming will result in faster/slower swim speed.
Make vehicles deal damage to items based on their mass and wheel area.
Turrets return fire at unseen ranged attackers.
Creatures can ride along elevators with you.
Changes mechanics of MUSHY flag from from causing insta-rot on next thaw to making rot progress faster.
Abandon camp NPC talk and bulletin board mission.
Scale learning speed based on INT stat.
Added ups_charges_modifier handling for gunmods.
Adds random town name string.

## Content:
Alternative night vision intensity.
Adds the possibility to find an evil moose in the kitten finding game.
Add "classic literature" and "collector's edition" books.
Adds Free Merchant currency.
Joint Servo CBM - movement enhancer CBM.
Added new z levels to apartments.
Adds basement with a hidden methlab.
Massive roof addition project.
Adds new item groups for labs (especially surface labs) and a lot of equipment and chemical reagents for them.
Add sheet metal forging and welding recipes.
Adds facial hair that can be chosen at chargen.
Deprecate fictional martial arts.
Adds a new large facility to be the surface entrance for secret Labs.
Added a bandits' forest roadblock made of tree trunks.
Adds 'headless' zombie + upgrades.
Adds new evolutionary lines for zombie soldiers.
Adds new furnitures, nested mapgen, palettes, and more content to abandoned barns.
Made many multitile-buildings exclusively spawn inside cities.
Adds some less dangerous but still thematic zombies for labs.
Adds food irradiator computer console and location.
Add new negative trait: Nomad.
Killer Drive starting trait, Death Row Convict profession.
Adds new monster - Thorny Shamblers.
Add workbench functionality.
Adds new zombie - Gasoline Zombie.
Add `skeletal brute` zombies.
Add speedloaders for many guns, mainly revolvers.
Sitting on chair near table gives mood bonus for eating, new trait for increased bonuses/penalties.
The Northrop Dispatch robot now replaces zombie grenadiers.
Adds new horse farm.
Mainline Boats mod.
New map extras: dead vegetation, burned grounds, road works.
Adds mud bricks and the ability to make brick walls out of them.
Added support for OnMiss, OnCrit, and OnKill martial arts buff events.
Adds begging and begins adding a storyline to refugee center beggars.
Extended descriptions for terrain and furniture.
Make robots salvageable.
Basic Marloss Evangelist faction.
Adds the Robofac.
Lakes and lots of lake content.
Adds new large gas turbine engines for military vehicles.
Construct a grave and bury your fallen companions or pets.
Updated kitchen unit requirements
Radio station broadcast audio archives.
Dogs are noisy and bark a lot.
Adds new regional dump variation for an NPC faction.
Fix martial arts buff duration and intensity stacking
Add installable gunmods to provide slots for other gunmods.
Allow firing clay items with fire and no kiln.
Add slaughterhouse equipment and industrial item/monster groups.
Added spawn of three types of road violence.
Foodperson: new item, new location, new start, new static npc
Bathtubs can be used like kegs or water heaters to store liquids.
Added a metal motor boat with a single gasoline engine.
Minefields will spawn only at the entry of the bridges.
Adds in many missing descriptions for furniture and terrain.
Adds skeletal shocker zombies.
Prevent martial arts message when not using martial arts.
Add deployable workspaces, and UI support for them.
Added crashed airliner location.
Adds steel mill location to the game.
Add mi-go scout tower and encampment with new mi-go variants and custom alien terrain.
Ensure proper road connections, add subway connector level.
Some Free Merchant missions will lead to minor changes around the Refugee Center.
Adds microlabs, small 4x4 labs that open only to the subway network.
Rework secubot into a TALON UGV.
Added new human corpses types.
Add a new M240 equipped CROWS II to outposts.
Adds a new spell that provides invisibility.
Adds the Hounds of Tindalos, tough Nether monsters that can appear from teleglow.
Adds new faction camp expansion options, livestock area and modular saltworks.
Adds new faction expansion: storage house, includes: stone, log, wood panel, scrap metal and wattle/daub palettes.
Add blackpowder loads for some cartridges.
Expand randomly-generated music descriptions.
Adds parrot speech options for more mi-go monsters.
Adds street light, traffic lights and utility pole.
Replace outpost laser turrets with M2HB turrets.
Changes CRT TVs to LCD TVs.
NPCs: Update the NPC tutorial including faction camps.
Add miniature railway location with small rails.
Looks_like campaign to decrease tileset workload.
Dozens of new epilogues.
Tailoring system overhaul.
Faction currency overhaul, no more dollars.
Adds dimensional anchor item and some related fluff content.
Adds buildable small railroad rail.
Makes gun cleaning more realistic.
Removes long grass from random spawns in fields, adds new field map extras.
Rabbits as livestock.
Dry/Fieldstone walls.
Obsolete fictional combat robots.
Adds new leech plant monster family.
Add fetid goop that can change your scent.
Adds rammed earth and mi-go resin building options for the faction camp.
Obsolete flaming weapons.
Obsolete survivor helmets.
Realistic gun volume campaign.
Migrates+obsoletes firearms incongruent with lore.
Tameable Piglets.
Cat Reproduction.

## Interface:
Corpses (not underwear) will be shown on top at the places of death in map extras.
Auto-use oxygen tanks in asthma attack.
Reload all guns and magazines in inventory if reload command is repeatedly triggered.
Render critters below current z-level in Tiles mode.
Preselect last played world and character in the load menu.
Additional mode to allow diagonal movement with cursor keys using CTRL and SHIFT modifiers.
Multiple Sidebar Panel Layouts.
Allow sorting items by ammo/charge type in Advanced Inventory Management.
Examine fireplaces, braziers, etc to start fires.
Adds display scent map to tiles version.
Monsters now have different footstep sounds, depending on species.
Mutated poppies and some fungal things have descriptions now.
Add a slew of movement mode keybindings. Make move_mode properly private.
Add 'weapon' panel to labels layout, move wield and style to it.
Add scrollbar to the base mission info pane.
Add durability symbols to all vehicle parts. Add leak indicators in vehicle interface.
Allow picking up nearby items with the `g` hotkey.
Randomize scenaro in New Game -> Random Character.
Allow switching firing mode and reload from [f]ire menu.
Automatically craft on best adjacent workbench.
Game window now resizes based on sidebar size.
[E]ating menu now stays open on the last consume item.
Allow repairing items outside of the player's inventory.
Fix vehicle zones not updating when trying to sort loot after moving vehicle
Turns static/scenario NPCs and 'experimental' z-levels on by default.
Added possibility to change font size settings in game options.
Adds estimated nutrition disclaimer to crafting screen.
Add guidelines to vehicle interface for easier cursor location.
Message cool-down - reduce similar message appearances.
Wait option: Wait until you regain stamina.
Auto-notes for map extras.
Show best tool quality when selecting butchering.
Adjust mana panel code to only appear when the player knows spells.
Adjust malnourishment to use bmi values.
Genericize butchery messages for dissectables.
Overmap mission UI improvements.
Selecting vehicle controls has been made smarter, and it won't prompt you if it doesn't need to.
Added an option to position the item pickup panel.
You can now view your missions from the overmap.
Make windowed borderless fullscreen mode default on non-curses non-Android versions.
Debug tool for viewing map radiation.
Add movement mode coloration to panels, standardize mode letter fetching.
Tweaked @-menu (player stats description submenu) UI.
Allow map memory drawing mode selection through options.
Add new wide labels sidebar layout. refactor many panels functions.
Items inspected on the trade screen now show their description in addition to stats.
NPC trades will check for confirmation and inform players if they may not get full value.
Show if monsters and NPCs are aware of the player in their description (visible when x - looking at them).
Reordering and grouping skills list in @ menu.
Wait til Dawn/Dusk is changed to Daylight/Night.
Implement selective auto note preferences and a manager GUI to modify them.
Allow mission descriptions to refer to the effects of the mission.
Map editor overhaul.
Always prompt before climbing or vaulting over terrain.
Fix water wheels and wind turbines not showing charge rate on vehicle overview.
Replace kills window with new scores window showing additional info.
Fixed "add/remove monster from safemode blacklist" text not visible in Look Around mode.
Show correct info about transform target's fitness.
Display craft name and % finished on top of screen.
Remove progress messages in exchange for progress popups. Add progress popup for disassembly.
Added ability to toggle minimap on and off in Look Around window.
Add visual indicators for dead zombies that can still revive.
Add run and crouch colors for the player's symbol in ASCII.
Display status for all long activities.
Enable autosave by default.
Include placeholder text on job categories.
Add 'n:' prefix for item filtering, to search through an items note.
Make AIM window width customizable.
Allow saving starting location as part of character template.
Display power capacity in mJ in item description.
Show acid and fire protection in the relayer armor screen.
Adds pain and fatigue penalties on the morale screen, when applicable
Display current power in bionic menu with appropriate unit.
Bionic UI: power displayed in kJ, J or mJ.
Eat menu: Display volume per serving.
Limits "this task is too simple to train" messages to once per craft or batch craft.
Pump SDL events during player sleep to avoid bad window behavior.
Reading: Progress on top of screen.
Display list of useable fuels in cbm item description.
Make constructions in progress display the progress percentage.
Add sort by barter value to the advanced inventory screen.
Fallback fonts can now be specified for the tiles build.
Crafting menu shows range of possible nutrients for food crafts.
Adds new safemode rule category for ignoring sounds.
Return the default font to Terminus and slightly improve fallback handling.
Improve directional highlight prompts.
Blind firing at unseen targets won't show info about hits and "Really attack?" query.
Fixed translated strings sometimes not fitting in character creation menu.
Updated terminus font to latest version and set it as new default font.
Make ESC key stop trying to sleep.
Skimming through book's contents won't show skill progress indicator.
Adjust display of item value precision.
Add the option to display ascii art in item description.
Added 'destroys' message when items are destroyed (rather than just damaged).
Tainted tallow and poppy buds are now in the chemicals category (was 'other').
Added basic controls help to Android prelaunch menu.
Made can't-fire-gun messages more consistent.
Made aiming UI controls more consistent.
Change message for consuming liquid fuel to "Fuel bionic with it".
Add water clearance to vehicle interaction. adjust sink/float phrasing.
Ignoring far-away monsters re-warns when dangerously close.

## Mods:
Re-adds fictional martial arts as a mod.
Added Aftershock sci-fi mod.
Adds the Magiclysm Mod.
Add graphical mods category, put mods in it.
Add Stats Through Kills Mod.
Adds Bulettes and will-o-wisps to Magiclysm.
Add personal and outer aura layers, as well as the intangible flag.
Magiclysm: Adds a new monster - black pudding.
Add Blood Power Generator CBM to Magiclysm.
My Sweet Cataclysm adds the ability to play as an humanoid made of sugar.
Adds Graphical Overmap mod.
Adding a bionic prepper faction to Aftershock.
Add Fuji's Military Professions Mod.
Adds ARMOR enchantment values for each damage type.
Added hit_you_effect and hit_me_effect fields to enchantments.
Adds the ability to pick letters in the spellcasting menu.
Creates clairvoyance spells in magiclysm.
Mythological Replicas mod works with martial arts.
Completely overhauls generic guns.
Adds the Ultica tileset to mainline.
Add BrownLikeBears to the list of tilesets.

## Balance:
Overhaul of all Martial arts.
Remove reinforcement of non-cloth items.
Allowed moving furniture over spilled liquids.
Anesthetic kit is now a tool, it uses anesthesia as charges.
Overhauls how the game handles batteries.
Zombie pheromones makes zombies ignore player rather then go friendly.
Toaster pastries and other sweets are now less fun than cocaine.
Use sqrt of sum of squares to calculate total morale.
Food isn't as enjoyable when you're sick.
The higher your z-level, the farther you can see on the overmap.
Electrical damage has a chance to temporarily incapacitate bionics.
Randomize amount of ammo in gun spawns.
Downed creatures require a check to stand up early.
Adds evolutions for lab zombies.
NPCs: only train at 100 practice at a time.
Remove magical damage boosts for unarmed combat.
Reduce healing rate to realistic speeds.
Player's weight varies with BMI and size.
Nerf outlandish drug effects.
Surgery consumes anesthetic at a rate of 2mL/mn.
Reduce turn time to 1 second.
Adjust turrets to reflect real world remote weapon systems.
Vehicle wheels require vehicle mounts.
Armored creatures won't take damage from stepping on a sharp or rough terrain types.
Separates gunpowders by type.
Make most bugs avoid fire and some avoid falling.
Cbms harvested from NPC are filthy and faulty.
Changes game default start date to 30 days after Spring.
Being grabbed drastically reduce your dodging ability.
Allow zombies to push each other when blocked.
Raw food provides fewer calories compared to cooked.
Triple damage from falling.
Adds controlled burst modes to machine guns.
Exchanged M202A1_talon to M16A4 robots in military outpost.
More realistic temperature, precipitation, humidity, and pressure.
Giant animals drop mutant meat, has negative effects if relied upon.
Balanced bio repair nanobots.
Standardized chemical powders for 1 unit = 1/100 mol.
Apply item spawn scaling factor to monster drops.
Balance bionic power use for realistic values.
Allow large and huge creatures to move through underbrush.
Mouse view was truncating last row of information.
Draw debug vehicle autopilot AI and restore previous behavior.
Fix accidental IR vision.
Can create camps in buildings that don't face North.
Fixes martial arts initiate message when equipping an item.
Fixes crashes involving bayonet type items.
Terranian sonar allow to see digging monsters behind walls.
Stops large critters from using tight passages.
Prevent counterattacks if tired or dead.
Allow low strength characters to drag furniture within a reasonable range of their strength.
Dramatically slow fungal sporeling maturation rate.
Replaced sleep effects for fatigue effects for infected and recover status effects.
Monster/pet carry weight changed to 1/5th of body weight.
Factor in animal carry weight when determining yoke-and-harness power.
Incorporate human meat and fat into existing recipes, remove dedicated recipes.
Revamp EMP grenade recipe.
Limit the kinds of terrain that are vulnerable to mattack::growplants.
Only apply speed penalty from heat to main body parts, fixes extreme slowdown from overheating.
Increased mass and decreased volume and prying ability of makeshift crowbar.
Eating same food repeatedly gives less fun.
Greatly reduce ranged weapon firing times.
Cable charger CBM don't draw power when you're full.
Increase bicycle, dirt bike, and electric bicycle spawn rates.
Adjust MRE caloric value to reflect real MREs.
Lower max stat cap in character creation to 14.
Overhaul archery balance.
Greatly reduce vines reproduction rate.
Horses now spook and refuse to approach enemies.

## Bugfixes:
Correctly set liquids as solid when they freeze.
Fixed long overmap location name being overwritten by "Distance to target:" string.
Fixed NPC dialog around lying and succeeding at missions.
NPC AI: Increase minimum priority for close monsters.
Adjust view offsets and re-enable sidebars for look, aim, etc.
Correct mouse input location in sdltiles build when scaling is enabled.
NPC AI: patrolling guards are still guards.
Fix corpses multiplying on revive.
Player now can see adjacent opaque tiles while standing on another opaque tile.
NPC AI: stop attacking non-hostiles.
Ambient sound won't be heard by players wearing earplugs or otherwise deafened.
Don't bash items inside sealed terrain or furniture.
Disallow rotten components in non-perishable crafts.
Prevents occasional inappropriate vision across z-levels.
Consume tool charges incrementally during crafting.
Refuel fires while waiting.
Extreme cold and heat won't be damaging bandages or contaminate disinfected wounds no more.
Prevent fire from spreading through non-flammable walls.
Fixed the issue of NPCs shooting through you to get to zombies.
Fix NPCs reverting to the unrecruited state when asked to stop activity after save and load.
Fix crash observed when encountering Mi-go slavers with Magiclysm loaded.
Fixed infinite loop on auto-sorting.
Avoid bug where monsters would sometimes go nuts with unnecessary movement.
vehicles: always apply a minimal slowdown.
Fix pulped Z raising anyway.
Fields are not spreading north-west when they shouldn't anymore.
Fix horses making engine sounds.
Fix items lying in furniture get damaged if one is throwing something at them.
Items piled up beyond a tile's limit can pass through walls.
You are still stuck in rubble even if you clear it with a shovel after getting stuck in it.
Correct magazine inside guns/monsters.
Load migration ID strings from the right JSON object.
Nerf Smoke field so that Filter mask protects from smoke.
Mouth encumbrance doesn't drain stamina while walking.
Stop basement parachuting zombies.
Prevent bicycle archery.
Fix for resuming after stamina recovery was interrupted.
Fix starting season calculation.
Maps: stop tunneling tree-felling.
Fix damaged weapons having zero range.
Fixed targeting UI issue for reach attack.
Make environmental protection really protect from fields.
Attacking shocker with worn non-conductive gloves won't zapback you.
Fixed infinite z-level raging firetower bug.
Fix for infinite counterattacks at low speed.
Stop lasers, plasma, and bolts of electricity from being referred to as 'flying projectiles'.
Fix vanishing pet carriers on release.
Npctrade: fix crash when trading with Free Merchant merchant.
NPCs now properly open furniture doors.
Fixed inactive incendiary grenades not exploding if thrown in fire.
Fixes check for broken limbs when using muscle engines.
Fix unarmed experience gain calculation.
Maps: rework collapsing to prevent weird lab collapses.
Shockwaves don't cross z-levels.
Fix ground disappearing upon terrain destruction with experimental z-levels disabled.
Adjusts the heat and toxic atmosphere of mi-go bases.
NPCs faint when infinite looping, instead of dying.
Weather Tweaks - new light drizzle category and fix wind.
Fix an active item cache bug that occurred upon map shift.
Giant worms can't be detected by IR vision anymore.
Unboard NPC before vertical shift.
Prevent autoattack through floors and ceilings.
Close exploit that allowed peeking through floors and ceilings.
Consistent NPC reach range with trigdist.
Stop autodrive on any collision, not just damaging ones.
Fix NPCs running out of stamina.
Make copy of item to be thrown - fix throwing bugs.
Heat slowdown shouldn't stick around when character is not HOT anymore.
Fixed impossible to sleep on hard ground.
Make 100% spawns always spawn even with low spawn density.
Make safemode work if compass is hidden.
Fixed body window to show broken limb healing progress.
Fixed NPCs being able to be pushed into danger.
Fix monsters spawning on the player's level when intended for other levels.
Stop ant tunnels stomping over other map terrain underground and removing staircases.
Prevent attacking with items that take very many moves to attack with.
Fix time travel due to 1s turns.
Correctly predict craftability of recipes with overlapping item requirements.
Fix monster evolution delay bug.
Fix first intercom mission dialogue tree.
Stop Hulks teleporting after shoving vehicle.
Fix infinite NPC love exploit.
Allow zombies to smash.
Prevent auto attacking allies.
Migrate direct item spawns.
Always prompt for direction if autoselect disabled.
Fix NPC equip due to mutation fail message.
Fix dangerous pickups and auto forage not working together.
Rebalance stamina and pain penalties for dragging wheeled vehicles.
Auto-travel; prompt when overburdened, and allow stamina-resting.
Make vehicle dragging not slow for strong-enough characters.
Prevent monsters from leaping to their death in water.
Clear up item ownership for dead factions.
Recalculate vehicle viability after part destruction.
Monsters randomly select targets instead of preferring to attack the player.
Fix player monster interactions when climbing between levels.
Prevent endless deathcam loop when dying while asleep.
Spawn vehicles and junk in junkyard.
Fix firing accuracy calculation when entering aiming UI with no target in sight.
Fix infinite loops and performance of NPC catching up on moves from time spent outside reality bubble.
Make NPC overmap spawning weakly relative to player omt pos.
Fix crash when detaching vehicle from bike rack in old saves.
Allow drugs to modify morale again.
Fix check for monster blocking stairs.
Prevent monsters from seeing each other across z-levels.
Fix NPC backlog of activity moves freeze.
Fix savegame migration of obsolete house overmap terrains.
Fix throwing movement cost for stacking items like bola/net/throwing stick.
Stamina recovery no longer modified by move mode.
Fix infinite aim loop when aiming with IR vision.

## Performance:
Limit start location search radius.
Vehicles: don't refresh while creating a prototype.
Faster tileset loading due to optimized color manipulation routines.
Remove unnecessary `draw_panels()` calls.
Extract pixel minimap into a separate class, clean the code and improve its performance.
Implement flat_set container to improve performance where appropriate.
Do not translate debug-only message strings.
Make square roots static in simplex noise implementation.
Speed up scent adjustments during field processing.
Speed up calls to get_local_windpower, get_heat_radiation and get_wind_blockers.
Build bitmap cache of field locations.
Increase performance when in-game debug mode is disabled.
Increase performance of effects with empty memorial log messages.
Do not make excessive translations for bash sounds.
Faster enumeration of active items.
Avoid recalculating vision and lightmap unnecessarily.
Only retrieve vehicle list once a turn.
Increase performance by removing check for recipe every crafting turn.
Allow member access to weather_datum to bypass unnecessary translation.
Improve performance when fishing.
Avoid unecessarally enumerating monsters.
Defer testing validity of scent grid modification points until modification commit.
Speed up item::process_temperature_rot.
Makes tests go vrooom. Makes it easier to read and understand the code.
Optimize many NPC AI operations, throttle item search.
Optimize vine growth special attack.
Add adjustable 3D vision Z-level cap.
Speed up monster action planning.
Refactor monster regeneration flags.
Reduce memory usage of itype.
Remove superfluous refresh calls from list views.
Improve recipe loading speed.
Fix out of control vehicle processing overhead.
Fix low UI performance on Windows build when using the English language.

## Infrastructure:
Npctalk: Complete overhaul of NPC conversation infrastructure.
Get rid of Lua modding.
Allow a player_activity to refer to specific monster(s).
Update basecamp infrastructure to not require a camp overseer.
Internally store kcal instead of nutr values.
Achieved universal code styling.
Combines rotting with item temperature.
Trigger test failures when tests cause error logs.
Npctalk: make mapgen_update into a dialogue effect.
abort() on crashes so core dumps will be produced.
Add support for time strings and use them in many places.
Adds magic spell effects.
Make auto-mining use item actions.
Switch language version from C++11 to C++14.
Updated minimum supported compiler versions to gcc 5.3, clang 3.8.
Run clang-tidy on Travis.
Update Catch2 to 2.9.1.
Unify overmap terrain matching.
Prevent use of stale pointers in item_location.
Save map extras with overmap.
Use custom clang-tidy plugin for Cata-specific code checks.
Use colony for map and vehicle item storage.
Use enum_bitset instead of std::set for spell flags.
one_turn_in(time_duration) function added.
Remove most uses of long and unsigned long from the code.
Add colony data structure.
Overhaul implementation of map fields.
basecamps: add support for automatic calculation of blueprint ingredients.
basecamps: add support for blueprint_excludes.
Mandate description of terrain and furniture.
Basecamps: add a namespace and calculate workdays.
Significant progress toward rationizing character/player/NPC classes.
Added weather change effect for carrying artifact with AEP_BAD_WEATHER property.
Add lighting overlay (debug menu).
Add energy units using units::quantity.
Refactor player::calc_focus_equilibrium, disp_morale, update_mental_focus, reset_stats
Template read_from_json_string.
Monsters can cast spells as a special attack.
Use time duration strings for effects.
Introduce a faster linked list implementation.
Add Spell fields as new members of spell_type.
Implement new item type for batteries.
Use time_durations instead of ints for faults.
Time audit. Saner calendar field names.
Unify spell effect functions to deprecate the if else ladder.
Allow aliasing extendable lake shore terrain.
Add custom clang-tidy check to enforce consistent point initialization.
Convert calendar into a namespace.
Add static analysis check for fields that could be replaced by points.
Enforce use of point / tripoint overloads where available via a custom clang-tidy check.
Moved windows and flora (trees, shrubs, grass) into new files from terrain.json
Report a verbose error message in case of backtrace failing to grab the symbols.
Added support of various generator types for map extras.
Items in trades are better checked for errors.
Changed mutagen craft tools to crafting requirements.
clang-tidy now checks for use of point arithmetic and suggest refactoring to make more use thereof.
Introduce character_id type (rather than just using int).
Change all instances of 'volume' in JSONs to be a metric string.
Allow spawning exactly one monster from a monster group and set it mission target.
Add a prototype event bus and Cata-specific variant type.
Overhaul of enum <-> string conversion code.
Track kills through event_bus in new dedicated kill_tracker class.
Allow missions to specify if they provide generic rewards.
Introduce dedicated class to manage memorial log.
Weight and weight_integral can be defined using a string.
Add u/npc_adjust_var and u/npc_compare_var effects and conditions.
Use mass strings for item weight.
Improve built-in support for (de)serialization of containers.
Show charges, damage, active, tags and item variables of items in debug mode.
Add new object to track event statistics for use in calculating scores.
NPCs: annotate talk_tags with the usage.
NPC can used fueled CBMs.
Refactor object cloning to improve memory safety and simplify implementation.
Stricter json parsing; errors will occur in more places.
Support json-defined scores as a function of events.
Use clang-tidy to check gettext calls in static variables.
Introduce functions to assist with drawing tabbed windows.
Allow auto-wielding of items in professions.
Enable Magiclysm on one Travis job.
Preliminary tagging of all overmap locations for NPC AI.
Make possible to define `item_transform` and `cast_spell` item actions which are only allowed when wielding or wearing item.
Rework and unify teleport methods.
Create enchantment cache for use with enchantment values.
Adds JSON capability to range_with_even_chance_of_good_hit.
Uses the units::energy infrastructure for bionic power.
Clarify some documentation relevant to monsters and basecamp recipes.
Add a clang-tidy check to check for text style in the c++ code and json.
Remove all of the legacy vehicleparts JSON.
Refactor fields: allow multiple effects.
Add regional terrain/furniture resolution to mapgen.
Change snippets to use string ids instead of hashes.
Adds support for different mending methods for a single fault.
item: refactor info() to break it into multiple smaller functions.
Add the ability to load tilesets from user_dir/gfx.
Detect unsed json object members when parsing json data.
Add infrastructure to support using vitamin system for toxins.
Simplify generic multiple activity handler.
Tilesets: add tools to automatically create tilesheets.
Easier charges setting for json item spawns/groups.
Scents can have a type.
Can set up clothing mods to be valid only for certain items.
Allow compose.py to function when tile JSON is missing the 'bg' key.
Reduce submap size by changing submap's camp member to unique_ptr.
Automatically create user_gfx directory.
Adds a few more biome-dependent terrain types.
Holiday title screens.
Max_volume for terrain and furniture can be defined with strings.
New JSON recipe property for overriding inheritance of specified flags.
Further expands regional pseudoterrains and works them into some map palettes.
Retire procedurally generated houses and basements.
Allow random tile variants for immobile furniture.
Implement volume_reader and mass_reader for read and write.
Allow spawning npc via iuse action.
Add MAINLINE_MODS.md to document mod inclusion criteria and procedures.
Improve overmapbuffer searching routines.
Added repair_like property to prevent unreasonably difficult to repair items.
Add scenario whitelist/blacklist capability.
Adds a getting started type of guide for mapgen.
Add debug menu item for spawning nested mapgen.
Add script to generate tags for CDDA json data for easier navigation in standard text editors.
Use github's code owner system to alert mod maintainers to changes.
Added support for user font directory.
Improve submap encapsulation.
Add a multitude of tests for item display and effects.
Pass CLI arguments from cataclysm-launcher shell script to cataclysm binary.
Clean some exothermic CBM code.
Added override_option class to help write tests which require a particular option to be set.
Can specify delay in emit_fields for monsters.
CONSOLE_DESPAWN flag to despawn turrets with a console.
Moved entity definitions to JSON: zone types, loot zones, scent neutralization, ammo effects,
flag inheritance in crafting, comestible enjoyability, gunmod weight modifier, allergen handling,
species footsteps sound, bionic slots, swim speed modifiers, construction categories,
martial arts skill and damage requirements, hunger messages, artifact effects and food morale modifiers.
Large numbers of unit tests added to enhance stability.
Expand testing doc with examples and tips.

## Build:
Npctalk: add a python dialogue validator.
Update homebrew install instructions.
Adds Flatpak build recipe.
Clarify the compiling directions for Visual Studio.
Enable github bot that automates closing stale issues.
Add cygwin to COMPILING.md, also add short descriptions of each option.
Allow building with Clang using MinGW-w64 libs.
Check translator comments with clang-tidy.
Document how to build and run the custom clang-tidy checks on Windows.
Provide NOOPT=1 build option for make.
Made JSON formatter conserve escape sequences.
Use libbacktrace to generate readable backtrace on Windows.
Fix -Wrange-loop-analysis warnings with Clang 10.x.
Save build artifacts from github actions CI.
Include additional files to binary distribution.
Updated Android build process.

## I18N and A11Y:
Use translation markers to increase performance.
Make the translation for field name display.
Automatically switch IME mode between text input and raw input on Windows.
Correctly extract npc dialogue lines for translation.
Allow translation of non-character key names.
Add position marker to some format strings.
Support plural strings in the translation class.
Add nickname for zh-cn translation.
Adding ru translation notes.
Fix footsteps translation.
Extract all npc dialogue lines for translation.
Add Portuguese (Brazil) to language selection menu.

# 0.D (Danny)

## Highlights:

Many quality of life enhancements such as auto-pulp, autopickup, batch actions,
interacting with adjacent items and improved long-action handling.
Pixel minimap for tiles mode.
Guns accept magazines when appropriate.
Player stamina stat that is burned by running and other physical exertion.
Player faction base that allows incremental growth and autonomous work by NPCs.
The player remembers terrain and furniture they have seen.
Carrying racks for small vehicles.
Vehicle system (speed, fuel consumption, terrain effects) overhaul.
Overhauled nutrition, food spoilage and food state changes (freezing).
Overhauled bomb fragment handling.
NPC dialogue support, group commands, tactical instructions and backstories.
Dynamic Lighting.
Roughly DOUBLED the amount of in-game content.
Unheard-of levels of bugfixing.
Full translations for Chinese, German, Japanese, Polish and Russian.

## Features:

Power transmission between vehicles.
Books need to be read to know what they contain.
Extend Stamina burn.
Explosions can create craters.
Zombies push each other.
Overhauled shadowcasting to also provide dynamic lighting.
Gun mods can be built-in to the gun and irremovable.
Gun mods extended to draw power from UPS.
Player can set zone instructing friendly NPCs to avoid picking up items.
Unsupported items/fields/monsters/etc fall to lower z-levels.
Mods can override overmap specials.
Display hints about health upon waking.
Experimental 3D vision and interaction between levels.
NPC interactions: Carrying gear, healing with items, re-layering clothes.
Hordes re-absorb monsters, this allows them to return to moving after spawning.
Hordes can wander toward cities to keep them populated.
Added a pixel-detail minimap option to tiles mode.
Added the ability to use cutting tools or markers for labeling items.
Add talk tags support to signage.
Allow many actions targeting adjacent tiles. Reading, storing liquids, unloading containers.
Allows certain claw-based mutations to count as having a butchering quality.
Adds an item flag for certain clothing that allows making mutation natural attacks without said clothing getting in the way.
Start with book recipes of selected skills on char gen.
Allow gathering wool staples from sheep.
Allow vehicles to pivot around arbitrary points.
Added debug Overmap Editor.
Add steerable wheels.
Reload using magazines.
Mix liquids into a container instead of a CONTAIN tool.
Repair items as a long action.
iuse actor heal for jsonized healing items.
Craft in the dark when it makes sense.
Allow using Enhanced Hearing CBM to crack safes.
Giving NPCs mutagens, meds, food etc.
Mass uncraft.
Add coal mining.
Implement minimum stat and skill requirements for items.
Add ability to cut metal bars on windows with hacksaw.
Allow wielding bows with one hand.
Alternative starting point systems.
Vehicles can spawn items with magazines and ammo.
Stumbling and following improvements.
NPCs reloading mags.
Apply persistent morale.
Allow autolearn at different level than crafting difficulty.
Alcohol mixing for storage.
Bring back NPC hunger and thirst.
NPCs pulping corpses.
Allow wearing clothing with OVERSIZE flag with footwear.
Allow attacking ground to prevent overshooting.
Allow bringing NPCs up/down z-levels in 2D mode.
Zombie corpses transforming due to burns.
Really nasty barfing.
Overmap scent traces.
Allow mending of faults for already installed parts.
Vehicle part armor (damage resistance)
Firing modes including NPC support.
Automatically add starting components to the start vehicle construction.
Mop up liquids in vehicles.
Make NPCs better with (player's) meds.
NPC command: close doors you walk through.
Melee autoattack feature.
Allow UPS charger to work with partial charge.
NPC vs NPC combat.
NPC guard/follow update.
Add details to message displayed when loading world.
Fancy hairpin can now be used as lockpick.
NPC trading/exchange update.
NPCs helping with crafting, providing recipes.
Turrets can drop casings to CARGO part.
Regional weather settings.
Train relevant skills when installing/removing vehicle parts.
Track items with no covered body parts (morale).
Store any liquid in vehicle tanks.
Scale repair times with damage.
Ammo can be multiple types.
Spawn bones when creatures made of bone are gibbed.
Added automatic prying when [e]xamining on a locked door/window.
Implement NPCs picking plants.
Assign NPC's as vehicle crew members.
Teleporation to adjacent overmaps.
NPCs swap (or take off) their splints properly.
Allow crafting with sealed container contents.
More "resilient" overmap generation.
Allow nesting crafting lists.
Add in Scratch Attack for (mostly) Zeds.
Adds seasonal variation to daylight levels.
Implements deconstruction without tools.
Contained fires will burn through all its items continuously.
Gunmods contribute "ammo_effects" to the main weapon.
Change crossbow firing skills to match related firearms.
Moddable Milking Monsters.
Option to yell sentences.
Removed ability to pry open closed non-locked doors.
Allow resolutions up to 8K UHD (7680×4320).
Search the overmap around the cursor.
Always save the latest created character as a template "Last Character".
Give players back the ability to hear soft sounds from their own tile.
Allow character generation menu to scale to screen size.
Allow martial arts to force "offhand" unarmed strikes (kicks etc.) when wielding weapons.
Ability to fully enhance an item.
Option to auto pulp or butcher corpses.
Make all long activities abortable.
Draw power directly from UPS with UPS mod.
Add stimulant/painkiller overdose symptoms.
Loot sorting activity.
Add trait groups.
Added possibility to cut rebar cages with hacksaw or oxytorch.
Make smoke decay outside of the reality bubble.
Implement deployable furniture items.
Allow shelter NPC to provide tips.
Morale craft speed penalty.
Fully random Play Now!
Added vitamin tracking and vitamin-related disorders.
Allow resuming light-canceled jobs.
Washboard Batch Washing.
New characters: Start with loaded/holstered guns and sheathed blades.
Removed restriction to blood draw kit so centrifuge can work with any container with blood.
Update washing machine to be able to use clean water.
Add the ability to soak rags and cotton balls on disinfectant.
Autoattack: Wait a turn if there is nothing in range.
Changed CBM install and uninstall to require an Autodoc or a NPC doctor.
Added control over amount of houses with basements, and basements can have individual weights.
Adds option to disable music and sound.
Underground temperatures relatively constant and independent from weather patterns.
Nearby hordes appear on minimap.
Moves social modifiers of mutations to JSON.
Rates of hunger, thirst, fatigue, and learning moved to JSON, healing mutations use relative values instead of absolute.
Added pet and livestock carriers so animals can ride in vehicles.
Adds shelf life to many foods, previously canned or vacuum packed food has shelf life when opened.
Include/Exclude filter for overmap search.
Carrion can now eat adjacent crops or food.
Allow place_monster to optionally place a randomized monster using a weighted list.
Adds firewood source that automatically adds fuel to fire when it is 2/3s consumed.
Make chickens and other small domestic birds tameable (Chickenfeed)
Vehicles: Open all doors.
Implement player faction base.
Artifact dreams.
Horde improvements: Better displays & zombie lurkers.
Schizophrenic Overhaul.
Option to spawn starting npc.
Field dressing corpses aka Butchery overhaul.
Smoking rack interactions expansion.
Freezer & freeze mechanics overhaul.
Add reminder effects for some medicine.
Added infrastructure for setting a farm plot zone and triggering actions across the entire zone.
Hot air and direct heat radiation from fires affect local temperature and can heat nearby area including interiors.
Add support for solid fuels like coal for vehicle engines.
Zone manager hides distant zones, shortcut for showing all zones.
New lua feature: Lua-coded monster attack.
Copy World Settings to a new world.
New MOD feature: Add graphical tiles.
Introduces 'Tip of the day' in main menu.
Save pooltype and remaining skill-, trait- and statpoints in character template.
Item infos for medication. (Quench, Fun, Stimulation, Portions, Addicting)
Added map memory.
Added a button to hide recipes in the crafting menu.
Adds loadable bike racks.
Allow hauling items along the ground.
Added auto foraging of bushes and trees.
Added autopickup rules based on material types.
Artifacts can consume Portals.
Update the fireman belt to allow attachments from fire axes, war hammers, and maces.
Adds stealth modifier as JSON-ized mutation property.
Npctalk: add support for NPC backstories.
Npctalk: NPC group commands to guard and follow.
NPCs can hear monsters and warn the player about them.
NPC: Warn the player about dangerous monsters.
Background traits - framework for dialogue update.
Adds expertise traits for NPCs.
Faction camp clearcutting mission.
Allow aiming anywhere. Mark practice target.
Vehicles: add multiple fuel support.
Add blind throwing.
Overhaul of map revealing items.
Allow peeking z levels.
Allow custom sprites for corpses.
Makes monster corpses the same weight and volume as defined in the json files.
Favorite ammo location for RELOAD_AND_SHOOT and RELOAD_ONE weapons.
Vehicles: increase effective speed in tiles per turn.
Adds a corpse to gibbed creatures.
Selfies can be made and stored on camera.
NPC photos show visible mutations.
Enable Loot Zones to bind to vehicle Cargo parts.
Add support for amphibious vehicles.
Adds Zone Activity to harvest plots.
Specific guns can be targetted in json gunmods.
Add a debug option to spawn map extras.
Adds a context menu when examining seed drill and advanced seed drill: reload them with seeds.
Adds a Morale boosting chitchat with friendly NPCs as an activity.
Update bone mending machine to use mend mechanics instead of magic stemcell treatment.
Add new pet menu option for survivor to play with certain tamed pets to increase morale.
Improve traction handling and add new wheel types.
Shout commands for NPC wake-up and relax.
Food recipe results' calories and vitamins now based on components.
Adds skinning butchery action.
Forests now partially block wind turbines output.
Enabled snowstorms - wet and glare effects for snow.
Made wind effects directional, including adding a lee side to structures.
Added gunmods that wear out over time or quickly.
Adds ranged attack mutations (using fake guns).

## Content:

Lots of improvised tools (stone hand tools, forge, cooking furniture, clay and pottery).
Extensive wilderness foraging.
Super secret underground facility.
Gunmod crafting recipes.
More zombies: Elite grenadiers, Runners, Ferals, Predators, Shady Zombies, Screecher Zombies.
Still more: many child zombie variants, Zombie Brutes, Water Biter, Scorched Children.
Yet more: Fungal Zombie Child, Gigantic Naked Mole Rats, Acid Ants, Zombie Burner.
Monster grab and pull attacks.
Ranch and Ranch-related missions.
Faction Camp and related infrastructure.
Large additions to Lab variety and consistency.
Vehicle based tools, street sweepers, tractors, plows, planters.
Farm vehicles and tool attachments.  Plow, reaper, seed drill.
Seasonal variation in foliage.
Expanded tree variety.
Allow city-less mapgen.
Many preserved food recipes.
Two new variants of the military bunker basement.
Items can have a side (left v right).
Add a larger generator part and portable generator vehicle.
More railroad terrain variants, made diagonal tracks subway railroads 7 tiles wide.
Implement surrounded start.
Professions: Hunters, Bandit, Bionic Survivalist, Parkour Practitioner, Burglar, Camper, Road Warrior, Boxer, Photojournalist, Tourist, Zookeeper.
New mapgen: The Red Dragon Teashop, Football Field.
Double the number of survivor's notes.
Add "calories" field to it_comest.
Terrain connections for groups other than WALL.
Hands free mechanics.
Update Evac Center.
Implements integral_volume for gun mods.
Veterinarian Clinic.
Implement disintegrating ammo linkages.
NPC trade update.
Creation of 5 new overmap special campsites.
3 new roadside rest stops.
Add magazine coloring, improve ammo/gun coloring.
Prison Break Scenario.
Funeral home.
Razorclaws and Shipwreck.
Add alternative triffid groves.
Add 2x2 cemetery.
Adds small Ponds.
Adds Apple Orchard to the game.
New characters: Start with loaded/holstered guns and sheathed blades.
Add ability to steal items from NPC.
Sugar House mapgen.
Add 'Reach Refugee Center' mission.
Add detergent and allow it to be used in washboard.
Dairy farm.
Micro Atomic Plant for Bright Nights mod.
Parks and recreation buildings.
Add butcher shop.
Mansion Upgrade Project.
Initial work on multi-story houses.
Make chainmail craftable from scratch.
Add bike shop.
Add MShockXotto+ tileset
Add descriptions to furniture objects.
Small town buildings.
Subway.
Added Cable Charger Bionic.
Mainlined vehicle rams from Blazemod.
Add ammo pouches for fast access to ammunition.
Hallucination monsters are now described in extended description.
New monster ability 'ABSORBS_SPLITS'.
Pallet lifter for fast battery swapping.
Add Speedloaders.
Remove Solar Panels CBM.
Software Lights on!
Added can sealer and related recipes for better food preservation.
Separated dashboard (electronics controls) from steering.
Acidic Ant Expansion - Acidic Chitin Item & Equipment.
Add engine blocks and engine deconstruction recipes.
Butchering yields for fungal towers and other structures.
New basement variant, with and without hidden Autodoc.
Disposable filters for filter, gas, PBA, and survivor masks, as well as filters for hazmat and ANBC suits.
Adds new narcosis effect that Characters cannot be prematurely woken from.
Replaces heavy sticks with long sticks in many recipes.
50% chance of partial lighting in labs.
Recipes to extract seeds from some fruits and vegetables.
Additional doctor's office variant, a private bionics clinic.
Raw hides can be turned into simple bags to transport remains of creatures.
Adds variability in decay of food created before cataclysm.
Add Trencher (Construction vehicle).
Vehicle mounted pet carriers.
Discordant Mi-go Memes.
Add Cosmic's Additional Locations to the game.
Root Cellar - food preserving option.
Cosmic's Golf Course.
More Dog Breeds - Now With Puppies Edition.
Add Whaley's Locations.
New mutation category: Mouse 🐁
Injectable mutagen finales, targetable purifier smart shots.
Overhauling tank drone.
Add refugee center start (costs 1 point).
Adds vehicle wreckages (of crashed helicopters) to helicopter crash-sites.
Adds ant-infested labs.
Adds the incandescent husk, an evolution of the shocker zombie that moves slowly and emits a lightning cloud
Removed CBM crafting.
Adds new location 'Mass Grave'.
Added extensive new lab-based scenarios, areas and monsters.
Added camping scenario and additional camp related start_locations.
Adds the Intravenous Needletip and Titanium Skeletal Bracing CBMs.
Adding new starting scenario at refugee center.
The Fish mutation tree now has unique, post-threshold mutations.
Labs can have funagloid portals, lab escape allows crowbar.
Many options for using miscellaneous items as improvised tools.
Perception stat now determines overmap visibility, and the Topographagnosia trait is now available.
Added railroad station overmap special.
Re-implements old start location options to the Challenge-Lab scenario.
Implementation to support use of JSON snippets for procedural music descriptions.
Adds LivePeople Tileset.
Add forest trails.
Add new pond map extra.
Added railroad overmap terrains.
Add new offal recipes in the game using the new offal types.
Adds sourdough bread and sourdough starter.
Add trail guide item.
Adds a way to craft anesthetic kits in the game.
Explosion of NPC dialogue.
NPC Dialogue: role-specific survivor stories.
Adds formaldehyde and methanol as precursors for hexamine, and recipes to make them.
Adds shanty-town walls comprised of bolted-together junk.
Adds extra recipe for nitric acid, which requires a pressure cooker and a platinum grille as a catalyst.
Adds lab nanofabricator finale, letting players create high tech items.'
Update RetroDaysTileset to include RetroDaysJar, AdamRetroDays, long grass
Mainline NPC traits mod.
Added outbuildings to default farm.
Regularize city grid and allow large in-city specials.
Adds area_name into info box when looking_around.
Adds gunmods that add slots for more gunmods.
Adds four new NPC backstories available to all NPCs.
Added Electroreceptors as a starting mutation to the Challenge-Lab scenario.
Adds medicine to help nausea.
Added new Martial Art: Sōjutsu.
Upgrades the outer walls of the refugee center and fills the waiting area with beggars.
Allow multiple inputs for rifle portion of rifle turret.
Adds new vehicle part : a wind turbine.
Adds Free Merchant currency.
Adds methanol and ether as a possible Molotov components.
Add "classic literature" and "collector's edition" books, move choice book spawns to library, and adjust library/mansion book spawns overall.
Adds the possibility to find an evil moose in the kitten finding game.
Adds new furniture flag that restricts vision when in the furniture.

## Interface:

Bionics menu tabbed for better visibility.
Streamlined reload menu.
Bundled a square font.
Separate zombies better by color.
Many menus are resizeable.
"Isometric" tileset mode.
Search feature added to many menus.
Lots of dialogs allow use or consumption of items from immediate surroundings as well as inventory.
Enhancements to AIM.
Improved explosion animation.
Ambient sound effects.
Added vehicle direction indicator in tiles mode.
Prevented spam about player being tired.
Removed inability for vehicles to drive over fungal beds.
Fixed a number of issues around monster spawning: Wraith, ants spawning in sight of player, animals spawning underground.
Enhanced medical menu.
Recolored trees and bushes to be more recognizable.
Added travel-to command.
Hide options if they aren't present in the build.
Tile scaling in tiles mode.
Cancel out of crafting menu during component selection.
Move times displayed adjusted to be cumulative instead of "most recent cost".
Added pixel minimap in SDL builds.
Highlight useful information in item info text.
Split mod exclusion category into item and monster exclusion.
Added handling for home and end key.
Added dynamic loading of crafting gui categories.
Sort by name in inventory instead of id.
Add quit action to new character window.
Extend blackspace window to cover minimap instead of using map legend window.
Allow canceling crafting from component/tool selection menus.
Updated MShock Modded Tileset.
Scrollable item info text in crafting menu.
Added Y/N query to attacking friendly NPCs.
Remove pageUp/pageDown key bindings for next and previous tab.
Display item name in crafting component selection menu.
Hint when reloading would be possible if item not full to capacity.
Random alternate sprite graphics.
Option to disable item info highlighting. Color changes for readability.
Enable music shuffling.
Escapable menus.
Translatable velocity units.
New Isometric tileset, new 16x16 tileset.
Combine limbs on info and layering screens.
Define duplicate sprites for multiple tile ids.
Random sprites for player and NPCs.
Adds caching to the pixel minimap, enemy indicators flash red, apply low light filters.
Don't rotate movement action in isometric when automoving.
Isometric controls in advanced inventory.
Isometric scrolling combat text.
Allow sprites to offset later sprites drawn on the same tile.
Larger/smaller and offset tile sprites.
Only draw tiles inside viewrange.
Pixeldoubling for tilesets.
Clear the minimap texture pool before SDL quits to prevent errors on game quit.
Fix display of Vehicle Indicator in tiles.
Targeting window improvements.
Add a draw refresh before asking direction on bionics: EMP, fingerpick, and mini-flamethrower.
Copy z coordinate to the light ray endpoint. (Fixes vehicle headlights underground.)
Fix border between terrain and status window covering part of the status window.
Display more information for magazines.
Use original message color in message history.
Implement viewing tiles on the floor below the current one when an open floor is shown for SDL tiles.
Make player-built walls look like walls in ASCII.
Fix seeing inside crates/rubble/etc.
Display remaining ammo for ammo containers.
Change display of stack sizes.
Escapable menu for examining NPCs.
Highlight magazine and ammo.
Vision and targeting changes, 3D-ification.
Display moves when disposing of items.
Escapable menu for sorting items in advanced inventory.
Prevent window minimize on fullscreen borderless when focus lost.
Rearrange main rendering method to place curses cursor on @ at the end.
Add a cache refresh before drawing pixel minimap.
Add option to select which video display is used.
Add option to limit lifetime of sidebar messages.
Fix disappearing monster info.
In overmap, move cursor to the selected (center) square.
Redraw entire line of printed messages for screen readers.
Tileset feature: Mutation overlay ordering that can be configured in JSON.
Colorize message logs.
Unify tile descriptions in lookview and liveview (mouse view) modes.
Highlight only occupied bodypart.
Create nonexistent input contexts when adding keybindings.
Improve Morale dialog.
Redraw borders of Options menu after showing of Keybinding help.
Add local directional keybindings for pickup menu.
Allow light levels of visible tiles to be known from a distance.
Refresh AIM screen properly after escaping of SORT menu.
Don't initially change the view offset when firing.
Display JACK/LIFT amounts in real-world units.
Implementation of UI for Bionics Slots System.
Show estimated disassembly time.
Improvements of the blood test window.
Clearer message when butchering on sealed terrain.
Rework inventory columns.
Window with bars will be frame with bars after hitting.
Add search function to all commands list.
Accurate, consistent 'slow movement' messages.
Mark some fields as dangerous; prompt for rough/sharp terrain.
Auto-select first removable part, if possible.
Vehicle turret reloading.
NPC pickup whitelist, allow vehicle access.
Improve vehicle interaction display.
Add more info to item displays.
CBM install failure mention which CBMs are lost.
Mark the shortest route to a refugee center on map.
Reworked settings menus. Ingame main menu.
Show available, not only memorized recipes in crafting gui.
In pickup UI, show identical items as stacks.
Context-dependent skills and more descriptive unmet requirements.
Vehicle part installation filter.
Vehicle tanks as refill targets.
Display engines (and faults) in vehicle overview.
Support selecting turret ammo.
Specify volumetric units via JSON.
Include disassembly time in the confirm message.
Option to skip frames when stunned.
User configurable volume units.
Fix recipe search to prevent exclusion of plural items.
Option to sort items by staleness, first ones to rot on top.
Make the crafting UI difficulty match what is used when crafting.
Make the repair time shown in the vehicle UI match the actual time taken.
Add a simple draw benchmark in the debug menu.
Adaptive (windowed or fullscreen) inventory menus.
Adds effect overlays.
Interactive inventory letter assignment.
Display 'item (charges)' for stackable items in crafting menu.
Approximate durations.
Allow scrolling in menus via mouse wheel.
Extends Close Quarters Battle CBM description.
Remove long-obsolete static spawn option, static is now the only option.
"Look at" with long descriptions (of critters, furniture etc.).
Harvestable plant description.
Sheath and holster contained volume description.
Add basic note support to constructions.
Add AUTO_PICKUP_SMALL_ITEMS option.
Enable customizing the 16 ANSI color slots.
Record NPC kills in kill count.
Add option to toggle framebuffer acceleration when using software rendering.
Talk to NPCs from the menu for examining them.
Added ability to save and restore default layout for advanced inventory.
In the crafting GUI, show which books provide this recipe.
Added point pool restriction option in world generation settings.
Added monster info in extended description.
Display actual nutrition acquired, rework rotten food penalties.
Vehicle UI: Highlight parts for removal in overview.
Color NPC/Player background cyan when grabbed.
Update default font values to prevent tiny overmap font usage on new game installations.
Add loading UI.
Extended techniques info.
Highlight searched components in crafting window.
Visual aid for broken limbs.
Added filter option to all inventory_ui menus.
Display component supply when crafting.
Convert braziers from traps to furniture.
Added sorting and categories to list monsters.
Disable scenarios that require a city start when city_size is 0.
Prompt when creating a character with the same name in a world.
Accessibility: Textual Vehicle Direction Indicator.
Rope, wire and barbed wire fences are now built and removed through the construction menu.
Horizontal emoticon style interface option.
Option for zones with no auto pickup to suppress seen items spam.
Add description to mountable locations.
NPCs will complain every 5 minutes if they're bleeding.
Allow diagonal movement via keybinding modifiers in SDL builds.
Show time to complete as if there's bright lighting if it's too dark to craft.
Show crafting bonus in 'New Character Creation' menu.
Make items with a player-assigned inventory letter always come first in inventory.
Support searching for memorized/unmemorized recipes.
Inform player if they are capable of learning a recipe from disassembly.
Support for resizeable windows with adaptive UI.
Provides more information about the relative age and spoil progress of foods.
Adds extended descriptions, sorts and colors descriptions.
Add sub-menu for controlling multiple vehicle electronics.
Display vehicle part descriptions.
CBMs for NPCs: add BIONICs tab to player info window.
Martial arts techniques description.
Show activation and deactivation cost for all bionics that have them.
Ask to ignore repeating distractions when performing an activity.
Added filtering by skill to Read menu.
Add scrolling the overview pane in the vehicle interaction window.
Reduce clutter of [B]utcher UI by stacking identical salvage/disassemble targets.
Adds (mushy) suffix to mushy food and highlights impact on joy in 'Eat' menu.
Added feedback for contained fire's expected time left, before it goes out.
Limb selection menu shows if limb is already bandaged or disinfected.
NPC follower warns on sleeping and sleep when you do.
Players can now save before sleeping and set an alarm at the same time.
"New Note" UI has been upgraded with colors and a live preview.
Migrate menu handling to uilist interface.
Added looks_like for targeted tile fallback.
Adds quality filtering to item search.
Android on-screen keyboard now automatically appears for menu filters, advanced inventory filter, inventory filter, and creating map notes.
Message window overhaul: filtering, page scrolling, and better interface.
Show related craftable items for current recipe by hotkey.
Adds descriptions for zone types.
Worn clothing placed into a sane layer by default.
Scrollable MOTD and Credits.
Allow viewing long mod descriptions.
Amount of mods of an item is now displayed as an integer following its name.
Android quick shortcut dimensions now account for screen density, defaulting to a sensible size on all devices.
Many options for selecting units to display.
Npctalk: create a big dialogue window.
Even when only capital inputs are allowed, using lowercase inputs should still set the dialog cursor.
Enhanced limb menu (body window) and textified healing related effects.
B menu show butcher, disassemble and salvage times.
Adds favorite recipes and recently crafted tabs to crafting menu.
Clarify crafting skills requirements text.
Gray out redundant tool quality requirements.
Show what will result from vehicle part removal.
Clearer crafting search help window.
Adds 'toggle fast scroll' option to overmap UI.
Adaptively stack perishables based on remaining time before rot.
Use more meaningful vehicle part names in messages.
Highlight 'on' toggle-able parts in vehicle use menus.
Highlight selected martial arts style in menu.
Crafting searches for primary skill and result description.
Tag clothes that do not fit, rather than clothes that do.
Prevent seeing light through walls.
Make walls sensibly visible at night.
Have vehicles become dark inside when that makes sense.
Allow toggling display of forest trails on the overmap.
Added 'center' action for look around mode.
Vehicle: display engine power and electrical drain/production.
Bandage/Disinfectant display/compare/apply improvements.
Allow hiding of recipe categories from crafting menu.
Player: don't create the reload prompt if there's only one option.
Better scrolling through requirements list in crafting GUI.
Improve info for worn items which cover nothing.
Show how much water and cleanser will be required on washing UI.
Basecamp: store food supply in calories.
Missions: display name of NPC that gave the mission.
Automatically choose infinite sources for crafting when available.
Play Now! loads a world with 0 character if available.
Crafting-gui - colorize book enumeration.
Veh_interact.cpp - colorize cargo volume.
Sounds: add descriptions to player shouts.
Allow installed bionics to be displayed in tiles mode.
Allow separate tiles for activated mutations/bionics.
Bionic power - equalize names and colorize values.
Don't reveal wall connections the player should not know about.
Automatically calculate monster difficulty.
Player display: add support for hidden traits.
Player character will open closed fence gates when walking, will vault over the fence gate when running.
Allow multiple filters for crafting recipes in crafting menu.
Status includes approximate times for NPC needs.
Crafting GUI Filter saves history; possibility to move trough history with arrow keys.
Changes text color to match map note color.
Bind '?' to open keybindings window by default.
Display scenario description after game start.
Alternative night vision intensity.
Added scaling option to resize screen elements in SDL mode for use on large screens.

## Mods:

Added Tanks Mod.
ChestHole tileset covering all entities.
Added double monster HP mod.
Mods dynamically enabled/disabled if they require lua and lua is present/absent.
Basic lua console.
Allow mods to override specific properties of monster types.
Added More Locations mod.
Removes redundant controls from inflatable boat.
Allow mods to change martial art styles / techniques / buffs.
Updated StatsFromSkills to use set_value & get_value for base stats.
Allow mods to modify professions.
Allow mods to modify scenarios.
Allow mods to modify starting location data.
Added Crazy cataclysm mod for all your immersion-breaking needs.
Add No_Zombie_Animals blacklist mod.
Add No_Diamond_Weapons blacklist.
Move health messages (on wakeup) to json.
Recreates DeoxyMod's Foldable Mod.
Move filthy morale penalty to a mod.
Add no npc food mod.
Add more makeshift items mod.
Add More Classes and Scenarios mod.
Craftable Gun Pack mod revamp.
More snippet/flier entries for mods.
Support total conversion mods.
Remove Arcana and PK_rebalancing mods since they are maintained in separate repositories now.
Add huge vehicles mod.
Expanded Realistic Guns: bandolier update.
Magazines for Icecoon's Arsenal.
Medieval Mod changes to viking and samurai.
Medieval Mod: Starting with sheathed weapons.
Added "BrightNights" - the sci-fi mod.
Standardizes bronze recipes in Medieval mod.
Fixes some unlearnable recipes in More Survival Tools.
Makeshift mod and bayonet update.
Battery compartment mod update.
National Guard Camp, a large and very dangerous military complex.
Brings DinoMod back online.
Atomic vehicles for Bright nights mod.
Added Urban Development Mod.
Extended Buildings mod.
Fix hp loss in StatsThroughSkills.
Add Bionic Systems Mod.
Added alternate map key mod.
Moved light and heavy snare kits to More Survival Tools mod.
Add "Mutant NPCs" mod.
Mundane Zombies Mod Revival.
Manual CBM installation moved to Bright Nights mod.
Allow adding contents to existing monster groups in JSON.
Safe Autodoc mod, a dependency of Bright Nights.
Makes Crazy Cataclysm a little crazier.
Nested mapgen structures.
Added Fuji's Struct mod.
Salvaged Robots mod.
Partially moved Folding Parts Mod to base game.
Convert Bright Nights region_settings to region_overlay.
Added anthill, bee, and large zombie exclusion mods.
MSX Dead People tileset update and make it default.
Adds new mod Growable pots.
Mainlined Tall Buildings mod.
Add urban development buildings to city spawns.
Salvaged Robots: More robot themed professions.
Creates clairvoyance spells in magiclysm
Adds the ability to pick letters in the spellcasting menu
Magicylsm: NPCs can now teach spells
Added hit_you_effect and hit_me_effect fields to enchantments

## Balance:

Unify crafting and construction xp gain.
Removed flaming eye annihilation beam.
Overhauled encumbrance system for finer degrees of encumbrance.
Tuned up wilderness crafting a great deal.
Removed inventory overcapacity penalty, items are dropped instead.
Ensured that skills can be bootstrapped with practice.
Zombie stumbling is more pervasive and random.
Necromancer revive cooldown adjusted based on target toughness.
Adjusted frequency of sickness.
Variable draw costs for dedicated inventory containers (holsters).
Last amigara horror to die always drops an artifact.
Adjust the way monster upgrade times are calculated.
Replace no pickup feature with move penalty.
Added encumbrance to weapons worn with shoulder straps.
Added batch crafting times to various comestibles.
Made DEX prevent cuts from broken glass more often.
Make farming yield multiples of default charge of a plant item on gather.
Reduce XM-P plasma blast size.
City spacing option.
WBLOCK_2 usage changes.
Correct nutrition_for thresholds.
Change handling of recoil penalty.
Remove completely unrealistic energy weapon recipes.
Standardize ammo disassembly.
Rationalize ranged skill training.
Item handling is slower with increasing hand encumbrance.
Add minimum move cost when handling items.
Implements barrel_length variable in ranged.json.
Remove requirement for a vehicle tracking device.
Overburden rebalance.
Basic unit tests for reloading.
Rebalance item handling costs.
Bring bite inline with melee attack logic.
Allow gunmods to consume less (or no) volume when installed.
Nerf "magical" battery storage options.
Only consume_charges() for tools and comestibles.
Acid update - rebalance fields, acid zeds, add backgrounds for acid tiles.
Allow monsters to hit-and-run and poison other monsters.
Metabolism: hunger rate and body temperature.
Ally zombies and robots with arthropods.
Guns in gunstores spawn with magazines.
Buff corpse smashing, nerf butchery.
Overhaul Radiation balance, it's now much more chronic in nature.
Set default for addiction_type in comestibles.
Reduce recoil penalty during burst fire.
Overhauled Adrenaline effect.  Replaced speed and stat boost with temporary pain immunity.
Add inaccuracy penalty whilst driving.
Make rain drenching slower, harder to completely avoid.
Improve garage doors behavior.
Overhaul distillation and use of alcohols by widening the gap between drinkable and refined alcohol.
Expunge vermin.
Make crafting of brewed/fermented items more realistic and involved.
Turn toolbox into a truly versatile tool.
Ignore checks for zombies to pulp if the NPC is boarded.
Fungal Zombies can see.
Rebalance fear_paralaze to prevent infinite moves drain.
Fix hallucination not kicking in if duration is too high.
Redesign bionics lab room to fix computer successful hack.
Limit turret to its actual range.
Make missed ranged attacks miss more realistically.
Adds lifting capacity to Cantilevers description.
Add "makeshift_kevlar" to recipes that include the Kevlar vests.
Bleeding also causes anemia.
Change chisel requirement to CHISEL quality requirement.
Remove memorization of recipes from reading books.
Nerf Sensory Dulling.
More realistic diesel recipe.
Evened out addiction withdrawal but made it longer.
Rework firestarter and extended firestarter.
Fix 145 items spawning in a house
Standardize handloading recipes.
Derive vehicle part hp from base item.
Adjust multi-pool defaults.
Fungus and aberration monsters now also drop filthy clothes.
Adds few missing cancels mutations.
Updated the plant mutations to give some encumbrance that makes sense.
Allow Steel Jerrycans to be used as vehicle tanks.
Forklift gets lifting and jack capabilities. Half of the boom crane.
Medium storage battery 700 -> 7000
Allow camera(_pro) for security camera crafting.
Grant Medium-sized robots avoid_trap 1.
Make clearing rubble an activity.
Telescopic Eyes prevents visual impairment from traits.
Make meditating an activity.
Make NPCs escape onto tiles with weaker fields.
Nerfed rate at which penalties from pain accumulate.
Added "MOUNTABLE", to small and medium boulders.
Smoked/salted meat changes, offal preservation.
Add pathfinding for selected monsters.
Rebalance blackpowder loads, expand recipe options.
Correct the spread of missed ranged attacks.
Added PARTIAL_DEAF to powered armor.
Add night vision from perception, fix flashlight exploit.
Cap JACK requirements increased to 8000kg in constants.h.
Buff regen mutations, nerf regen due to health stat.
Add recoil for being hit, makes melee more dangerous for ranged characters.
Swappable storage battery installed/removed to/from vehicle with no skill, in little time.
Decrease the number of military bunkers.
Melee damage while wearing filthy clothing may result in infection.
Make Vending Machines harder to break into.
Add power armor helmets to match existing spawns of power armor.
Heal broken limbs gradually, not all at once.
Increase to horde interest with sound source.
Time needed to wash an item now depends on its volume.
Make target size affect ranged accuracy.
Forbid evac center mission route from having non-road tiles.
Remove construction skill.
Craft one round at a time for handloaded ammunition.
Give zapback zombies weak electric melee.
Remove requirement for large power reserve just to turn on a part.
Bash shouldn't give better items than deconstruct now.
Stops roadblocks from spawning live zeds.
Remove gasoline and diesel from explosive recipes.
Restore sum of errors based dispersion.
Newly recruited NPC engage close enemies only.
Nerf to tree yield.
Disallow batteries with a weight over 20000 from tool battery mod.
Reduce noise from other z-levels.
Make metabolic mutations more interesting.
"No one is immune to fire"
Fix some tools recipes to match output item volume.
Add some variability to vehicle battery levels & tire destruction.
Chopping trees rework.
Drilling long action.
Replace chop logs construction with long action.
Glazing and waterproofing requirements.
Added rebar cage spawns to basic concrete wall and removed rebar drops.
Changed formula for character strength required to install something in a vehicle.
Don't retarget after killing selected target in a burst.
NPCs capable of getting away from live/armed explosives.
Remove mutation side effect from unsuccessful bionics installation.
Allow giving ranged weapons non-piercing damage, modify corrosive zed.
Add new "CLIMB_SIMPLE" flag.
Kill 100 Zombies quest now require killing 100 monsters from a ZOMBIE species, and not only ordinary mon_zombie.
Ranged weapon rebalance.
Applied new FRAGILE_MELEE flag to a number of improvised weapons.
Zombies cannot bite without grabbing.
Skeleton armor increased by 50%, skeletons slower and harder to shoot. Adds Skeletal Juggernaut.
Replace instant healing with slow healing effects.
More Complete and Rebalanced Vitamins.
Antibiotic overhaul - slow-acting antibiotics, and adds Atreyupan, a weak antibiotic.
Changes some Autodoc messages and makes it usable without anesthesia by Deadened mutants or Sensory Dulling cyborgs.
Balance rusting of iron items (essentially eliminate it unless the item is left soaking in water for a long time).
Overhaul fragmentation explosives to project a deadly field of fragments instead of a few random ones.
Make ice labs ~10% of all labs, not 50%. Ensure 1+ lab per overmap.
Make portals unavoidably teleport you.
Removed ability of losing existing CBMs due installation fails.
Vary horde speed based on monsters in horde.
Obsolete impossible gunmods.
Create LOUDMOVES flag, add to secubots.
Lumber no longer made from / substitute for long stick.
Fix OP throwing.
Perception stat now determines overmap visibility, and the Topographagnosia trait is now available.
Added FILTHY tag, monsters with the tag now drop dirty clothing.
Portable sleeping bags.
Removes the vac_sealer requirement from sealed glass jar recipes, adds canning pot, updates recipes.
Allow crafting a fur rollmat with tanned pelts.
Wearing clothing out of natural layer order now imposes additional encumbrance.
Added deconstruct recipe for vehicle controls, reduced component requirements for crafting controls.
Adjusted weights of mammals from the category defaults to averages of real values.
Let one screwdriver recipes produce screwdriver set.
Flowers won't collide with vehicles no more.
Increase HP of paper-thin palisades.
Many animals such as coyotes and dogs are now less aggressive across the board.
Allow fishing in fishable non-river locations.
Nerf pneumatic gun reload times.
Modifies calorie amounts for flesh/fish and Fat products, including butchery products.
Rework vehicle safe and max velocities based on physics.
Adding more requirements to screwdriver set recipe.
Causes corpse damage level to negatively affect butchery yields.
Adjust PRY ability levels.
MBR vests weight and recipe fixes.
Reset aim of bows between shots.
Refine forest trailhead placement.
Adjust clay distribution in forests and on river banks.
Rebalance comestibles' calories, vitamins, weight, and volume.
Made vitamin deficiencies slower to accumulate.
Rebalances recipes to be closer in calorie count for input and output.
Increases duration of most morale effects
Rapid metabolism made purifiable.
Joint Torsion increases stamina usage when moving.

## Bugfixes:

Fix inability to repair modified clothing.
Fix charge consumption when invoking tools.
Fix grenades not exploding.
Cleanup drivability rules for vehicles.
Prevent application of traps to players in vehicles.
Menu crash fixes.
Fix crash when player moves while remotely controlling a vehicle
Fix gasoline in automated gas station mapgen
Force HOT/COLD/WET items to be active on save load
Make reinforced glass interact with projectiles.
Prevent display of messages the player shouldn't know about.
Prevent windows from thinking the game has hung.
Prevent turrets from damaging source vehicle.
Don't drop skeleton meat.
Don't automatically shoot neutral creatures with autofire.
Fixup behavior of frightened monsters.
Optimized fire spread.
Fixed disarm technique.
Crash fixes for item handling.
Stumbling monsters no longer move at different effective speeds based on direction of movement.
Numerous bugfixes in NPC AI.
Fixed some interactions between various inventories when they are present in the same tile.
Made blacklisting operate more consistently.
Rebalanced vehicle collisions.
Fixed crash when target dies between successive automatic attacks.
Fixed deafening noise from collapsing buildings.
Apply stamina penalty for attacking more consistently.
Headgear now can actually be worn with power armor.
Don't wake up on dry retching.
Fix incorrectly calculated melee movecost.
Fixed zombies stumbling in biased directions.
Fix for flickering in SDL version.
Allow dodging during long actions.
Fix failing legacy save loading unit test.
Fix electricity and acid ripping up clothing.
Fix a funny bug: going to sleep while playing an instrument results in "Something is making noise".
Fix shrapnel crash.
Hack in roofs above buildings.
Fix all projectiles causing explosions.
Add back cache update to fix pixel minimap render issue.
Make backtrace() handling saner; fixes BSD, probably others.
Make exploding ammo explode on hit.
Integrated scope fix for scout rifle.
Restrict usage of computers for blind character.
Fix NPCs talking to deaf player.
Fix line slopes and adjust projectile attacks.
Remove morale penalty after washing if filthy item was worn whilst washing it.
Fix items from previous saves not having any charges even when counted by charges.
Ask only once per dangerous tile to enter.
Fix safe mode trigger distance.
Fix an active item processing crash.
Never give new characters unusable food or clothing (part 1).
Dirty transparency cache when removing opaque parts from vehicles.
Remove grab when target is destroyed.
Stash linkages in the gun like we do casings.
Prevent projectiles generated by Electromagnetic Unit CBM from hitting the player.
Rad-immune player is now protected from zombie scientist's radiation beam.
Vehicles shouldn't collide with hallucinations.
Avoid city only scenarios in random character generation when city size is 0.
Hallucinations don't reset limb healing.
Fix saving character templates.
Fix for schizophrenic NPCs effecting players.
Stop NPCs from leaving the vehicle due to smoke while in vehicle.
Remove CARGO items from destroyed vehicle parts.
Test and fix zapback.
Prevents character from waking up from lack of fatigue or noise while under the effect of narcosis.
Fix placement of overmap specials with city size 0.
Limit consoles and cardreaders to only affect within their overmap tile.
Fix connections in ant tunnels.
Fixed stuck movement after holding numpad keys in SDL version.
Fix crash when NPC tries to take off and drop items where he can't when asked to wear something.
Fix display of isolated linear tiles.
Fix for excessive overheating from fire sources.
Fix creatures being able to see you through cameras and mirrors.
Remove explosion effect from small arms ammo put into fire.
Fix crash/weird behavior when handling items while over-encumbered/
Fixes the autoattack range for HAS_REACH weapons when the gameworld is circular.
Fix drinking from 'aluminum can' segfault.
Fix crash with no audio device.
Fixes creatures not setting off traps or falling z-levels after being flung.
Fix crash when resizing window during character creation.
Fix overmap special exhaustion when placing mandatory specials.
Prevents players from inheriting each other's deafness.
Fix for melee sound related crashes.
Disable recharging vehicle batteries from handheld batteries.
fix for crash to desktop when player tries to remove charcoal or food from smoking rack
Fix throwing stacks of items.
Fix wrong tripoint usage for temperature calculations.
Make trying to sleep into an activity.
Fix items going spoiled while crafting.
Sort out of spilled liquid infinite loop fix.
The internal furnace can only consume itens up to a maximum mass and volume.
Fix vehicle part install CTD.
Recalculate morale after washing filthy worn items.
Avoid invlet clashes on worn items.
Prefer dropping items into vehicle cargo spaces where available in more situations.
Fix traps ignoring monster armor.
Vehicles: make the vehicle split code more robust and stop game crashes.
Use maps on all zlevels so they actually reveal things.
Fix crash when talking to ranch foreman about prospectus; Fix agricultural investment option not functioning.
Consistent fireproof / firey monsters immunity to fire-related fields.
Type cast for prevention of integer overflow with large volume containers like cargo containers.
Bionics: connect cable charger systems to vehicles.
Unloading plutonium from vehicles now gives the correct amount.
NPC missions: clear the mission during the failure talk topic.
Fixed crash related to unbound direction action.
Reduce quarter-corpse butchering times to 1/4th of full corpse.
Set max for item stack charges, container volume and cargo volume.
Prevent heat induced vomiting until dead.
Folding vehicles: improve collision test when unfolding.
Fix item category names not updated when switching the language.
Fixed lightmap-related crashes in MinGW 64-bit executables.
Npc: NPCs on guard duty in a vehicle stay in the vehicle.
Fixes isometric tile rendering.
Npc: friendly NPCs only warn about hostile monsters.
Fix bomb fragment placement with z-levels on.
Fixes safemode custom rules when creating a new character.
Melee: make sure aoe techniques don't access an array out of bounds.
Fix aiming if target moves out of LOS.
Improve terrain bashing with experimental z-levels.
Allow turrets to shoot "over" the vehicle they are mounted on.
Vehicles: show active, fueled engines or battery in sidebar fuel indicator.
Hack around android joystick shifting bug.
Restore NPC ability to target player.
Deep bites now actually progress over time.
Fixes errors in graphical builds without sound enabled.
assure_dir_exist now creates parent directories recursively.
Skip dodge and block techniques when looking for a normal technique.
Fixed zombie necromancer was able to revive zombies pulped by a very hard hit.
Fix aiming anywhere after player has moved.
Applies radiation mitigation to all sources.
Adds minireactor to electrical power calculation.
Fixes gunmods that add non-auxiliary gun modes.
Fix NPC weapon wielding turn cost.
Fix monsters' special attack description not translated.
Fix aiming via mouse click.
Skinning animals smaller than Great Pyrenees now possible.
Vehicles: don't let drag stop vehicles in active cruise control.
No map extras in refugee center (for now).
Greater search range for refugee camp bandit missions.
Allows vehicles with a seed-drill to plant seeds
Fixed time cost for auto-mining.
Fix crash related to null pointer in creature tracker.
Make fire extinguishers work again.
Fix ASCII fallback for corpses.
vehicles: improve split logic.
Game: adjust vehicle driving offset based on the new speeds.
Unloading ammunition belt can be interrupted.
Fix HP not being recalculated during chargen.
Restore ability to use recipes from eink tablet.
Made Mycus Fireproofing and Mycogenesis consistent, and they will no longer prevent your clothes from burning.
Correct several uses of distance metrics.
basecamp: retrieve companions sent to do expansion crafting.
Fix wall connectedness on tiles builds with tiles disabled.
Vehicles: only sink vehicles in deep water.
Prevent NPC duplications when climbing stairs and colliding with a monster.
Prevent zone activities from working across z-levels.
Fix lighting of exterior walls by player-held light sources at night.
Move control laptop time investment to be before hacking attempt.
Respect `looks_like` for memorized tiles.
Disallow pseudo items in crafting component selection.
Fix calculation of chance to persuade NPCs to train.
Npc: fix NPC followers not closing doors.
Serialize recipe charges.
Fixed NPC dialog around lying and succeeding at missions.
More mall background tiles will match floor.
Stop people from randomly mutating new hair styles.
Silence error message when monster AI traverses an off-map vehicle.
Fix handling of NPC passenger removal.
Fix check for available wheels when changing tires.
Disallow washing in the dark.

## Performance:

Optimized mapgen when generating homogeneous tiles (empty air or all rock).
Shadowcasting optimizations for ~10% performance speedup.
Fix memory leaks in cata_tiles.
Switch from rand() to a simple mix/hash function for random tiles, also more speedup.
JSON optimization: removed many default values.
Remove effective no-op in player::fire_gun.
Cache morale level and speed up its computation.
Update reload times.
Cache some of the pathfinding data.
Draw border enhancement.
Hugely speed up crafting GUI.
Fix the inventory UI slowdown.
Allow SDL redraws during sleep or when FORCE_REDRAW triggers.
Spam fewer popups while saving submaps.
Improve performance of damage calculation.
Defer autopickup item lookups until first use.
Cache item types for inventory; huge crafting GUI speedup.
Speed up vehicle::is_broken, use it a bit less.
Speed up some slow sections of monster code.
Optimize saved monstergroups to decrease save size.
Faster drawing of empty spaces in tiles build.
Skip drawing spaces in winconsole builds.
Performance improvement for mega vehicles with many turrets.
Faster inventory menus.
Fix weather data performance impact.
Implement deferred color loading.
Losslessly compress all tiles.
Don't store translated material attributes.
Streamline effect processing on addition.
Speed up cache generation in z-level mode.
Fix decreased performance of software rendering.
Remove defensive redraw, add wrefresh where needed.
Cache values in season_of_year and reuse on same turn.
Remove unneeded SDL_RenderSetLogicalSize.
Use map::points_in_radius instead of manual iterating.
Reduce Submap constant memory requirements of Cosmetic strings.
Reduce memory consumption for soundpacks.
Fix lag due to copying player objects.
Encode mapbuffer terrain data using RLE scheme for smaller save files.
Faster item layer computation.
Improve performance of encumbrance calculations.
Lazily load sound effects as they are encountered instead of at application startup unless explicitly preloaded.
Faster color name lookup.
Remove recursive call from open_or_close().
Performance boost for SDL drawing using color modulated textures.
Improve sorting large numbers of items into zones.
Optimize inbounds check and reactor lookup.
Large optimizations to dynamic lighting via a fast exp approximation.

## Infrastructure:

Allow multifunctions containing both iuse_actor and cpp iuse_method.
Overhauled mapgen to allow more flexible specification of map features.
Better help menu for command line invocation.
Moved mutation definitions to json.
3D map infrastructure.
Move NPC dialog to json.
Use lightmap consistently in both curses and tiles.
More flexible menu filtering system.
Moved special tool items to json.
Moved vehicle spawns to json.
Methods to transform buildings after generation, i.e. to make them looted or barricaded.
Cleanup and extension of sound system.
Unified bullet disassembly handling.
Overmap saves moved to json.
Removed a lot of redundant default json entries.
Allowed arbitrary items to have artifact properties.
Migrated worldoptions, autopickup to json.
Add separate flag for electronic systems control.
Added zombie movement unit tests.
Put the crafting gui code into it's own module.
Add method to check if item can holster another.
Apartment Tower JSONification.
Add soundpack support.
Added example jq scripts for JSON parsing.
Wrap up _("translated weight units") to the dedicated function.
Re-seed RNG after choosing tiles.
8-way rotation of some ascii line drawing characters for vehicles.
Automatically rotate movement in isometric mode.
Fix weighted list RNG on platforms with a different RAND_MAX value.
Add function for temperature conversion (from F to C).
Use wchar_t for all potentially-wide-character handling.
New road mapgen to replace mapgen_road_*()
Jsonized monster attacks.
Factor out drawing primitive algorithms to a separate module.
Remove hardcoded moves cost when unloading from containers.
Weather Reader reworked.
Adds Prying quality, adds helper functions for quality checks.
Better NPC complaints.
Implements magazine wells.
Customizable bite attacks.
Add inheritance, strict and bounds-checking to MONSTER.
Allergy flags instead of allergy materials.
Move turret monattacks to a json actor.
Vehicle weight cached, more realistic.
Implement Lua wrapper to store and use either value or reference objects in Lua.
Create Blank Building Template.txt
Comestibles support inheritance.
Add lifting and jacking requirements to vehicle modification.
Extend 'generic_factory' + aliases + use the factory to manage terrain objects.
Add compiler LTO support.
Use center_print() function in appropriate places.
Use trim_and_print() instead of locally introduced function trim_to().
Display NPC needs in debug menu for AI development.
Implement string id for tool qualities.
Support inheritance for vehicle parts.
Augment and use map::water_from() to handle crafting requirements.
Move the scent map into a dedicated class.
Convert manual memory management to automatic using unique_ptr.
Make NPC class id a string_id.
Convert lab_notes and hints to use the snippet system.
Item burning code rewrite, exploding magazines.
Jsonize NPC class stat bonuses.
Spot checker for FoV scenarios.
JSONize NPC talk tags.
Wrap file reading into utility functions.
Units wrapper class for volume.
Specify vehicle part repair requirements in JSON.
Adding a call to add per-minute LUA callback.
Move mission dialogue to json.
Add inheritance support to generic factory.
Better handling of item templates.
Move crafting rig definitions to JSON.
Split engine load in to electrical and propulsion.
Fuel efficiency tests with targets.
Jsonize mutation hunger, thirst and fatigue rates.
Rewrite trap loading to use generic_factory.
Encapsulate the WINDOW pointer in class game in unique_ptr.
Add char_validity_check unit-test.
Use dedicated type for mass/weight values.
Use get_files_from_path instead of platform dependent code.
Implement and use a copy_file function.
Added ability for mutations to spawn items via JSON.
Added the ability to load mods from user_dir/mods.
Add wrapper function for finding suitable points for mapgen.
Display float options in the correct decimal format.
Ranged balance unit test.
Use a wider type for symbols.
Json formatter.
Jsonize mutation armor.
Mapgen palettes.
Changed recipes to use filament group.
Use variadic template functions instead of plain C-like variadic function arguments.
Move class map_item_stack into separate header and source files.
Load only base_colors file when it is available.
Switch OS X locale detection to CoreFoundation.
Normalize colors for alternate map keys.
Implement time_point and time_duration classes.
Extract events system to separate class.
Added morale editor to debug menu.
Add CodeTriage badge to cleverraven/cataclysm-dda.
Compress Basic menu sound effects to Ogg Vorbis.
Unhardcoded NPC destinations (using overmap locations)
Improving modding support via adding ability to load game options directly from JSON.
Add a class to encapsulate references to a specific vehicle part.
Max player stamina moved to JSON.
Added FRAGILE_MELEE flag to represent fragile melee weapons.
Unicode support for SCT.
Update vehicleDef.py to produce better vehicle templates.
Move fuel and engine parameters to JSON.
Added pull request template.
Adds the Debug Bionic Power trait.
Fix flaky explosion regression test.
Detect unexpected mutation failure in the mutation unit test.
Jsonize large swaths of NPC dialogue.
Enhance generation of forest tiles with terrain-dependent furniture and forest composition attributes.
Conversion of nutrition to calories (kcal).
Allow constructions to spawn byproduct items.
Implement proper vehicle part iterator and range.
Add script to generate Changelog from SUMMARY lines in Pull Requests.
Make input timeout context-specific.
Npctalk to JSON: Move most NPC dialog to JSON.
Properly implement time duration string alignment.
made_of_any(materials) for creature.
Add the option to create Changelogs grouped by Build to generate_changelog.py
Add support for deferral of player movement, use it to fix two bugs.
Load time duration from string (containing units).
Converts monster size to weight and volume.
Replace usage of sentinel tripoint_min with cata::optional.
Add more functions to vpart_position and vpart_reference
Better clarity in item description code.
Clean up handling of vehicle power to always use watts.
Add error reporting to many calls of SDL function.
Do not ask for retarget when opening projects in Visual Studio.
Print the Cataclysm version number in the debug log.
Fix foldstring ignoring multiple linebreaks
Make point and tripoint literal so they can be used in constexpr contexts.
POSIX backtraces now work for installed binaries and position-independent executables.
Improved CI infrastructure error handling.
Allow explicit specification of overmap special connection type.
Find or create overmap special after overmap generation.
Basecamp, faction camp: start merging faction camps into basecamps.
Better statistics in tests.
Upgrade tests to Catch2 2.5.0.
Show debug logs during tests.
Missions: autoset monster_kill_goal for KILL_TYPE and KILL_SPEC.
Missions: Move some start functions into JSON.
Add tracking of overmap special for placed terrain.
Faction camps: consolidate and clean up farm code.
Basecamp: try to regularize mission starts and mission returns.
Unhardcoded comfort, warmth and feet fire bonus values for furniture.
Reorganize NPC backstories into their own folder.
Enable JSONized placement of overmap specials at mission start.
Split sound functionality out of sdltiles.cpp into its own file.
Split comestibles.json into many files.
NPC expertise infrastructure.
Changed butchery to use JSON for drops, for all butchery actions.
Show test times in CI results.
Add tool qualities to the game for later use in scientific tools.
Replace tag_colored_string with colorize.
Run tests for CMake CI build.
Simpler test randomness seeding.
Enable functional boats phase.
Npctalk: add more conditions and dynamic line options.
Npc: remove hardcoded mutation modifiers to opinions and use JSON values
Adds not-quite implemented basic analytical tools for chemistry.
Fix city districts and increase default size.
Npctalk: add u_sell_item effect.
Npctalk: add a simple pseudo-switch for responses.
Fix NPC class loadout selection.
Npctalk: add mutation threshold flags, static and starting NPC traits, and a basecamp count.
Document units for power and energy_consumption.
Replaced hardcoded terrain list with checking of terrain flag.
Change within_visual_range function to reflect usage.
Allow more specific control over tests run in CI.
Improves structure of background stories to prepare for other types of inquiry.
Improvements to player_activity regarding distractions.
Npctalk: add true/false responses and CONDITION trials to JSON.
Allow flag-based blacklisting and whitelisting of overmap locations on a per-region basis.
Npctalk: add a bunch of new options to JSON.
Rationalize Visual Studio compatibility code.
Mutation loading now uses generic_factory.
Make route_adjacent available to all activity handlers.
Moved wind generation variables to regional_map_settings.json.
Npctalk: move NPC needs to JSON.
Npctalk: move NPC follower AI rules to JSON.
Npctalk: move almost all dialogue into JSON.
JSONnizing CBM slot feature.
Land Use Codes infrastructure.
Moves allergen handling vitamin absorption to JSON.
Refactor advanced inventory item movement to use activities.
USABLE_FIRE tag makes terrain or furniture usable as a nearby fire for crafting.

## Build:

Support for finding alternate versions of build tools.
Lots of forward declaration and #include cleanup to speed up compilation.
Addition of many unit tests.
string_id, a typesafe and efficient wrapper for string identifiers.
Makefile supports various standard environment values.
Add dmg distribution target to makefile.
Tiles support on OpenBSD.
Add an easy makefile option to compile every localization file.
Set -mmacosx-version-min to 10.7 using clang.
JSON regression check.
Throw exception on debugmsg in unit tests.
Bump minimum supported compiler versions.
Use ar from cross-compiler's toolchain.
OS X. Support building .dmg packages for curses version.
Makefile: add USE_LIBCXX flag
Fix bundling liblua on OS X
Fix OS X launcher script.
Fix for old clang versions that don't like empty initializers.
Disable C4146 error in MSVC
Add mod support to unit tests.
A workaround to avoid a suspected MSVC code compilation issue.
Fixed clang crash on OS X.
Attempt to recover from no git in CodeBlocks project.
Graceful migration of legacy savegames.
Handle obsolete items in mods.
Fix ARM compilation issue.
Update CATCH to v1.5.8
Support loading worlds from CLI.
Always require RFC 4627 compliant JSON.
Include numeric to fix OSX compile.
Add a switch to retain debug symbols for profiling.
Update MXE ICE workaround to blacklist anything targeting x86_64-w64-mingw32.static
Don't keep _GLIBCXX_DEBUG when DEBUG_SYMBOLS is set.
Allow installation in a path with whitespaces.
Add a compile mode that checks for printf format errors.
Fix Makefile not respecting 'FRAMEWORKSDIR' exported to environment.
Bionics regression test, currently "item consuming" ones only.
Add explicit instantiation of string_id::NULL_ID to make clang happy.
Enable unit tests in Travis builds.
Enable coveralls support.
Add man pages for cataclysm and cataclysm-tiles.
Add files recommended for UNIX desktops.
Streamline the color loading from JSON in SDL and Windows console builds.
Add MXE compilation and Wine testing to .travis.yml
Fixed compile problem in VS.
Add codecov.io to .travis.yml
Allow use of Clang through MinGW.
Fixed makefile to use pkg-config instead of ncurses5-config.
Fix the OSX cross-compile.
Put 'gold' really in use when linking.
Add equality operator to tripoint_range.
Add gcc 7 and 8 to build matrix.
Snapcraft Build recipe added.
Fix compiler errors on clang-7.0.0-svn
Sort object files to link them in reproducible order.
Update .desktop and appdata files in data/xdg.
Add Dockerfile for building and experimenting on Debian.
SDL windows: allow HDPI displays
Makefile updates for MSYS2.
Properly work-around broken SDL 2.0.5 key events on Linux.
Debug stack trace & crash handler for Windows.
Add PR validator to ensure use of a summary line.
Android build standup.
Add unit test for NPC movement fixes.
Fixed Android build regression.
Change MSVC configs to build test executable.
Faster builds with CMake.
Vehicle power test: make it more consistent.
Visual Studio solution with vcpkg support.
Use travis build stages.
Run tests under AddressSanitizer in Travis CI.
Sort generated lua bindings source file to allow reproducible builds.
Adding astyle to deb/ubuntu packages.
Automate changelog generation.
Add macOS to travis-ci builds.
Added VS solution to build statically linked executable using vcpkg.

## I18N and A11Y:

Localizable HP bars.
Implement printing aim accuracy as numbers.
Textual vehicle facing indicator.
Translatable moon phase.
Fix of untranslated (sub)category in crafting gui.
Don't dynamically initialize using gettext.
Make vitamin and fault and mod targets translatable.
Fixed terrain name translation.
UI improvements (for easier translation).
Allow Unicode strings as item symbols.
Add comment for translators about mutation UI.
Add Chinese main menu ASCII art.
Allow json_flags to be translated.
Display localized "Really quit?" string in main menu.
Fully handle language changes.
Install only specified translations for curses version.
Extract text field of morale_type for translation.
Fix refugee center NPCs' unlocalized names and occupations.
I18N-ize action menu entries.
Ensure consistent string order in translation template.
Fix interference effect of radio messages in localized version.
Add Polish language.
Better docs for translators.
Add 'translate_marker' macro for xgettext to extract strings for translation.
Windows language detection and selection.
Load names when the language settings change.
Display l10nized tab names when creating new world.
Link against ncursesw if L10N enabled.
Make user-facing error messages translatable.
Many, Many new strings and menus are translatable.
Provide context for translating strings of monster abilities.
Allowed recoil level to be translated.

## Statistics:
3271 files changed, 4621405 insertions(+), 1700313 deletions(-)
37,604 commits
~700 contributors

New game entities (core)
Items:
11 ammunition types, 84 armors, 13 bionics, 18 books, 258 foods, 18 constructibles, 21 containers,
547 crafting recipes, 208 misc items, 52 guns, 33 gunmods, 75 tools, 22 wearable tools, 6 tool mods,
303 uncraft recipes, 17 vehicle wheels
Mapgen:
52 epilogues, 46 furnitures, 496 item spawn groups, 1139 mapgen entries, 69 monster spawn lists,
64 overmap specials, 730 overmap terrains, 34 mapgen palettes, 137 terrain types,
52 vehicle blueprints, 30 vehicle spawn groups
Misc:
4 dreams, 66 effect types, 9 engine faults, 47 harvest entries, 3 martial arts, 14 materials,
104 monsters, 16 monster factions, 211 mutations, 20 professions, 13 scenarios, 262 snippets,
31 start locations, 455 talk topics, 8 martial art techniques, 153 vehicle parts, 17 vehicle wheels
New game entities (mods)
Items:
102 ammunition types, 28 armors, 3 bionics, 17 books, 60 foods, 11 constructables, 12 containers,
6 engines, 206 misc items, 118 guns, 6 gunmods, 43 magazines, 369 crafting recipes, 136 tools,
158 uncraft recipes
Mapgen
12 furnitures, 348 item spawn groups, 1911 mapgen entries, 41 monster spawn groups,
41 overmap specials, 2372 overmap terrains, 33 mapgen palettes, 11 start locations, 44 terrains,
24 vehicle blueprints, 24 vehicle spawn groups
Misc:
2 harvest entries, 2 martial arts, 119 monsters, 2 mutations, 34 professions, 24 starting scenarios,
93 snippets, 275 monster speech entries, 8 talk topics, 11 martial art techniques, 395 vehicle parts

======

# 0.C

## Features:

Infighting! Monsters now have factions assigned and will attack other monsters from opposing factions.
Meteorology! Featuring all-new thermometer, barometer, and hygrometer, as well as an all-inclusive weather station. Now we can finally talk about the weather, as we've always wanted. (disclaimer, you can't chat about the weather with NPCs)
You can warm yourself up from a nearby fire.
Change car batteries without any tools, truck batteries with just a wrench, or install swappable storage battery cases and add/remove storage batteries to your heart's content. Electric cars come with cases for their storage batteries by default now.
Many vehicle parts are now foldable, enabling you to have a more complete folding bicycle (or wheelchair).
Aiming! You can now spend time when aiming a ranged weapon to improve your accuracy with it.
The patented DeathCam™! You can now watch what happens after your epic death: is anything left of you after that massive fire burns itself out?
Rifle straps! Mount one on your gun and just wear it when you're not using it.
Some cars have alarms now, and you can try to bypass the alarm and unlock the controls.
Better interactions with worn items, such as auto-retrieving stowed items from them.
Toggle modes for each vehicle turret individually.
Manual fire turrets.
Cameras mountable on vehicles to extend view area.
New drive-by-wireless system for cars, remote-control full-sized cars!
Clothing modifications (pockets, padding, and reinforcing).

## Content:

An abandoned farmhouse may spawn in the forest from time to time, with a sad story behind it.
Tanning with trees! Blackjack oaks now spawn, and can provide tanbark.
Electric chainsaws and jackhammers now exist in the world.
Destructible bridges! They can be smashed, they have sidewalks, and are a source of rebar.
Straw! Get it from the hay in farm barns and make yourself a nice straw hat.
Battery mods (extended battery, rechargeable battery, etc.) can now be removed by applying a screwdriver.
Wool and felt are now usable materials.
Lots of clay and pottery recipes/items.
Diesel fuel/engines/pumps.
Lots of comestibles and recipes for them.
Buildable concrete and brick walls and roofs.
Flu shot that actually inoculates against flu.
Metal tank furniture similar to a keg, but easier to make.
Lots of new clothes and recipes for them.
Large amounts of chemical and metallurgy additions, lots of bombs and rockets.
Interior lights for vehicles.
Fire engine, with a water cannon!
Occasional mineral drops when tunneling (limestone so far).
Zombie technician gained a disarm attack.
Student professions.
Generic spiritualist content.
Craftable canned food and recipes.
More farming content and recipes to make use of them.
Even more houses!

## Interface:

Butchering can now be used to cut up items, too. Also, you can now salvage _all_ the things (in a tile) in one keypress.
Item descriptions now tell you what you know you can craft with them. No more wondering what those stupid copper tubes are good for.
You can now choose to ensure that items you pick up never get wielded, keeping your hands free -- useful when you want to be using a martial arts style that's primarily unarmed.
Foraging just... happens. Without prompting you (Y/N?) every (Y/N?) time.
You can now choose to re-roll a random scenario along with your other random character generation things.
New item action menu, trigger items without rooting around in your inventory!
Option to merge all cash card charges into one card at an ATM.
Laser-dot targeting now triggers safe mode.
Streamlined vehicle construction menu by adding a shape select menu to parts that have multiple symbols.
Added tabs to vehicle construction menu to help manage all the parts.
Sound symbols persist until the end of the player turn, and can be examined for a description.
Warning prompt about activated items when sleeping or waiting.
Item names now have HP bars displayed with them.
Add V-menu (nearby items/monsters) to peek command.
Add filters to advanced inventory.

## Balance:

Gun mods aren't just a free-for-all when reaching marksmanship level 1 anymore -- instead, they each have different skill requirements to install.
Canes, cudgels, and umbrellas now work as improvised fencing weapons.
Gunstores are all locked up.
Muscle-powered engines can run alternators now.
Muscle-powered engines cause thirst, hunger and fatigue.
Split out more layering locations and layers, but made layering penalties harsher.
Nerfed shrapnel from bombs in general, they are MUCH less effective against armored enemies.
Monsters with many weapons semi-intelligently choose which ones to use.
Tuned skilling progression for making archery items to allow bootstrapping.
Unfletched arrows no longer count as ammunition so they don't clutter your firing menu.
Some monsters have a small amount of nightvision, Now you will learn why you fear the night.
Enabled trading with starting NPC at game start.
Slowed tankbots down so you have a chance of running away from them.
Zombie master special now picks from every zombie, not just a small list.

## Bugfixes:

Doors and windows no longer hold up the roof! Hopefully preventing collapses from zombies breaking into your shop.
Solar panels now _just work_ (as long as they're above-ground and it's sunny).
Fixed dark temple finale by enhancing the dark wyrms that it spawns.
Fix slow vehicles getting stuck in reverse.
Fixed free blocks when player had no block techniques.
Make effects that damage all player bodyparts use the same armor code as other attacks.
Scale damage to armor based on its coverage so e.g. power armor isn't ridiculously vulnerable to acid.
Fatigue can no longer go so negative that you don't need to sleep for days.
Unify vehicle fuel handling.
Game remembers which mutations you had activated.
Fixed turrets shooting through doors.
Fixed bug that was making gun recoil be too low.
Fixed bashing corpses with blunt objects.

## Performance:

MASSIVE improvement in performance when there are large numbers (thousands) of items nearby.
Added a clustering algorithm for monster hearing that improves performance when there are many (thousands) of monsters on-map and making noises.
Iterate across map structures in cache-friendly way.
Avoid saving/loading sections of map that aren't interesting (like solid rock).

## Infrastructure:

Diseases are configurable from JSON and applied as relatively generic status effects.
Pedal/wheelchairs/paddles united as a "fuel type".
About half of the item types are now composable, for example you can easily make a "wearable gun", or "wearable tool" now.
Overhaul and simplification of map data handling.
Simplification of gun and gunmod handling.
Restored building under MSVC.
Build performance improvements via removing unnecessary includes.
Simplify handling of vehicle coordinates.
Visibility checking API cleanup.
Unified filesystem API.
Extracted activity handlers from game.cpp
Sound processing moved to a dedicated module. (in-game hearing, not the game making sound)
Moved some shared logic from player to character.
Streamlined obsolete mod handling.

======

# 0.B

## Features:

Random characters have professions applied.
Brewing.
Wearable tools.
Martial arts techniques can trigger when wielding appropriate weapons.
Wing mirrors for vehicles.
Prototype hordes.
Adjust zombie speed with mods.
Made butcher menu's first entry match the butcher hotkey, so you can just hold down the button to butcher all.
You can dig down stairs with proper equipment.
Scabbards, holsters and sheathable weapons.
At high skills you can quick draw/attack with weapons.
Fish spawn as distinct creatures, and they're used for fishing checks.
Quivers for arrows.
Furniture can act as a tool.
Corpses rot and eventually disappear.
Armor is assigned to a layer, and armor on different layers doesn't impose layering penalties.
Destroyed vehicle parts get ripped off the vehicle.
Player can start at various locations.
Special support for mapsharing installs:
  - lock down debug menu;
  - lock players to their username;
  - more configurable file placement;
  - locks around map files.
Language switch is dynamic now.
Guns such as revolvers no longer eject casings when fired, they're instead ejected on reload.
Internal furnace and Battery System CBMs are toggleable so you're less likely to eat random objects by accident.
Spending more time near traps has incremental chance of finding them, spotted traps are remembered.
Thrown items above a trap-defined threshold will trigger traps.
You can now peek through curtains and some doors.
Smashing a broken window again clears out the broken glass (relatively quietly).
Autopickup can get at anything you can reach, i.e. adjacent tiles.
Can set exclusion zones for autopickup, so you can avoid accidentally picking up all your stuff in your base.
Contents of books are unknown until first read (which is faster than usual).
Can craft recipes if you have a book in range that provides it.
Can learn recipes by practicing them.
Roof of the vehicle you're currently in is not drawn.
Faction hostility is back.
Kiln operates without player being nearby.
Radio operated items.
Switched to seed-based weather generation.
Options are only displayed when they are applicable to your build.
Can perform unspeakable acts upon zombies to turn them into your packmule slave thing.
Messages give feedback on melee misses.
Foraging is seasonal, fruits will grow each season, but once picked are gone until the next.
Pet menu to interact with friendly monsters.
Starting scenarios stitch together profession, traits, and starting location.
Picking up and dropping multiple items is now an interruptible activity.
Activatable mutations.
Heavily moddable gun platform.
Fire creates invisible hot air fields, which meander around in enclosed spaces and warm them up.
Factored windchill and humidity into body temperature calculations.
Vehicles smash items when they (wheels) run over them.
Refined vehicle/terrain collisions.
Hulks and Brutes now have a very damaging fling attack.
Jumper cables can be used to link together electrical systems of vehicles, including vehicles outside the reality bubble.
Crafting a large batch of items can apply a discount to the crafting time required.
Overhaul of "cut up" system:
  - Cannot cut up an item if it includes a material that can't be cut up (e.g. shotgun);
  - Cutting up returns items from each material that makes up the item;
  - Cutting up most items should respect the total volume of the item.
Most terrain can be smashed now, if you can hit it hard enough.
Can turn individual vehicle engines on and off.
Filling an item with water from e.g. a river is now an interruptible action.

## Infrastructure:

Switched to SDL 2.0.
Made paths configurable for packaging and installation support.
Finished pushing martial art definitions out to json.
JSONized multi-tile building generation, leading to huger buildings.
Tilesets can provide a per-category fallback tile to handle new monsters/items/whatever.
Silenced all the warnings, now it's easier to keep new ones from cropping up.
Lots of string handling infrastructure, making translated string handling easier.
Missing tiles in tilesets can fall back to ASCII.
Saner glyph cache handling.
Components used to craft an item are stored in the item.
Debug overlay for hordes.
Improved window handling.
Generic iuse functors unify many types of iuse functions.
JSONized bullet pulling recipes.
Generic support for foldable vehicles, still need support for *crafting* them.
Encapsulation applied to map accessors.
JSONized monster drops.
Damaged fuel tanks leak fuel on the ground.
Most menus use input context now, and therefore have configurable keybindings.
Switched build to c++11.
Items can have a list of iuse methods instead of just one.
Drug effects can mostly be defined in JSON.
Scripts for querying json in tools_json_tools.
Beefed up utf-8 input handling.
JSONized NPC definitions.
Unified recipe requirements across constructions and crafting.
Better error handling when initializing SDL.
Recipes can have byproducts.
Added a standalone map layout utility.
Monsters are saved to the overmap instead of per-submap, clearing the way for horde support.
Hgamelaunch start script.
Items can spawn with variable amounts of charge.
Monster blacklists are applied consistently to all spawn code.
Different ammunition-bearing monsters (turrets, robots) have customized loadouts of their various ammo types.
Obsolete mods can be marked as such, preventing debug spam if a save containing them is loaded.

## Balance:

Give most starting professions decent starting equipment.
Nether spawns near corpse spawns.
Capped skill gain from many activities, especially crafting.
Melee weapons can take wear and tear damage based on their primary material.
Categorized CBMs you can get from butchering things.
BEES!
Armor values nerfed.
Mutagen spawn rates slashed.
Overhauled mp3 player morale bonus to make micromanagement of it suboptimal.
Amount of damage blocked by a block technique based on strength and skill of blocker.
Removed acid rain until it can be made into a local event.
Nerfed speed of many zombie animals.
Starting professions supplied with cold-weather gear to match the expected climate.
Standing in a fire less likely to ignite clothes.
Lying in fire (when one or more legs is at 0HP) causes MUCH more damage.

## Content:

New monster, Wraith.
Hops, barley, and molasses as brewing ingredients.
Yeast for fermenting brews and baking some bread foods.
Sugar beet as a renewable source of sugar.
Fruit wine and Brandy.
Moonshine and home-brewed beer.
Grappling hook.
Many new house layouts.
Wells and well digging.
CQB CBM that provides martial art style.
Warehouse building.
Decorative terrain and furniture.
Parasites and diseases from unsafe foods.
Curtains for vehicle doors and windshields, privacy please!
Foraging (in bushes, shrubs, trees).
Towel usable for many handy things (still not at HHGttG level).
hehe, honey.
Wearable rx12 auto-injector.
E-cigs
Motel locations.
Slime mutants can slip through tight spaces, spawn friendly slimes.
Some insect-like mutants can sip nectar from flowers (but at a cost...)
Mutagen gives you wings! (butterfly wings)
Bird mutations.
Zoose
Killed bots drop (disassemblable) broken bot items instead of corpses.
Bear mutations.
Bio operator zombie.
Spider nest basements.
Nice looking road ends and roundabouts.
Exploding gasbag zombies.
Pizza parlor building.
Wheelchairs.
Notes left by other survivors scattered all over.
Brain blob directs nearby blobs to move intelligently.
Mall location.
Several toolbox items to streamline carrying around your crafting needfulls.
Cotton and many cotton-based recipes and items.
Plant mutations.
Audit of all item prices to try and get a sensical baseline for them.
Supercharged military turrets.
Make Fedora activatable, m'ilady.
Road barricades.
Necropolis.
Rollerblades and skates.
Evac center and piles of NPCs and missions.
Bandit camps.
RC car and remote-detonated bombs, and a remote controlled lamp.
Automated gas stations.
Boats.
E-ink tablet and laptops can display recipes and act like books.
Can take pictures of monsters and view them on laptops or tablets.
Fish traps.
A "Thrilling" monster easter egg.
Riot control bot.
Extensive mutation chain culminating with player effectively joining the Marloss faction.
Extensive expansion of Marloss monsters/structures.
Various power substations, with new monsters.
Diesel added as a vehicle fuel.
Added craftable pontoon bridges.
Rat mutants can burrow, Cephalopod mutants can grow a large shell, lizards can regrow limbs.
Many new starting locations.
Curing hides and tanning leather.
Full coverage of tiles in Retrodays and MShock's tilesets!

## Interface:

Expanded armor layering window.
Added way to swap panes in AIM.
Animation and duration for smoking activity.
Action menu that displays all actions in a tree menu.
Highlight things you can interact with when 'e'xamining.
Many strings are properly pluralized and have support for doing so when translated as well.
Standardized overmap building colors.
Vehicle examine menu shows used/capacity of fuel tanks and cargo space.
SDL builds can play music.
Log messages colorized.
Books colorized by category.
Different weather types get their own animations.
Save/load log messages.
Fuzzy river borders.
Scrolling text animations when things are damaged and on some effects triggering.
Lots of menus now have sorting, categories, and search.
Animation delay option.
Player can write and read sign items.
Added a menu displaying martial art style characteristics.
Perishable and rotting items colorized.
UPS no longer activatable, now act as passive batteries.
Prompt to continue studying a book until all recipes learned.

## Performance:

Greatly sped up construction menu.
Overmap scrolling speed greatly improved.
Turn number added to calendar since it's called a gajillion times.
Switched a lot of large collections to use std::unordered_map() or std::unordered_set().
SDL framebuffer cache.
Extracted rain animation code from main drawing code.
Tile lookup speedups.

## Bugfixes:

No bleeding effect if your armor absorbs all the damage.
Make game stop treating trees, walls, etc as hallucinatory with respect to vehicle collisions.
Prevent dragging furniture from hoovering up items.
Option to force software rendering to work around hardware support issues.
Players are ejected from vehicles when their seats are destroyed.
Contents of items destroyed by interacting with them are dumped instead of being deleted.
Restored function of area melee attacks.
Made various battery mods play nice together.
Prevent segfault in the unlikely case that you miss so badly that you shoot yourself.
Don't cause blood spatters when the attack does no damage.
Avoid crashing when loading a corrupted submap.
Avoid resetting creature speed to 100 when a creature is saved/loaded.
Option to disable joystick input in case you have a broken joystick.
Always practice at least one of the melee skill types when attacking.
Fixed off-by-one error that made 100% coverage armor 99% coverage.
Move critical multiplier calculation after armor absorbs damage.
Added move cost for interacting with computers.
Use maximum heard sound for effects (such as deafness), not the sum.
Player graveyard works as intended, most recent player save is moved to the graveyard folder.
Factored weight of items in furniture into cost of dragging the furniture.
Gunmods with firing modes finally make correct sounds when fired.
Guns spawn with ammo when mapgen calls for it.
Fixed longstanding bug where displayed warmth would fluctuate wildly if your body temperature was optimal.
Prevent player from taking damage when driving over an acid puddle.
Taught zombies how to pick the right stairs.
Fixed bug where zombies can attack at range after a knockback.
Lots of window refresh cleanup.
Turrets and vehicle turrets now respect friendly status when burst firing.
Fixed a bug where monsters could see further than they should in circular distance mode (they still used square dist).

======

# 0.A

## Highlights:

Module manager.
Fullscreen mode.
Many mutations, more refined mutation progression.
Improved view options for driving.
Improved item handling, including category views, partial stack handling.
Mouse move and mouselook.
Fishing.
Working Refrigerators.

## Features:

View item on mouse hover in SDL.
Mouse move.
Basic LUA support.
Vehicles disintegrate into their constituent parts on impact.
Fuel tanks preserve their contents when removed/installed.
Vehicle construction and repair using duct tape.
More distinct mutation trees, including branch thresholds and post-threshold mutations.
Interact with monsters on stairs.
Guilt from killing monsters tapers off as you kill more of them.
Can track vehicles with a GPS module.
Allow filtering constructions by the ones you can do right now (can toggle).
Idling for vehicles, can effectively run as generators.
Minifridge that keeps food fresh longer.
Clothing pockets and hoods only activate when needed. (for warmth)
Inventory and crafting menus support listing items by category.
Expanded underwater combat.
Item spoilage rate varies based on temperature.
More info in list monsters menu.
Rechargeable battery pack mod for tools.
Gunmods are installed on rails now.
Better gender handling at character creation.
Expanded vehicle electrical system.
Can pick up or drop partial stacks.
Shove items out of the way when closing a door.
Radioactive items.
Mutation friendly clothing.
Remove prompt to resume task, of course you want to.
Vehicle facing indicator (option).
Fullscreen mode.
Show contents of grabbed vehicle (e.g. your shopping cart) in advanced inventory pane.
Fishing, find a pole!
Automatic view shifting when driving (option).
Zoom mode that dynamically resizes tiles (pretty slow when zoomed unfortunately).
Search known recipes by output, tool or component.

## Infrastructure:

Overmap tiles moved to json.
Lots of warning cleanup.
More development of internal json library.
Mod manager.
Can define mapgen for tiles in json or LUA.
Traps moved to json.
Standalone json checker.
Refactored monsters and players to have a common parent class.
Retrieve items from inventory based on location instead of invlet.
Ammo types moved to json.
Blacklist and whitelist for including/excluding content.

## Balance:

Sleep increases rate of fatigue recovery and healing over time.
Remove automatic matches and pocketknife from player spawn.
Add skintight flag for underwear-type clothing to negate layering penalties.
First Aid and bandages take time to apply now.
Increased city size variability.
Turrets have finite ammo.
Reduce rate of damage for "real armor" as opposed to "clothes".
Zombies spawn at last stand locations.
Burning ammo only throws shrapnel, no explosion.
Increased crafting distance to 6 to enable large workshops.
Progressive difficulty searching for lab notes.
Large-scale vehicle rebalances.
Improved code that determines what body part is hit by an attack.
Water purification methods use one charge per unit of water.
Buffed water resistant clothing.
Removed acid puddles from acid rain. (no more melting items).
Buffed most zombie HP.
Large nerf to solar panels.
Effectively remove cap to starting points option (set to 1,000).
More interesting gun misfire/jam mechanics, guns can take damage now.
Varied rate of projectile breakage with a flag, more differentiation between arrow types.
Ammo with special effects (smoke, teargas, explosions) now go off when burned.

## Content:

Atomic coffee, energy drink and hypospray, lawn darts, MOLLE pack, fingertip razors.
Too many mutations to list, including mutagen types and recipes.
Map types, ammo reloads, vehicle curtains, creepy doll, whiskey barrels.
Hibernation mutation, lots of cop and fireman gear, IV mutagen, piles of new traits.
Mutation-themed dreams, cowbell, atomic batteries, dojo and contents,
vending machines and bank cards.
Dinocataclysm added as a mod at long last!
Lots more terrain and furniture is now bashable.
Several new houses and other buildings.
Variations of vehicle condition (damaged, blood-splattered, engine running, etc)
Creatures fling around appropriate fluids and chunks when gibbed.
Several content packs that allow enabling/disabling different categories of content.
Shoggoth.

## Bugfixes:

Prevent artifact swords from sticking all the time.
Royal jelly and blood filter heal dermatik infections.
Make active items (ticking bombs, rotting food) work in vehicle storage.
Prevent teleportation and stairclimbing from erasing monsters.
Lots of UI tweaks.
Fix bug where items couldn't be thrown over water.
Erase scentmap when we move between floors.
Handle adjacent overmaps better, including notes.
Lots of recipes moved fro auto-learn on skill thresholds to being learned from books.
Fixed vehicle rendering when dragging.
Can craft from items in vehicle storage.
Only count loudest vehicle engine for noise generation instead of adding them together.
Fix weird bug where being too strong made you bad at throwing things.
Fixed several related vehicle board/unboard bugs.
Player displayed in correct position when peeking.
Fixed lots of menu drawing glitches.
Height/width options make more sense, total instead of based on view width.
Limit indoor dimly lit areas to the same view distance as outside.
Fix bug where vehicles and windows projected light at dawn and dusk.
Targeting defaults to nearest enemy.
Toggling between enemies includes hostile NPCs.
Vehicle turrets no longer shoot player or their own vehicle.
Fixed issue where exploding items could destroy themselves and cause a segfault.
Check for errors when attempting to write files and take appropriate action.
Fixed some lab finale features.
Fixed vehicle workshops being usable as components in recipes.
Cruise control is now smooth, even the sportscar is drivable.
Sinkholes don't turn into pits after you step in them.
Can no longer block attacks in your sleep.
Translations build and ship with releases.

## Performance:

Many overmap generation performance improvements.
Stop updating scent if player hasn't moved for a while, makes waiting and sleeping go much faster.
Optimized bitflag methods for very frequently used flags.
Heavy refactor of crafting menu for more speed.
Heavy optimization of scent diffusion.
Declare strings as const to avoid reallocating them all the time.
Lots of caching of vehicle parts.
Vision calculation speedups.
Refactored map loading to chunk up map data into tiny (1KB or so) files, so save/load is nearly instantaneous.

======

# 0.9

## Highlights:

World Factory: Multiple worlds managed at once.
New mutation categories.
TsuTiles.
Basic mouse support in SDL builds.
Vehicle construction system rework.
Backward compatibility with 0.8 saves.
Unbelievable amount of new content.

## Features:

New mutation categories.
Blob drops are semi-useful.
World Factory: Multiple worlds managed at once.
Single keypress pulping.
Better Basements.
Dynamically swap between text and tiles, and among tilesets.
Funnels catch water when the player is far away.
TsuTiles.
Curvy roads.
Zombears.
V menu now lists monsters too.
Emergency vehicles.
Shia's back.
Doors tougher, but zombies can pile on when trying to bash through them.
Spawning monsters in packs.
Shopping carts are drivable.
Basic mouse support in SDL builds.
Food dehydrator.
Some clothes have hoods that are used automatically if there's no hat in the way.
Only prompt to confirm butchering if there are hostiles nearby.
Books have chapters.
Better furniture dragging interface with 'G'rab.
More cart types, hot dog, welding, luggage; swivel chairs.
Track more stuff for memorial file.
Basic tool quality support for more streamlined crafting recipes.
Fungaloid rework.
Vehicle workbench like components act like tools.
Huge pile o books.
Furniture and terrain definitions moved to json.
Survivor armor.
Large numbers of wild animals.
Power system for vehicles and battery components.
Reinforced vehicle components.
Vehicle construction system rework.
Multi-square vehicle doors.
Make vehicles more resilient to damage and better able to smash through obstacles.
Vehicle spawns have personality added in various ways.
Removed action interruption from drug cravings.
Ludicrous numbers of new foods.
Vehicle horns.
Backward compatibility with 0.8 saves.
Stylish trait.
Pickup partial stacks.
Flaming weapons.
Too many new professions to list.
Diseases can now be bodypart specific (bleeding, bites).
Reworked martial arts framework. Arts are no longer pseudo-items, and can be mostly defined in json.
RPG-7.
Reworked and streamlined bionics failure chance and install UI.
Streamlined continuous reading.

## Bugfixes:

Monsters that don't take damage no longer leave blood trails.
Broken gas tanks act broken.
Highlighting lines in tiles mode.
Show all sounds made by player.
Disassemble items with charges properly.
Suppress smoke warning when you have a gas mask.
Stims work again.
Menu cleanups all over.
Better in-city detection for roads.
Funnel filling.
Step on visible trap warning.
Vomiting lethality nerfed.
Better ignore monster for now feature.
Massive audit of item values by Rivet.
Prevent input overbuffering when it's raining.
Eating related bugs.
Hallucination fixes.
Vehicle mounted turrets.
Crafting consuming containers with contents.
Prevents many actions from passing through walls.
Weird handling of canceled item use.
Gunmods with firing modes.
Stabilized monster coordinates.
Many fixes in defense mode.
Charge rifle charging.

======

# 0.8

## Highlights:

Releasing with Russian, Chinese, and bla translations.
Draggable vehicles, e.g. shopping carts.
Memorial file listing player history.
Tiles!
Basic farming support.
Support for save backwards compatibility.
Option to adjust city size, make a whole map metropolis!
Option to adjust monster density, walls of zombies!

## Features:

Intelligence dependent skill rust option.
Uncanny Dodge CBM
Weight management rework, weight now in grams.
If the player is overloaded, the strain causes pain.
Display option for metric vs imperial vehicle speed.
Beanbag rounds for shotguns and grenade launchers.
Added headlights that can be aimed at installation time.
Active bionics.
Throw single items from stacks instead of whole stack.
Updated many menus to updated menu system that provides scrolling, filtering and more unified hotkeys.
Crafting overhaul, crafting no longer trains combat skills and vice versa.
Reworked rain protection, items now have waterproof flags.
Crafting recipes you can actually perform bubble to the top of the list.
New laser weapons.
Pneumatic weapons.
Narrow sidebar option.
Support unicode character names.
Aim-related gunmods.
Automatically adjust aim path if the default path is blocked by something.
Play Now game start for one-click game initiation.
Rework encumbrance to remove nonsensical negative encumbrance.
Loosen strictness of encumbrance in general.
Heated melee weapons.
Plastic item crafting.
Option overhaul with new tabbed menu.
Swimming now makes you wet.
Wetness can be a good thing when it's hot and you're properly attired.
Wetness effects adjusted by some mutations.
Portable Game system now usable, has playable games snake, sokoban, and robotfindskitten.
Vehicle components, vehicles, mutations and traits are moddable in json.
fruit bushes spawn in groups.
Significant rebalance of fire, emits less smoke, and small fires should burn longer.
Basic farming support.
Welding rig vehicle component.
When in a square with clothes and bedding, sleeping players will use them for warmth.
Corpse-filled pits cause less or no damage.
Adrenaline shot item.
Nerfed Adrenaline rush effect, no more bullettime.
Small vehicles are draggable and pushable. Added shopping carts.
Funnel now directs rain into container in the same square during rain.
Mutation dreams.
Siphon water out of vehicles with water tanks.
Ice labs.
Vehicle collisions based on SCIENCE!
Streamlined selecting same ammo over and over again.
Blacksmithing.
Pickling and other food preservation techniques.
Re-enabled mouth encumbrance.
Caseless ammunition and guns.
New heavy weapons.
More features spawning in houses.
Significantly reduced map save size.
Lots of professions.
Many many items and crafting recipes.
Energy weapon special effects.
Scrollbars in many list menus.
Vehicles can spawn smashed into each other.

## Bugfixes:

Mouse cursor hiding.
Terminal text display fixes.
Very significant performance improvements.
Removed input delay.
Allow exiting from long-term activities like wait.
All titlebars should use the correct version number.
Remove busywaitin WinGDI build. (caused 100% CPU usage)
No more "nothing" map tiles.
Hand out letters to bionics so more than a few are usable.
Monsters no longer attack themselves.
Fatal hunger/thirst/fatigue detected correctly.
Major monster handling performance improvements to make 50x zombies work.
Nerfed smoke inhalation.
Major performance increase in mapgen to make huge cities generate before the heat death of the universe.
Rain and acid rain doesn't bother you when underwater.
Batched raycasting optimization.
Fixed old inventory letter overlapping bug.
Use shadowcasting algorithm for fast and accurate fov calculation.
Vehicles no longer spawn floating above water.
Loaded ammo, such as nails in a nailgun can be used for crafting.
Light from items more consistent.

======

# 0.7.1 (bugfix point release)

Vehicle bed sleepiness fix.
Made coughing from smoke wake you up.
Update version for MSVC project builds.
Remove coverage property from wristwatch to prevent encumbrance.
Suppress pickup from vehicle when doing autopickup.
Fix typo in spawn list.
Don't draw item glyphs on top of furniture glyphs.
Strip out references to a removed ammunition in spawn lists.
Change in how Vehicle Examination window is displayed so it works in 12x12 View Screens
Fix for weapon mods with no ammo types.

======

# 0.7

## Highlights:

Use ncursesw and gettext for i18n support and expanded character palette.
Configurable Autopickup feature.
Configurable item spawning lists, now with more configurable spawn frequencies.
New advanced bionics.

## Features:

Use ncursesw and gettext for i18n support and expanded character palette.
Configurable Autopickup feature.
Configurable item spawning lists, now with more configurable spawn frequencies.
Probability Travel Bionic (walk through walls!)
Railgun Bionic (throw metal items at the speed of electricity!)
Flashbang bionic.
Shockwave Generator bionic.
Chain Lightning bionic.
Artificial Night bionic.
Streamlined lumberjacking tasks.
Splints are now craftable and (slowly!) heal broken limbs.
Recover CBMs from butchered player corpses
Small game arrow.
Spoiled (rotten) items will now be removed from the map after twice the time it takes to spoil.
Lit torches set enemies on fire.
Toggled Metabolic Interchange bionic, active power sources.
Changed Optimist to be more thematic and balanced.
Morale effects have more flexible durations.
Extensively reworked fire handling, e.g. campfires should last a more reasonable duration.
Preserve martial art style selection across wielding/unwielding weapons.
Simulate alt+number input for SDL version.
Quicksave command.
Added basic sludge crawler monster
More crafting recipes.
Stash knives in your boots.
Folding bicycle you can stash in a trunk.
New improvised guns.
More survival-ish foods.
Added some more heavy pistols and ammunition.
New Improvised lockpick!
Floatation Vest.
Added wine and a new shirt.
Towels.
Fuzzy time display, and precise time with wristwatch item.

## Bugfixes:

Multiple gates near one handle work correctly.
Made wild Jabberwocks much more rare.
Fix turrets shuffling around when off map.
Prevent gibbing from low-damage sources.
House generation fixes.
Allow deconstruction of refrigerators.
More consistent road placement.
Make mongroups die properly, even if the queen dies at a distance
Monsters killed by wide attacks drop corpses/loot
Fix solar panel power production on vehicles.
Cleanup tire changing activity.
Fix stunlock caused by counterattacks.
Keep Jabberwocks from spawning in classic mode.
Fix turret drops.
Extensive text handling fixes.
Menu beautification.
Allow saving while in a vehicle.
Fix div0 on bad option setting.

======

# 0.6

## Highlights:

* Zombies will revive after a time, if not butchered (or otherwise dealt with).
* The Android trait now behaves the way that the description indicates.
* Gasoline can be siphoned from vehicles. Requires a rubber hose for now - these are easier to acquire.
* Sewing requires materials other than thread - rags for cloth, leather patches for leather, Kevlar bricks, plastic chunks.
* Leather/Kevlar/plastic/fur repair/reinforcement actually possible!
* Inventory management UI improvements, and a new screen to organize worn items.
* NPCs continue to be less buggy, but are still prone to crashes.
* Weapon firing code reworked a bit. UI improvements, and you should now be able to fire at anything within range.
* Reworked the armor/protection code.
* Reworked the learning system: replaced XP with Focus. See the relevant help text.
* Added a *bunch* of new multi-stage missions, for those who play with the shelter NPC turned on.
* Many new buildings (See full changelog list)
* Vehicle collision physics are now based on *actual* physics! Reduces collision insanity.
* Option to use trigonometric distance instead of roguelike distance. In other words light, line of sight are circular instead of square.
* Zombie density in towns is based on nearby buildings instead of distance from town center.
* Higher-performance (on windows) SDL-based rendering as an optional build type.
* Movement on and around vehicles greatly streamlined.
* Sound indicator lets you know how much noise you're making.
* Turn cost indicator lets you know how long actions take.
* Overkilled monsters now spray gibs around instead of disappearing.
* Mostly remove limits on how many items fit in a tile of ground.
* As usual, many bugfixes.

## Full list:

Purifier no longer removes traits available at chargen.
Fix some calculations that wanted floating-point math, and were using integer math.
Fix some vehicle collision craziness related to skids.
Added zombie revival. Chance of unbutchered zombie corpses rezzing, once 6 hours have passed.
Advanced inventory UI improvements/fixes.
Dropping count-by-charge items (batteries, meds, etc.) into vehicles will cause restacking.
Android trait always gives a power system bionic.
Fix torso encumbrance display (it's smart about sign use now).
Bitmask-based item flags no longer exist! Instead, we have string-based tags, that have no upper limit.
Tweaked glowstick behavior - can no longer deactivate, and they have a dead state.
Android trait should no longer give the player faulty bionics.
Bolts moved to ammo category, like arrows.
Added bone broth, and recipe.
Adjust how Climate Control bionic works, make vehicles have functioning (magic!) AC.
Added fuel siphoning using rubber hose.
Appearance-improving mutations are now flagged as being good mutations.
Welder charges are actually used during vehicle construction.
Items will no longer become erroneously fitted, and item tags should not spread during map loading.
Weather accounts for starting time properly.
Containers can be unloaded again (they were bugged).
Optimized scentmap updates, hopefully this speeds up certain activities.
Pit-requiring constructions have pit digging as their first two stages, to make it more obvious what the prereqs are.
Some menus (notably, inventory) can be navigated with arrow keys and enter.
Allowing sewing of leather items, make sewing require rags/patches.
Cooking rotten food does not make it magically fresh any more.
Resolves an issue where destroying an item while tailoring would crash the game.
New UI to sort clothing and automatically assign special characters to clothing (accessed via +)
Footwear warmth values tweaked to be more flexible.
Wool warmth is not reduced by rain.
Sofas and armchairs help with sleeping.
Temperature is less of an issue while sleeping.
Warning messages for when the player is cold/hot while sleeping.
Oversized clothing can be worn over anything (blankets, cloaks, etc).
Sound interruptions can be categorically ignored while crafting, reading, etc.
More improvements to the advanced inventory UI.
Shrubs less difficult to smash.
Upgraded versions of Fast Healer still give you bonuses while sleeping.
Soldering iron recipe learnable via disassembly.
Integrated toolset power usage normalized on a few recipes.
Vehicle speed is now taken into account when throwing a character that exits a moving vehicle.
Gasoline lanterns added to the game.
Bifocal glasses added to the game.
Tweak Windows (catacurse) colors.
Correct window border color behavior under Windows.
Add glass jars, make sauces spawn in them instead of in tin cans.
Removed a couple NPC crash bugs.
You can safely exit a vehicle moving less than 1 MPH.
Fix a pair of drawing glitches related to the item pickup window.
Remove the artificial delay when animating vehicle movement.
Out-of-range enemies are still drawn when firing a weapon.
Make it so that anything within range can be targeted with a ranged weapon.
Disassembly recipe for vacuum sealer.
Backspace no longer causes junk to be input during string entry.
The overmap screen now lets you use "<" and ">" to view different z-levels.
Reworked the armor/protection code.
Fridges drop rubber hose instead of pipe when destroyed.
Reworked the learning system: replaced XP with Focus. See the relevant help text.
Autosave should save everything now, rather than a subset.
Fix artifact saving/loading... again.
Added new missions.
Added cathedral to mapgen.
Fixed flamethrowers.
Add 40mm acid bomb shells.
Moving furniture causes noise.
Clothing damage descriptions now depend on the item's material.
Gunmods now show "%" properly in the magazine size line.
Add bicycle seats: low-mass seats that can't take a seatbelt.
Vehicle collision physics are now based on *actual* physics! Reduces collision insanity.
Foraging gives survival experience, even on failure.
Disassembling ammo gives firearms experience.
Ball bearings should hopefully drop now.
Added headlights to a few more default vehicles.
Lab coats can be fitted.
Items in adjacent containers (fridges, lockers, etc.) visible with 'V' screen.
Players can no longer examine sealed crates to see their contents.
Funnels give acid water during acid rain :).
Acid water (after refinement) now an alternate ingredient for acid bombs.
Corrected a few item name typos.
Cleaned up generation of a particular (spiral-y) underground room.
More temperature tweaks.
Being hot makes you MORE thirsty, not less.
Reworked item unloading and reloading a bit to remove bugs.
Flatbed trucks now have rear windows.
Electric cars added as potential vehicle spawns.
Fix some bugs related to known overmap data and leaking the state to other characters.
Effects of current stats are shown on the '@' screen.
Materials obtained from clothing depend on the clothing's damage level.
Fixed some lab mapgen bugs.
Mansions got a little love.
Having too little intelligence for a book is more of a penalty.
Vehicle headlight state is persistent after save-load.
Being hot no longer increases thirst by an unreasonable amount
Minor : temp_conv and dis.intensity are saved, fixing strange on-load inconsistencies
Minor : Diseases that affect speed no longer overwrite each other in the @ menu
Clothing with pockets provides a bonus to hand warmth when not wielding a weapon.
New large building with basement: Prison
Basement level for hazardous waste sarcophagus.
New building with basement: mysterious cabin.
Display recent log messages on player death.
Radiation exposure is now more dangerous
Mutations from radiation can be disabled.
Mutation categories now more dominant.
Added themed mutagens with recipes.
New medical items.
Bundle of plastic bags item for stowing bags.
Rebalance chance of cutting weapons getting stuck, much less likely now.
Smashing corpses prevents them from reviving.
Burning corpses prevents them from reviving.
Stopped players from leaving slime trails or webs while in a vehicle.
Made vitamins have an effect again.
Made multiple gasoline tanks drain properly.
Added tiny pain effect to Acid Drizzle, raincoats now offer a bit of protection to acid rain/drizzle.
Advanced inv: "e" pulls up inventory item menu. Help window displays feedback messages for actions taken. "?" toggles between help and msg viewer.
Eliminate radiation dosage saturation, halving dosage rate to compensate. (radiation is slower, but more implacable)
Fitting screen now shows storage and encumbrance in item columns.
Added leather vest item and crafting recipe.
avoid use of pow() in distance calculation, speeding them up an order of magnitude.
Make blood filter remove all other drug based diseases.
Make blood analysis detect all drugs.
Behold, sharpie markers.
Display actual keymapping instead of default one in most help text.
Stopped bleeding, bites, and poison from applying when stopped by armor.
Safely hop from slow-moving vehicles, get hurt from quick ones.
Multidrop screen now shows a summary of what is about to be dropped.
Sort inventory by item charges, use low-charge items first.
Option to auto-save before sleep.
Lava burns things and can be used for crafting.
Multiple fixes to burst-fire targeting.
Prevent turrets from shooting themselves.
Prevent friendly turrets from trying to shoot through the player.
Brass catcher item to catch your brass for recrafting.
More power armor variants.
Make movement take half the cost of both the beginning and end tiles, instead of just taking the cost of the end tile.
Made shooting interactions more realistic.
Add radiation badge item and associated infrastructure.
Automagically add new keybindings, so long as they don't conflict.
Significantly reduces the number of giant worms.
Adds strawberry bushes.
Advanced inventory: Add [c]ategory sort.
Large number of added archery items: Wide range of bows crossbows, and arrows, and a multitude of crafting recipes.
Stop unnecessarily saving adjacent overmaps every time they are potentially dirtied. (prevents periodic pauses!)
Hard Leg Guards and Metal Leg guards.
Picking berry bushes trains survival (at low levels).
Added skill support into professions.

======

# 0.5

## Highlights:

* Many new details added to mapgen! New buildings, ruined vehicles on roads, and so on.
* Much more modding-friendly: MANY bits of data have been moved into data files, rather than being hardcoded in the source.
* A handful of recipes can be learned from sources other than just leveling your skills.
* Artifacts should save/load properly now!
* Assorted UI tweaks and improvements.
* Weather radio and directional antenna.
* Rain funnels - first step towards proper rain barrels.
* Robust Genetics and dodging have both been significantly rebalanced, and should actually be useful.
* Zombies wear damaged clothing.
* Tailoring is more important, and string is easier to acquire.
* New content all around!
* Numerous bugfixes.

## Full list:

Matches usable anywhere lighters could be used previously.
Draw lit areas outside of LOS and normal sight radius the same as unlit areas
Tell the player when their gear is damaged in combat
Display player feat morale boosts
Pickling/canning
Only rust skill if X turns have passed since practice, not every x turns.
Halve rate of skill rust across the board.
Push crafting recipes out to JSON - now moddable without recompiling!
Acid rain causes pain not injury
Changed default viewmorale key to v
Learn crafting recipes from item disassembly or books.
New Hardcore trait
Other new traits: Skilled Liar, Pretty, Beautiful, Very Beautiful, Glorius (cancels truth-teller, ugly mutations)
Set minimum move to 25
Death by starvation or thirst
New professions: tailor, scoundrel
Adjusted conditions for cutting and stabbing skill practice (should be able to practice piercing now)
Code compiles with no warnings.  No user-visible change, but important stability milestone.
Added a craftable power armor power interface CBM, solar panels.
Continuous reading.
New mixed drinks
A new book; "To Serve Man"
Glowsticks, found in sporting goods stores and bedrooms.
Broken and Empty windows can no longer be taped up, alarmed windows can.
Palisade walls changed to require 2 6foot ropes rather than one thirty foot one.
Domestic Windows drop strings now (Those are the kind that can be opened)
String can be made from sinew and plant fiber.
Added blankets, fur blankets (craft only), emergency blankets, sleeping bags, fur sleeping bags (craft only).
Added house coat, snuggie, cloak, fur cloak (craft only), leather cloak (craft only).
Added fur scarf, fur gloves, fur trenchcoat, fur pants, fur boots (all craft only).
All tailoring items that use fur require survival as secondary skill.
Added crafting recipes for bandana, blanket, house coat, cloak.
Weather radio
Radios are tuneable, so you can receive from more than one station without moving.
New item that doubles battery capacity of tools, recipe learn from certain electronics books.
Bugfix: reduced chance of "Tried to kill monster" debug spam.
Bugfix: reduced chance of "Stopping out-of-map vehicle" spam.
Bugfix: can unload liquids into items wielded in hands (e.g., steel jerrycans).
Bionics screen shows current and maximum power.
Escape key usable to exit out of more menus.
Multidrop screen continually updates to show new potential weight/volume.
Bugfix: longbow should not end up loaded while in inventory, and can be fired if it does.
Backpacks, messenger bags, etc. can be repaired via sewing kits.
Add fire drill as a survivalcraft firestarter (trickier and slower than lighter/matches).
Furry mutation provides warmth, Bark mutation protects from fire.
Removed/reduced a lot of spam messages related to being hot or cold.
Sleeping should be easier in the cold (decreased chances of waking up).
Being too hot can now wake you up.
Increased the amount fo heat generated by the player while awake.
Tweaked hunger and fatigue's contribution to body temperature.
More traits and mutations have body temperature effects.
Fix artifact saving and loading.
Multiple building additions in town and in the countryside.
Support for 2x2 and 3x3 buildings.
Temporary fix to decrease the number of large structures with roads running through them.
Items can only be set on fire if it would affect them (no more burning sheets infinitely).
Looking around at items (with "V") has a few improvements.
Soldering irons give heating elements when disassembled, tweak numbers for hotplates and water purifiers.
Advanced inventory management screen, default keymap "/". Lets you interact with adjacent tiles.
Roadmap is made of paper.
Removed RV kitchen units from some spawn locations.
Backend: made it much easier to define pre-built locations. Responsible for a lot of the new building types.
Increased the quench value of clean water.
Early-game survivalist stabbing weapon is now pointy stick. Wood spear is higher level.
You can now read using torches and other items.
Addictions can be configured explicitly in the professions file.
Tweak crossbow trap drops.
Made several UI screens smarter (resize to fit screen, esc can exit, etc.).
Show nearby map notes on the minimap.
Some item types can be defined from data files now! So far: misc/melee, armor, guns, ammo, tools, gun mods, books
Glasses can be worn with power armor.
Added several new constructions.
Power use of integrated toolset has been rebalanced.
Armor CBMs have had drawbacks removed.
Rain coats can be made from plastic bags.
Fursuits.
Work to make NPCs less buggy.
Nuclear missile fixes.
Tweaked steel recycler behavior.
Autosaves take into account the passage of real-world time.
Placeable funnel that collects some water while raining.
Characters with the Android trait no longer get unimplemented bionics.
Added several new options.
NPC spawning is toggled with the in-game options menu rather than a text file hack.
Added more wildlife (coyotes, cats, etc.).
Robust Genetics trait heavily buffed.
Change how overmap tile data is saved, to allow for more terrain types and buildings.
Add high-capacity power storage CBM.
Add some new magazines and entertainment books.
Blisters no longer lower max HP (at least until the system is more fleshed out).
Cannibal trait has been rebalanced, as well as morale effects of eating human flesh.
Added cookbook for Italian recipes.
Sewing now requires an adequate source of light.
New health display for non-Self Aware characters, accurate to 1/10th max HP rather than 1/4th.
Targeting window (when throwing/firing weapons) has been reorganized.
Directional antennas!
Gas pumps have been rebalanced (less fragile when filling vehicles, more fragile when filling containers).
Added sling, slingshot, and associated ammunition.
Gas stations can spawn next to highways.
Large creatures are more likely to leave a corpse when taking high damage.
Add flavor items with variable descriptions to the game (fliers and such).
Some guns have range modifiers independent of their ammo. Buffed coilgun range.
Add limb torsion ratchet bionic, generates power when moving.
Desks don't spawn outside any more.
The option to delete your world on character death actually works now!
Tweaked projectile/glass interaction, stopped leaping monsters from phasing through windows.
Debug menu changes.
Made it possible to build indoor furniture in more situations.
Updated readme, added contributing guidelines.
Stopped small animals from suiciding, in many cases (e.g., broken windows and landmines).
Add a few hats. No, not TF2-style.
Artifacts will successfully save and load now!
Adjusted monster spawning mechanics to reduce the chance of swarms of difficult zombies.
Stop roads from going through buildings so often.
Pits less awkward to board over (can use nearby items).
Tweak glass bottle weight/volume.
Allow for reading/sewing in the dark through mutations/CBM's with a speed penalty.
Rewrote dodge abilities to have a noticeable impact.
Mansion pools are considered indoors now.
Tires can be changed with a wrench and a jack.
Add game logic to handle recipes that take the same item as a component and a tool, and add UI to alert the player.
Improve rendering in the main Windows port - animations should display better.
Cave-ins cause damaging rubble to fall.
Improve fuel gauge display in the vehicle examination window.
Overmap notes blink again.
Space and tab should be available for keymaps.
Hitting the "pause"/"skip turn" button will let you cancel reading, crafting, and other long-term actions.
Special road spawns should not happen on bridges.
Ruined vehicles spawn on roads.
Zombies wear damaged clothing.
Nighttime lights are visible from reasonable distances now.

======

# 0.4

Make the battery system bionic only consume as many batteries as necessary to fully power yourself
Knives can also cauterize wounds now. Requires a lighter.
Soldering irons (and hotplates, why not) can be used to cauterize wounds, causing pain and removing any bleeding or uninfected bite effects.
Fixed crash bug in Windows when attacks hit something off-screen?
Fixed precipitation animation with shifted viewport.
Can now disassemble items from the examination screen.
Added colored hinting to the item examination sidebar listing possible actions. e.g., "W" (for "wear") is grayed out if the item isn't wearable.
Added ability to craft a recipe continuously (until out of materials, etc.).
Reduce (maybe fully fix) wolf self-attacks.
Power armor.
More fitted gear, and a few more pieces made craftable.
Vehicle-mountable water tanks and kitchen units, implied storage-battery-charging generators.
Map tiles can now contain up to 64 items.
Beer has been made weaker, and now appears in kegs in liquor stores and bars.
Steel jerrycans.
Any gun can now be used one-handed if you are strong enough.
Hardcoded frostbite not to occur above freezing temperatures.
Improved fire's ability to warm the player. Also, standing on fire and being on fire warm up the player.
Fixed body temperature equalization.
Sunny and clear weather no longer warm the player underground.
Standing in water or sewage will increase the rate of heat loss (but not make the player colder)
The head and torso now lose heat faster than other body parts.
Body temperature drops as you lose HP.
Encumbrance menu's listing of warmth has been made more colorful.
Mouth (face) now has appropriate cold and hot diseases.
The ability to cauterize wounds to heal bites and stop bleeding. (a)ctivate a knife, requires a lighter.
The ability to craft an item as many times as is possible. Defaults to the + key. (Linux and Mac users will need to assign a key)
Added M72-LAW. Makes a large explosion and penetrates armor well. One shot only.
Clothing can be made fitted by (a)pplying a sewing kit.
Some foods can be heated, hot food grants a larger morale bonus than cold food.
Ammunition explodes rather than burning.
Lightstrips, function as weak light providers. Craftable.
Bandages and First Aid kits no longer show uninjured bodyparts in the menu.
Some basic professions, more to be added later.

======

# 0.3

Many menus stretch with an enlarged viewport.
An action to repeat the last craft has been added, default keybinding of -
When crafting liquid items, the game asks you for a container first, then asks if you want to dump the item.
A large amount of survival craft has been added, allowing you to make most of the basic tools and necessities. Along with several new weapons, some storage items and a liquid container.
Smoker Zombies, belch clouds of smoke at players, slowing them and blocking LOS.
Robots now pull from separate drop lists when killed.
Alcohol cost for Torches and Bandages has been increased to 7, or one third of a bottle.
Alcohol cost for molotovs has been reduced to 14, gasoline cost increased to 400.
Chitinous boots and gauntlets added.
Picklock kits break when damaged 5 times.
Zombie spawn ratios have been rebalanced for static spawning.
Pocketknives are usable for all logical recipes.
Child zombies have had a small pool of item drops added.
HP Ignorant is now the player default, Self Aware can be purchased to display exact HP.
Lawnmower blades have been replaced with generic blades, most bladed items are made using blades instead of machetes/swords now.
Nail bat, nail board and makeshift halberd now all have weak block.
Wild veggies function as plant marrow for most recipes.
Meat soup added, more cooking to come.
The player now spawns with a pocket knife and lighter.
Sledge hammer is usable to board windows and doors up.
Heartless trait has been removed, replaced with the Cannibal trait, which allows you to eat human meat with no morale penalty.
Braziers are now craftable. They contain fire and can be set up indoors.
Bulletin Boards can be built to set an area as your home base. NPCs can
be told to wait there and will defend the area.
Bear traps have been increased in weight and volume.
Carboys have been renamed to Gallon jugs.
You can now create a character without allocating all skill points.
Winter Boots and Raincoats now correctly display the reinforced tag.
Kills can now be accessed from in-game. Default key is ).
'Phew it's hot warm' message has been fixed.
The game now accepts wielded items when checking for containers.
Sunny and Clear weather now provide warmth.
Internal Climate Control bionic consumes power to cool or warm you.
Crash bug caused by the screen being larger than the loaded overmap has
been fixed.
Crash bug when going down stairs near cities has been fixed.
Hunger now affects body temperature.
Added new crafting recipes: shorts, cargo shorts, balaclava, long underwear,
glove liners, socks.
Added a digging stick. Can be used to dig shallow pits, and level construction enough to enable crafting of stone shovels.

Got angry at other developers for not updating changelog.

======

# 0.2

Reworked spawning option which places zombies at world generation
rather than generating them dynamically in play.
Implementation of a context menu when examining inventory items.
Machine added to hospitals to regrow limbs.

======

# 0.1

Palisade Walls and Gates - Pretty tough to bash down, and can be fired through
Log Walls - Basically the same as wood walls, different construction methods.
The ability to disassemble tshirts and tank tops by hand. - Handy for bleeding.
Revolver Shotgun - NotTe much to say on this.<|MERGE_RESOLUTION|>--- conflicted
+++ resolved
@@ -152,12 +152,10 @@
 Armors faults. Part 1: Steel Plate
 Show time in months/days
 Player assigned Points of interest visible as Mission markers
-<<<<<<< HEAD
 Enable save compression by default for new worlds
-=======
 display item name and owner for stealing prompt
 Monsters can now see you if you're invisible and they have the TRUESIGHT monster flag
->>>>>>> 1afb2b11
+
 
 
 ## Content:
@@ -1556,11 +1554,7 @@
 Use optional/mandatory for weather type, trap, start location, scent map, profession group, and various json loading cleanup
 Check for unused extend/delete/proportional/relative with mandatory
 Begin moving duplicated UI code to new helpers library
-<<<<<<< HEAD
 zzip.exe: a tool for manipulating compressed save 'zzip' files.
-=======
-Remove Object Creator
->>>>>>> 1afb2b11
 
 
 ## Build:
