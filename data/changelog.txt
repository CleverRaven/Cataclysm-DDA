# 0.I

## Highlights:

## Statistics:


## Features:
Toggle to highlight OMTs revealed by maps
Adds extreme height chargen traits, adds tools for disabled drivers
Allows dormant zombie types to be defined easily, with a simple new monster flag.
Provide a way to create a EOC with given alpha and beta talker.
[Mods] Non NE region mods have different day/night times dependant on their setting
add a profession condition for EOCs
Introduces dormant zombies and associated mechanics. They spawn in mass graves in limited numbers for now.
Hub now offers armor set printing after HWP is unlocked
Implement basic saline infusion to help with blood loss
Adds treetops and makes trees climbable
Allow bird wings to glide
Allow whitelisting and blacklisting hobbies in scenarios, professions, and globally
EoCs support mutate_towards directly
make `u_spawn_item` to support the item group whose subtype is `collection`
Add u_wants_to_talk/npc_wants_to_talk EOC effects
Player can eat from camp larder(always). Workers receive spent food from it when being assigned to work (requires NPC needs enabled).
Implement IME pre-edit text for CJK text
Allow effects disabling (conditional) limb flags
Threshold substitutions
Small scale anaerobic digestion system
Shatter a zombie's torso armour with a good hard hit.
Limbify Feathered Arms, rework gaining Bird Wings
Unhardcode KI strike / Drunken master
Make power grids easier to disconnect, reconnect, and merge parts to
Beast mutants can mutate quills
Adds a new trait, Tiny Stomach
Add new hairstyles from Mawranth's Hair Salon
Unhardcode and limbify attack vectors
Add new function follower_present for use in JSON
Graphical construction preview
Resume butchering
The player can swap between defined outfits with the 'set of clothes' item
Corpses can decay into bones etc (defined as a harvest group)
Support WASM build via emscripten
Allow ammo effects to cast spells
Automatic turrets will not fire guns if they are going to overheat
Deconstructing now prompts with potential items, can be toggled off in settings
NPC @ menu: Show morale, medical; Change name, gender, armor sprite
(Currently player only) Factions can take over and loot camps they don't own
Food can inherit the allergens of materials it was cooked from
Add conjunctivitis from boomer bile
Event Bus for Radiation
Species Based Snare traps
Add TEMPORARY_SHAPESHIFT flag, use it to recalculate size before standard size flags
sunset/sunrise appreciation
Add ITEM_WATERPROOFING flag, add to Magiclysm/XE content
Make salvaged combat exoskeletons repairable
Add persistent boomer bile effect that causes a stench and skin irritation
Place_vending function can place unpowered machines
Add option to make the bleeding of a pet stop
Add different levels of vision to the overmap
Allow some small parts on helicopters
Google Maps
Dynamic trait purifiability
Add drugs and mutagens to your faction camp stores.
Allow military night vision goggles to attach to combat exoskeleton head armors
Butchering now require proficiency to do it fast and effectively
Functioning toasters
Zombies make zombie sounds
Allow multiple possible loading screens, including from mods
Grazing animals actually eat grass, and it regrows every season
New characters get random natural hair color during character generation
Binoculars now also increase 'detailed' vision range, not only max vision range
Morphic Sizing flag for summoned/magickal items
Pet feeding tweaks
Adds a baseball bat recipe
Flagify animal empathy/discord traits
Dialogue debug: toggle display of conditionals/effects
Character randomization sometimes produces 'crossdressing' characters
Dialogue: JSON fields for displaying hidden responses
Added check for stealing prior to inserting items into container
Make garlic smokable
Grazing animals actually eat grass, and it regrows every season
Added check for stealing prior to wearing
Plastic tub audit
Adds throwing practice tools
Debug spawn NPC by class id
EOCs modifying calories track spent calories
Mutations can have a custom activation message
modify random NPC starting equipment based on time passed
Throwing items while piloting mechs (with the mech's assist)
Faction relationships can be modified through dialogue
Adds whispering fungi to fungi zombie mongroup.
Added check for stealing prior to obtaining book to read
Added check for stealing prior to reloading items
Added check for stealing prior to activating items
Deconstruct simple furniture in the dark
Mission deadlines supports dialogue variables
Add a new appliance, the glassblower's crucible
Add a new widget to display weight as "##.#/##.#[unit]"
NPC factions get mad if you mess with their property by smashing or deconstructing it etc
obsolete generic NPC common classes; use the avatar character generator instead
Allow PCs/NPCs to move diagonally during overmap pathfinding
Rework lumbermill trading
No lit cigs in inventory anymore, only in hands or in mouth
Assign bodysuit_lycra a fallback sprite
Safe crackers guess combinations more accurately
Fleeing NPCs will now attack player that got too close
Increase helicopter autotravel speed
items with POST_UP use_action can be put up on walls 
Items salvaged from cutting will now be placed in vehicle, if you're cutting them in vehicle
tile layering supports item variants
Some herbivore threshold mutants can now eat usually unpalatable raw fruit and vegetables
Query the player on whether they really want to cut up other people's stuff
Relaxing with Alonso is now fun
Prompt before oxytorch activity if you don't have enough gas
Ability to hide/unhide revealed wall wiring by examining it
Special vision enchantment for Antennae mutation
Add keybind to throw your wielded item
audio now works on curses mode, not just tiles mode
Render WORN overlays for ablative pockets
Add unloading hotkey to AIM menu
Skip Default Backgrounds
Add part bonus to rotor diameter in thrust calculations
Revivification by mon_group
Ask to wield container if parent container is too small to insert items
Improve blood placement on Riot Damage
Minor Riot Damage Tweaks
Refactor the pulping
Makes sound effects play in slow motion while the player has slowed down time
Add ``character_takeoff_item`` event
Rebalance the chance for armor to be damaged by attacks.
Allow event character_ranged_attacks_* catch throw attack, add context val is_throw to determine whether the event was triggered by a thrown attack.
Underground Temperature now depends on Region Settings
Modinfo Blacklist
Add a dentist office map
Item faults
Make aggro_character respect anger_relations
river generation overhaul
faction camp food supply can expire over time
Roads cross streams at culverts
Add Weight Modifying Enchantment
Query to quick-reveal all nearby wires when revealing wall wires
Generic tie-down/haul system for furniture on vehicles
Descriptive recipe names
Add vehicle enchantments and effects
Toolmods are removable again, and any tool with screw driving quality can remove them
Allow pushing/pulling furniture directly onto and off of vehicles that can load them
NPCs can handle liquids from crafting
Bashed furniture and terrain produce dust fields
Highways
Expand implementation of liquid ammo
NPC AI fixes to improve fleeing in bad situations, reduce it in good ones
Armors faults. Part 1: Steel Plate
Show time in months/days
Player assigned Points of interest visible as Mission markers
Enable save compression by default for new worlds
display item name and owner for stealing prompt
Monsters can now see you if you're invisible and they have the TRUESIGHT monster flag



## Content:
Lockets can store photographs
Add diet soda, because screw your free calories!
Addition of many new books, from religious texts to magazines, mainly for fluff purposes.
Modularize Desert Eagle, add .50 AE
Addition of three new, big-sized treefrog mutants. Minor tweaks to existing frog mutants.
Further pharmacological expansion infrastructure + adds a few new drugs that make use of the system
JSONize Electrohack Tool
Previously Innawoods-only stream mutables are now in the main game
Added ASCII art for most containers
Making Shadow Spawn Messages editable
Adds new jewelry for black history month, such as cowrie necklaces and various types of hair beads.
Mainlined the innawoods meadow mapgen
Light vest disassembly now drops kevlar
Add QUIETMOVES and SILENTMOVE flags, apply them to [Magiclysm] bugbears
Add 7 new frog zombie varities and audit existing frog zombies
Cinnamon for Deluxe Oatmeal
Soldiers' rifles have more/various weapon mods
readd heavy ballistic vest
Adds Chiropteran (bat) mutation line, and the subaquatic navigation system CBM
Allow monster corpse teeth to be used to make traps and weapons
Adds social/asocial mutations
Simulate hair growth over time.
Add earthworms to the game, as a food source
Add cougar kittens and fix cougar taming in mods
Boomers now leave fleshy gibs on detonation```
Pictures for House fluff
Added Hub 01 mission signposting LIXA
Crafting Musical Instruments
Additional Achievements
Honk your clown nose!
Add a new LMOE mapgen layout
Eeeeven MOOORE mission context dialogue for Liam (Friends to the End).
Adds a significant amount of extra dialogue and conditionals to Isherwood (Isherwood update part 1, 50% done)
Add a new high danger Yrax construct
Add poultry meat
Adds ASCII Art to 619
Created Map Extra that spawns monsters from the Group_Worm
Adds a lot of mission-specific and chat/small-talk dialogue to Liam (Friends to the End scenario)
Rework exoskeletons
Adds still more mission-specific dialogue for Liam (Friends to the End)
Add XL and XS versions for french maid clothes/aprons/hats
Fridges and freezers. What do you mean 'we already have some'?
New portal monsters: unviable life forms
Challenge start - hunted forever. Starts with the nemesis, but it comes back stronger everytime it dies
Adds a new  globally unique special to spawn in the ocean : an Oil Platform !
Overhaul and flesh out Barry Isherwood's rescue mission
Prepper Militia Community
Add Snow Cones and Snow Machines
Add three new locations to Aftershock
New jewelry added
Night vision helmet attachments
Add murky water, make regular water safer
Add Alcoholic Snow Cones
10/22 Pistol
Adds a variety of marine plants.
Adds bench vise
Full auto 10/22s
Reduces craters
fish emulsion
Static NPC factions have their own camps and food stores
Regen serum
Vitamin Cost per mutation
Small lighthouse
Red Phosphorus Using Matchbox Strikers and Potassium Chloride Using Match-heads
Add brick construction to camp expansions
Clean water in open containers reverts to water after a while
Update the basic gas mask, related filter, filter ammunition, and gas mask bag to modern CDDA standards, add possible inserts and outserts, disassembly recipe, and item group goodness.
Remove the 'Shockstorm' attack from monsters that have it
Adds new endings which are impacted by the strength of other factions
Add white phosphorus and related recipes
Added multiple new guns
This adds a Doctor and Pharmacist profession. It also generalizes the "MD" trait description to include more medical professionals.
Three new skeletal zombie evolutions
Microlabs will now spawn foes from a series of mutually exclusive lists.
Bakery contains flour now, plus overhaul and improvements
Expands the regenerating zombie into it's own line
Adds a new set of twisted geometry artifacts, found where geometry itself is twisted due to the acts of humans and worse.
Overhaul and flesh out Barry Isherwood's rescue mission, part 2.
Adds a home canning hobby/background to character creation
Mute very divergent mouth mutations
Added apiary overmap tile to farm generation
Add Variable Snippets for Home Pictures
More detailed sunset/sunrise morale based on actual weather and traits
Sand and gravel pit location
Neutral NPCs may now be shoved.
Add game screenshots to data/screenshots
Add more vision level (at least for FEMA camps, for now)
Superglue Overhaul
Added a way to fix cyborgs at rubic's castle
Added mashed potatoes.
Allow cephalopods to gain the ability to eat, sleep underwater
Alpha Social trait
A few new reptiles to populate the world
A bunch of new mutant arthropods underground
Make dermatik pregnancy and birth suck significantly more
Add painkiller eyedrops
Professions & hobbies know gross anatomy & new butchering profs
Slightly Expands Hub-01 and Yrax factions
Adds a new stationary fungal variant.
adds a new fungus infested mapgen
Adds new end screen for thresh types, and a unique one.
Overhaul gun spawning
Fungal brute and hulk
Massive expansion of dialogues and messages for various categories
Make more zombies wear wedding rings
Add a random NPC class that knows how to fly. Yes you CAN recruit them, switch to them, and then fly a helicopter with their skills.
fungalize stages for zombies
Adds in new .357, .44, and .22 LR lever-action rifles
Carpets won't always be the same color
Beds are draggable
Large clay pots can now be crafted without a lid and used in the slow sand water filter
Fence posts and bollards are more similar
Melee weapon item groups for random NPCs
Remove secret science and military stuff from bank/industry/mall vaults
No free wiring in log walls
Military locations can spawn EOD suits
Added a welding store
Titanium Density Fix
Add Vitamin C Supplements
Change flags for rare buildings
Simple cloth quiver for holding various ammo
Make field stone a bit more common, which can now also be turned into rocks. Plus general small forest trash updates.
Allow Motorbike Battery Appliances
Allow using a heavy training dummy where a light one will suffice
Buckwheat can no longer be foraged but may still be found where seeds spawn
Walls now have a chance of having graffiti on them
Houses sometimes have alarms
The walls of most buildings vary more
New scenario: Moonlit Night
Added chokeberries and spicebush
Wildlife foods adjust morale
Add dormant zombies to more locations
Add tupelo and nannyberry,  hobblebush and autumn olive trees
New exodii rifle
Remade the 3x3 hospital
Some houses are under construction
Adds car crashes into existing buildings. Initial implementation includes three houses that can spawn with this variant.
fungalize stages for rest of zombies
Basic beach decorations
Changed lore primer to accommodate eyebot removal.
Add an new plasma gun for sale by the Exodii
Added a small kindergarten
Add Hazelnut Milk, Walnut Milk, and add them to various recipes a la crepes.
Add the menorah and small candles to put in it
adds three new lore log snippets for the player to find in smartphones or laptops
Add an electric rechargeable lighter
Adds marshmallow fluff and fluffernutters
Gunstore Overhaul
Add radishes and seeds
Riot damage in cities
Another new Exodii Gun: the Khuunäöfaai ordnance cannon, a long range incendiary and chemical weapon.
Adds new rails vehicles
Add in pride/pronoun pins
Add in the guns S&W 617, Ruger PCC, and Marlin Model 60
Adds large wicker baskets
Dormant map extra
Missile silos are decommissioned
26 and 153 round magazines for the PA md. 68
Added WASP and SPIDER flags to wasp towers and spider pits.
Added more flooded basements
Added a new 2x1 house
More types of monster spawn in basements
Most toilets now have toilet supplies
Add 2 new social practice recipes
FEMA camps are now mutables
Added a new fast food restaurant with drive-through
Mortar framework
Improves/adds missions, rewards and interactions with the New England Community Church
Military outposts have been revamped
Adds a new nether monster
Snippetize Tshirt variants
Exodii Ceramics
Opiate Vitamin
Add arab and islamic clothes for women
Adds a few other scavengeable options for anvils
Adds an early playtest version of the exodii labyrinth dungeon, accessible by a chargen trait.
Build sturdy wooden shutters for your windows
Add a sunken helicopter location
Nuclear Power Plant upgrade
Add 3 new guns (308 Model 700, .22 Savage Rascal, .32 LWS)
Added a new faction
Add practice recipes for learning how to be a proper blacksmith
Adds fungal mound and fungal construct monsters for zombies who revive on fungal ground.
More prepper food, meds in bugout bags
Adds more spawns for the more esoteric books you can find
Add nested cellars to cabins
Add meds, maps in bugout bags
Adds hair dye and hair dye kits to bathrooms.
Professions now start with relevant books in their smartphones/laptops and some even with smartwatches
Cheese wheels preserved in wax
You can do your makeup
Allow EOCs to read artifact resonance
Add lathe functionality and industrial baseball bat production
Chitin armor overhaul
Add `SUPPRESS_INVISIBILITY` flag, add an item in XE that uses it
Computer maps only reveal contiguous subway/sewer
Add deep fryers
Adds Arrow Recipes for Lathes
Add uncraft recipes for turrets in aftershock


## Interface:
High characters now see fancy smiley faces and exclamations in their message log.
Can't accidentally select full deconstruction if simple deconstruction is available
Set priority for containers that have auto whitelisting.
Tile cover is now named concealment, because that's all it actually does.
When opening spellcasting menu, go to favorite spells tab if player has favorited spells
AIM: when cannot wear, try to wield
Separate keybinding to select default ammo for RELOAD_AND_SHOOT/RELOAD_ONE weapon
Show NEW! in List Items menu
Adding spell name to the casting... widget
Adding Classless as a supernatural category
Mission UI migrated to imGUI
Provide a visual UI for changing vehicle part shapes
Display RAS weapon reload time in aim ui
Warn on setting an auto feature when auto features are off
support selecting all npcs
Change: Container for X -> Pour X into
Show actual real-world distance to mission objective
Add selection menu for cosmetic traits in character creation
Adds message for NPCs completing crafting so it doesn't reference the player incorrectly.
Add the 12-bit rainbow as color palette option
NPC follower rules can now be viewed and modified in a dedicated, mouse-supported window (imgui)
Prevent automatically assigning keys to passive bionics
Zone Manager: "Show All / Hide Distant" highlights selection
Add sorting by amount and value/volume in advanced inventory search
Addiction withdrawals are a toggleable distraction
The filter is reset when you open the construction menu
Select CC-Sounds as default soundpack if it's present on first run
Removes XS/XXXL traits from the player display
Fix message 'There is nothing to pickup'
migrate uilist implementation to use ImGui
Allow ebooks in read command
format `uilist` menu entries with a table
Prevent automatically assigning keys to passive mutations
Fix ImGui Demo in curses
make ImTui render text as text, so that the players can read our spiffy new menus
toggle to only draw overmap during autotravel
mouse input in uilists does not block keyboard navigation
Print church/school bells ringing sound in the message log once again
Add imgui version of the iteminfo window
Updated default keybindings for changing start dates in character creation menu
rewrite the loading screen to use ImGui
Custom loading screen the game deserves
wrap the descriptions in the zone menu so that it doesn’t have a ridiculous width
Map UI: hint custom keybind for `CHOOSE_DESTINATION`
Toggle between the map and look around
Only list non-zero damage types on melee weapons
Misc. improvements to NPC goto-location options
Repeat survey missions without leaving the interface
Unify name suffix and profession
Add daily health widget
Add labels to structured sidebar tiny bodygraphs
use Freetype to render fonts for ImGui, and use multiple fonts in the ImGui interface
Debug reveal map moved to overmap editor, can reveal any overmap
Wrap the text in the menu for choosing your new faction camp type
Missions track when they were completed/failed
Add activity to continually bash something until it's destroyed
Option to set all of a companion's job priorities at once
Replace popups with informative message when choosing point(s) on the map
The mission UI can scroll to read longer description
Added information to crafting menu about crafting speed modifier gained by mutations
Improved text wrapping in spellbook and spellcasting menus
Typo, grammar and punctuation pass for ammo descriptions
Camp crafting uses the normal crafting GUI
Display the power draw of battery chargers
Crafting GUI Search: cancel the search with ESC
use the monospaced font for the ascii art on the end screen
Increased available space for skills chapter in description tab of character creation menu
ImGui inherits theme colors
Sidebar widget to show faction territory
Revert horizontal separator color back to dark gray
shorten `memorize` hint in crafting GUI search
some little improvements to the AIM drop menu
Allow fine user customization of ImGui colors
Migrate scores window to imgui
Audit `satiety`
Add filter for body part coverage to the crafting GUI
Add filter for clothing layer to the crafting GUI, AIM, inventory etc.
Crafting GUI: Filter recipes by what can fit into the result (longest_side, volume, mass)
Migrate popups in pocket settings menu to ImGui
Migrate martial arts details window to imgui
Add sorting by price to weight ratio
Filter items by can_contain `L:`, `V:`, `M:` (longest_side, volume, mass); affects AIM, inventory…
Migrate compare item menu to imgui
Various misc improvements to camp crafting flow and feedback
Better skill requirement UI for martial arts
Scale spell window to spell list and terminal size
Add recast last spell (Repeat last supernatural ability)
Specify which parts you can connect to in extension cord prompt
Make font-hinting user-configurable
Set minimum sizes for missions menu UI
Fix compact aim window
Fix NPC rules window scaling for small terminal sizes
Add history to Construction Search
load all of the user’s chosen font files as fallbacks for ImGui to use
Extended description window (x->e) shows potential deconstruction and bash yields
Focus the default selection in query popups
Don't hardcode help text: Zones Manager
Match ImGui `inherit_base_colors`
Don't hardcode help text: Overmap filter popup
Don't hardcode help text: List Items filter popup
Zone manager will expand to match a wider sidebar.
Add numpad keybinds for panning uilists
Optionally allows a specific overmap tile to be specified for the debug 'Teleport - to specific overmap' function.
Add options to sort item list by item name
Dont show liquids from held or worn container
Don't hardcode help text: Autopickup Manager
Move camp-specific recipes to their own category
Debug option to view used palette symbols
Add option to disable mouse
Add "in use" info to item's name and info if item has "activity_var" var.
Create a terminal-like default theme for Imgui
Add NPC faction and NPC omt location to mission entries
Describe stat level in new character window
Severe hypovolemic shock message now mentions saline infusion instead of transfusion
Always show clean water on top of consume menu
Toggle haul from action menu when hauling
Explain that degraded items are degraded
Message to player when UPS equipment runs out of power.
<<<<<<< HEAD
Present dispersion as MOA in item UI
=======
Construction interface shows prerequisite furniture/terrain flags
Default android sidebar changed to sidebar-mobile
>>>>>>> ca8f4928


## Mods:
[ Sky Island ] Warp Pulse UI
Paraclesian Map extras
[MoM] Power learning revamp: Biokinesis
[Sky Island] Lots of updates
[MoM] Change success formula for psionic powers
[DinoMod] plesiosaurus
[MoM] Power learning revamp: Teleportation, Electrokinesis, Clairsentience and Telekineseis
[Xedra Evolved] Add Great Tree elemental eruption map special
Aftershock: Add the Port Augustmoon Station
Add WIP Limb Stuff Mod
Replace global_val with context_val in Bombastic Perks documentation.
[Magiclysm] Rebalance enchanted combat loot
[Magiclysm] Reduce mana cost of some of the spells I've written
[Magiclysm] Ogre revamp
[Magiclysm] Greatly increase the number of (weak) spellbooks in people's homes
Update Galvanic Aura to Concentration power and fix other errors
[Magiclysm] Add wizard version of LMOE
[Magiclysm] Add fantasy skin colors
[Magiclysm] Even more spells
[XEDRA] Adjust Magnetic Holster Values
[Magiclysm] Add "of elvenkind" items
[Magiclysm] Goblin encampment / orc village revamp + additions
Fix Brackenwight special attack message
[Sky Island] Take NPCs on/back from raids
[MoM] Final 0.H Fixes 
[Magiclysm] Add spells that allow you to gain the various +mana traits
[Magiclysm] Last Mage on Earth start
Tamable Wildlife: add Cougars to list of tameables
[Magiclysm] Add spellcasting proficiencies.
XE: Trait to avoid learning dream magick
Too much pain shuts down your powers
Edit spell UI word choice when using psionics
[MoM] High levels of weariness turn off your powers
More specific messages for being unable to use supernatural powers
[MoM] Edit portal storm conditions to support moddability, use that for Telepathic Shield in MoM
XE: Trait to avoid learning dream magick
[MoM] Oubliette works on NPCs now
[MoM] Utilise test_eoc functionality to reduce duplicate conditions
[MoM] Power maintenance message change
[DinoMod] Iguanodon
[Bombastic Perks] Add more perks
[MoM] Add `city_sizes` parameter to city buildings
[Sky Island] Add east bunker room upgrades to possible missions 
[MoM] Rework Far Hand into the "Move items" power and Force Shove into the "move creatures" power
Tune conveyance spells with scaling modifier
[MoM] Add the Megakinesis telekinetic power
[Sky Island] Add buildable north chamber missions and mapgen
[MoM] Add actual fear effect to Primal Terror telepathic power
Aftershock: Add two crashed shuttle maps
[Bombastic Perks] Add Stormwrought line of playstyle perks
[MoM] Add pseudo tool to nether crystal outcroppings, add that tool as a possibility to contemplation recipes
[Bombastic Perks] Yet more perks
[MoM] Add zombie breaker, change MoM zombies to copy-from mon_zombie_base
[MoM] Fix Force Shove to account for target weight
[MoM] Add Astral Projection Clairsentient power
[DinoMod] falcarius
[Sky Island] Add west bunker room upgrades to possible mission
[DinoMod] skeletal looks_like fix
Technomancer pain ignoring spell
[MoM] Add `city_sizes` parameter to city buildings
Aftershock: New combat bionics
[Xedra Evolved] Even more paraclesian powers
[Sky Island] Upgrade central skylight missions and mapgen
Aftershock: Add a space station clothes store
[MoM] Using psionics in or near the Nether is more powerful, but also more risky
[No Hope] Adds a difficulty setting prompt to determine item spawn rates
[MoM] Add triffid psions
Aftershock: Add poison based bullets, grenades and 'toxic flamethrower'
Give Liam opinions in XE
Add new homullus mutations that increase equipment durability
Being mute prevents casting VERBAL spells
[Magiclysm] Being grabbed makes SOMATIC spells harder to cast
[Xedra Evolved] Make Paraclesian fae's magic easier in appropriate terrain
Aftershock: Basic Hacking EOCs
[Xedra Evolved] Make Paraclesian fae's magic harder in some circumstances
Adds another variant of Habitat Block to Aftershock. Also adds a new item group and monster group.
[Aftershock] Add the Esper scenario
Aftershock: Adds one variant of Habitat Block to the Aftershock Exoplanet. Also adds hackable display cases and doors.
Psionic powers say "Power level" instead of "Spell level" in the UI
[MoM] Torrential channeling research no longer has required proficiencies
Aftershock: Add urban farms as town buildings
Summon Mojocycle gets better at lvl 10
[Aftershock] Add the Esper scenario
[Aftershock] Esper additions
[Aftershock] Adds one the Solar Array Overmap special to Aftershock.
Give some map extras CLASSIC tag
[Aftershock] Add Spark to Esper scenario
[Aftershock] Add two versions of the Exosuit Garage,  travel to Port Augustmoon, 6 variants of Enclosed Parks to the Exoplanet, and Enforcer station for Aftershock
[Xedra Evolved] Vampires can just drink blood.  They can just drink it
[TropiCata] Audit and balance pass on termites and termite accessories
[Magiclysm] Add Hy-Brasilean ambassadorial honor guard profession
[Bombastic Perks] Add blood-themed perks
Aftershock: New craftable plasma gun.
(XE) Allow vampires to reach the fourth tier and add vampiric mentors
[Aftershock] Add Habitat Block 3 Mapgen to Aftershock Exoplanet
(XE) Tier 4 Vampire implementation
Aftershock Lore documents
[Xedra Evolved] Paraclesian fae cannot wear/wield steel or iron without problems (except Homullus)
[Xedra Evolved] Lots of Vampire stuff, new powers and power research
Aftershock: Add a tool and gadget trader to Port Augustmoon.
[MoM] Add gremlin, a Nether-touched fox, plus small monster tweaks
[MoM] Randomize monster power cooldowns
[Xedra Evolved] Add check for Salamander being near fire, not just in it
[MoM] You can't contemplate powers if you're too weary
[Magiclysm] Add Shifter druid profession + wildshifts
[Magiclysm] Add Iron Intolerance starting trait
[MoM] Add Sensor Jamming Photokinetic power
[Xedra Evolved] Add Iron Intolerance starting trait
[XE/Magiclysm] Update Giant Growth with new `TEMPORARY_SHAPESHIFT` flag
[Magiclysm] Diviner can send you to druid tower
[Isolation Protocol] Autodoc safe room variant
[Magiclysm] Add mana trait NPC trait groups
[Xedra Evolved] Add Skinchanger profession + hedge magic spell
Add more quests to Boann and the possibility to leave the world
[Magiclysm] Artificer attunement passively recharges batteries in inventory
Isolation protocol: Increase danger timer and remove sealed hallways from the mapgen pool.
[Magiclysm] Add Slow Magus spell
[Magiclysm] Vulcanists are immune to smoke and blistering
[MoM] Add MUSCLE_VEH_BOOST flag to appropriate powers
Document how spellcasting proficiencies work.
[Magiclysm] Make the Artificer and Storm Elemental attunement innately immune to EMPs
[Magiclysm] Add WATERWALKING and ITEM_WATERPROOFING to Body of Spirit spell
[Bombastic Perks] Sword and sorcery-esque perks
[XE] make Tier 5 of vampirism attainable + more vampire-related tweaks
XE Stalking Warper and Cryptid Video snippets
Add a bunch of new perks to Bombastic Perks
[Sky Island] Add bunker climate control upgrade
[MoM] Make Oxygen Absorption effect visible
[MoM] Update morphic reinforcement serum with MUT_INSTABILITY_MOD, switch it and noetic resilience treatment over to `consume_drug` use action
[XE] Add Tier 5 vampire powers
[MoM] Nether Attunement affects psionic calorie usage
[Sky Island] Add statue dialogue to let you repeat construction stages
Add `CLIMB_FLYING` flag, implement it in Magiclysm, MoM and Xedra Evolved
Add a new psychic animal, the Direhound.
[Xedra Evolved] Add Purifying the Air sylph spell
[MoM] Nether-void edits
[Sky Island] Add Warped Pond craft
XE Dreamwounds: Locations for spell item drops
Isolation Protocol: New lab shapes.
[Sky Island] Update Warped Pond recipe with man-made terrain
Add Teleportation Ephemeral Walk Power
MOM: Add Reality Tear Teleporter Power
[Xedra Evolved] Add werewolf start scenario
[MoM] Add QD944-P 'Mindsight' glasses
[Xedra Evolved] Add Homullus must wake up near humans fae ban + eating restrictions
[Sky Island] Make Beta security containers and better ones obtainable.
[Xedra Evolved] More Paraclesian restrictions
Isolation Protocol: Add roguelike style health regen and pain reduction
[Xedra Evolved] Add the "XEDRA Operative, Department of Extra-Normal Capabilities, SATOR Division" profession
[Xedra] Inventor: (Re)Add Dimensional Research
[MoM] Add Illuminate Photokinetic power
[MoM] Add Headblind trait and Latent Psion trait
[Xedra Evolved] Extend hedge magic research system
[Magiclysm] Move bulk of spellcasting proficiency processing to dedicated EoCs and out of spell JSON 
XE Playable Gracken 
[Magiclysm] Add spell school deficiency traits
Create the Martial Mastery mod, which allows you to develop your own martial art using a level up system 
[Xedra Evolved] Add playable changelings
[Magiclysm] Add feral magus/high magus
[MoM] The liquid from the black Nether pools is now collectible and drinkable
[DinoMod] Astrodon 
[MoM] Add Alien Meadow mutable map special
[Magiclysm] Fantasy species zombies
[DinoMod] longer tail attacks
[DinoMod] sauropods out of the water
[Magiclysm] Condense Attunement UI and simplify json code
[MoM] Add the unstoppable force (final rank feral telekinetic)
[MoM] Give the human whirlwind (and feral security captain, Ψ Division) the Hurricane Blows power
[Magiclysm] Add feral stormshapers
[MoM] Allow Intuitive Artisan to craft in complete darkness (because you close your eyes and let the visions take over)
[DinoMod] DinoZoo update
[Magiclysm] Add `UNRESTRICTED` flag to several Magiclysm summoned items
[Magiclysm] Rapid Regeneration's effect only triggers if you need healing
[Xedra Evolved] Werewolves only regenerate when they need to
[MoM] Add remaining matrix elixirs, add more drops
[MoM] Blazing Aura is an actual aura effect and harms anyone nearby
Tailor-made Inventor equipment
[Magiclysm] Goblins and dwarves can craft in the dark
Magiclysm] Add Bracers of Archery
[DinoMod] tougher day 3 predators
[Isolation Protocol] Add Bionic Vampire class
[MOM] Add Mental Engineering Telepath 'Ritual' recipe
[Xedra Evolved] Add more Selkie powers
Create and use READ_IN_DARKNESS and distribute CRAFT_IN_DARKNESS to magic night vision sources
XE Gracken Big Game Hunter profession
Prevent Paraclesians from being born with a drivers license
[MoM/XE Interaction] Ierde and powerful vampires are immune to telepathy
[MoM/CrazyCata Interaction] Rename Metaphysics to "woo woo"
[Bombastic Perks/MoM] Add MoM-specific perks
[Xedra Evolved] Dreamsmithing procgen expansion (enchants)
[MoM/Magiclysm interaction] Synchronize anti-Stare powers, Thought Shield spell protects from telepathy
[Xedra Evolve] Add Ruach counter to sidebars
[Sky Island/MoM/XE interactions] Allow starting with XE/MoM scenario-limited professions in Sky Island
Apply copy-from to mod scenarios
[MoM] Move Mirror-mask bonus to effect, obsolete mutations
[Xedra Evolved] Require Traverse the Wilds to target a tree as the endpoint
[Xedra Evolved] More Lilin powers
[DinoMod] mountable and harnessable audit
Magus spell Slow description change
[DinoMod] Eggs process directly into hatchlings
[MoM] Update mutated animals to match vanilla changes
[XE] Add cryptid hunting and a few cryptids
[Magiclysm] Zombie versions of lizardfolk and ravenfolk drop tainted flesh like all other zombies
[MoM] Update everglow matrix lighting recipes
[Magiclysm] Feral dabblers: add a small chance for ferals to know a single spell
[MoM] Remove monster inherent speed boosts, replace with actual powers that have to be used
[XE] Fix two bugs about learning new blood gifts
[Magiclysm] Add a trait that prevents magical spellcasting
Martial Mastery: Fix duration of several technique effects
Create an external option for disabling zombify_into. Apply it to both Aftershock:Exoplanet and DDtD
[Xedra Evolved] Moon's tears weapons
[Xedra Evolved] Add playable Lilin with appropriate scenario
[MoM] Torrential Channeling power maintenance also raises Nether Attunement
Aftershock: Remove swims flag from terrestrial creatures.
[MoM] Feral psion updates with copy-from
Aftershock: Add suit batteries for the winter suits.
[DinoMod] eolambia
[Xedra Evolved/Innawood] Remove modern items from XE spawns Innawood, allow starting with XE-specific scenarios
[Xedra Evolved] Only humans can learn dream magick
[Xedra Evolved] Add (very small) chance of being attacked by a lilit in your sleep
Aftershock: Fix examination of the map being illegal on the Space Station.
[Xedra Evolved/Dinomod] You can drain dinosaur's ruach
Change Magiclysm Mana Crystals to be a rigid pocket.
[Xedra Evolved] Fish are immune to the evil eye
[Xedra Evolved] Simplify Take the Line JSON
Adjust electron overflow to allow charging values above 5
[Sky Island] Add possibility of autodocs or CBMs to Exodii crash pods
[DinoMod] lokiceratops
Aftershock: Add personal shield generators
[Xedra Evolved] Add yet more lilin traits
Make the cryptid mission assigning less likely to hang
[MOM] Add power to cancel specific concentration effects
Aftershock: Disable portal storms in Exoplanet
Martial Mastery: Add three new defensive perks.
[Magiclysm] Fix demonic possession causing starvation penalties
[Xedra Evolved] More Ierde powers
Add more Lilin traits and features
Reviewed Magiclysm Monsters and added proficiency families and weakpoints when missing.
Allow Lilin to drain ruach while under the effects of NO_SPELLCASTING
[MoM] Add the PATIENT MOSAIC research room to skyscraper lab
[MoM] Parameterize PHAVIAN skyscraper lab
[MoM] Add the Gamma Sterilization photokinetic power
[Magiclysm] Fix soul afterburner granting infinite moves
[MoM] Update creature mindsight to be variable, apply to Eater
[Xedra Evolved] Add Lilit ruach gauge using custom variable functionality
[Magiclysm] Add the mana-shackled challenge trait
[Xedra Evolved] Arvore Cleanup
[Innawoods] Removes man-made trash from stream loot spawns.
[DinoMod] smell audit
Mods can add categories to the help menu
[MoM] Danger Sense senses danger
Martial Mastery: Insight is cleared when using other martial arts
[MoM] Change id of Sense Minds sensing effect to use new tileset sprite
[MoM/XE] Add deactivate_conditions to recurring EoCs that don't need to recur for everyone
[Xedra Evolved] Add new time related powers for each default dream class
Aftershock: Replace exosuit forcefield with backpack generator
[MoM] Add new `u_cancel_activity` to unlocking new power/wakeful rest
Aftershock: Shield bionics deploy Riemman shields
[Xedra Evolved] Add more wilderness spooky messages
[Xedra Evolved] Add Exhalation of Ashes spell to salamanders
[MoM] Psi passives turn off if you can't use psionics
[Magiclysm/Xedra Evolved] Animals can't do that
[XE] Gracken Stomach Traits
[Magiclysm/Innawood] Revamp goblin/orc drops to separate itemgroups, make them fit Innawood
[Magiclysm] The Forge of Wonders puts no value on food or drink, minimal value on guns and ammo (except the pirates)
[Magiclysm/Innawood] Allow troll caves to spawn innawood
[Magiclysm] Rock trolls actually turn to stone
[Xedra Evolved] Add Time Related Monsters
[Magiclysm] Progressive Difficulty reduction the more spells of that school you know
[Magiclysm/Innawood] Blacklist iron and plastic golems Innawood
[Magiclysm] Add feral technomancers
[Sky Island] Progressive autodoc improvement
[Xedra Evolved] Add time magic class / scenario
[Magiclysm] Spells cost 1/5 of their normal cost on spell failure
[Magiclysm] The Great Damage Randomization and Normalization
[Magiclysm] Add technomantic augmentation clinic
[Magiclysm] Add the aenor, a giant heron riding mount
[Magiclysm] Stop workshop elves and their workshop from spawning
[Magiclysm] Add zombie dwarves to mines
Removes superceded sees_player_retro mod
[Magiclysm] Obsolete shambling mound, give shaman the Keeper of the Glades summon
[Magicylysm] Forge of Wonders Redesigned
[Magiclysm] Add Witchsight Animist spell and Witchfinder Eye CBM
[MoM] Ephemeral riftwalkers can use Breach
[Magiclysm] Forge values denarii but no one else does
[DinoMod] shonisaurus
Aftershock: Add Zenit security drones, a miniboss for industrial ruins.
[Magiclysm] Add a couple more CBMs
[MOM] Add a couple Teleporter Powers
[innawood] Add Makeshift hand-crank charger and magnetite ore.
[Magiclysm] Demon spider rework
[MoM] Melded Teleporter Force
[MoM] Sitting at high Nether Attunement costs additional calories/additional weariness when maintaining powers 
[Magiclysm] Goblins and wargs are best friends
Aftershock: Create an alternate EMP mechanic that disables items only temporarily.
[MoM] Add Water-Walking Telekinetic power
[Magiclysm] Use EoCs to allow Magiclysm fantasy species to gain mutation paths/purify themselves
Changes a straight damage on archery bracers to weakpoint accuracy.
Xedra Evolved: Salamander Eruption
Adds craftable appliances for setting up improvised shelters and bases on the Exo-Planet
[Aftershock] Add the Geist (telekinetic) esper profession and powers
[MoM] Autolearn matrix elixir recipes
[Xedra Evolved] Add `fey_magick` magic type
[Magiclysm] Biomancy is disturbing
[MoM] Add null grenades
Add a new mutation system for aftershock based on gene templates controllably granting traits.
[Aftershock] Add human++ genemods
[Aftershock] Add UICA Shuttlebases to the Exo-Planet
[Aftershock] Add Gene Clinics Mapgen
[MoM] Psionics `magic_type` edits
[Xedra Evolved] Paraclesians passively gain traits (if they spend time in their native environment)
Aftershock: Allow direct trade of cash cards
Aftershock: Add military infolink and high voltage battery charger bionics
[DinoMod] moabosaurus
[Aftershock] Add an Encampment around the Port Augustmoon landing pad
[Xedra Evolved] If you ritually murder the Fair Folk they all hate you
Add missing missions to sky island clear missions EOC
[Xedra Evolved] Arvore with enough power have neutrality from the triffids
[Xedra Evolved] Boann island updates
[Aftershock] Add a Vehicle Merchant to the Salvor Camp Garage.
[MoM] Add some more nether attunement consequences
[Aftershock] You need a combat License to buy a combat suit from the outfitter
[MoM] Differentiate XEDRA lab-made and makeshift inferno grenades, add `pyrokinetic matrix crystal bomb`
Aftershock: Add ETC firmware gunmods to Caseless military weapons.
Add more goblin fruits to XE
[XE] Boann will use her magic against those who attack her.
XE: Dreamsmith will learn casings if they are a shooter
[Aftershock] Make UICA chit ATM-compatible
Aftershock: Add manhole terrain to exoplanet
[Xedra Evolved/Sky Island] Elemental fae are at home on the island
[Aftershock] Add the Salvor Fabricator to the Shuttlepad Camp
[MoM] Add Apportation teleportation power
[MoM] Item Gateway Power
Adds a new recessed rail tile with the NOCOLLIDE flag, and replaces the rail which cross the road with recessed rails.
Moves the rail lines used by the railroad mapgen closer and adds junctions
Add lucky/unlucky traits to Crazy Cata
Sky Island vampire compatibility
[Aftershock] Update and Expand Hacking System
[Xedra Evolved] Add seasonal magic for changelings
Martial Mastery : Many New Perks.
Aftershock: Add some more Cyberpunk style gear
[MoM] Swap the Itzcuauhtli Corps Liaison's wristwatch for a māchīuhpōhualhuaztli ("wrist computer")
[Xedra Evolved] More seasonal magic
Aftershock:  Add the Wraitheon Vahagn 10XR, a smart Rifle
[MoM] Add two psionic amalgamations
XE Chronomancer Spell XP redesign
[Magiclysm] Add mana zombies of various kinds
[Xedra Evolved] Add Offworld Acquisitions Materials Processing
Below the Belt perk
Aftershock: Re-balance Laser Weapons
Aftershock:Rebalance Ballistic Weapons
[Aftershock] Expand Frontier Outposts (Part 1)
[XEDRA] Add monochrome boomer
[Xedra Evolved] Add alchemical hobby basements
[MoM] Sensory Disintegration absolutely tanks your concentration ability
[Aftershock] Frontier Outpost Expansions (Part 2)
Aftershock: Re-balance Plasma and voltaic Weapons
XE Chronomancy Unique XP style
[MoM] Add Heightened Senses Clairsentient starter ability, move Night Eyes later in the tree
[Xedra Evolvd] Yet even more seasonal magic
Isolation Protocol: Office Levels
[MoM] Finish Heightened Senses docs
[MOM] Add some biokinesis utility powers
[MOM] Add warped strikes teleporter power
[Magiclysm] Add `Morphogenic Mastery` Biomancer spell
[MoM] Give feral teleporters Warped Strikes
[Xedra Evolved] Add Dreamsparks as fuel for seasonal glamours
[MoM] Project TURQUOISE KEYSTONE
[ Aftershock:Exoplanet ] Autotravel works on Salus IV now
[Isolation Protocol] Add the Last Scion class
[MoM] Add volume limits to Blink and Farstep
[XE] Adds a special boss encounter for tier 5 vampires.
Modify Gracken and Paraclesian butcher / dissection empathy by jsonizing species empathy
[Xedra Evolved] Add playable dhampirs
[Xedra Evolved] Vampires can drink blood
Aftershock: Merge aftershock and aftershock exoplanet.
Aftershock: Heat Crashed Ship.
Mod Conflicts
[Xedra Evolved] Add design docs for easier collaboration
[Xedra Evolved] Add feral vampires, put them in house nests + caves
[The Backrooms] Expand the Backrooms to multiple Z-levels, add stairs
[MoM] Nether Attunement Spoilers document
[MoM] Add Noetic resonance detector
[Xedra Evolved] Remove vampires' free bite, vampires take more mutagen
[MoM] Hostile NPC dialogue updates
[MoM] Add psychic knacks
[MoM/XE] Add profession: Mobile Task Force: Psi 7 "Sleepwalkers" 
[Bombastic Perks] Limit metamagic perks to Magiclysm
Aftershock: More mundane tools are available in exoplanet
[MoM] Add possible `Mathematican A57` boss fight to Research Facility
[Magiclysm] Spellcasting always grants proficiency XP
[MoM] Add Achievements
[Crazy Cataclysm] Add the immortal snail as second nemesis
Create a loading screen for Aftershock
[Extra Mutation Scenarios] Add start only mutation glands that gradually permanently mutate you towards a selected category
Magiclysm - Implement Enchanted Druid Items
Aftershock: Create cryosuit UI elements and power warnings
Aftershock: Add a scenario where you control a functional Starship.
Mods can have 'hard' requirements for meta progression
[Xedra Evolved] Add Bloodthorne druids
[Mods] Mutually-exclusive supernatural/fantasy heritage traits are light cyan
[Mods] Traits that let you cast spells or other supernatural power suites are green
[Xedra Evolved] Add bloodthorne druid safehouse
[MoM] Fifth Sun People is now a HERITAGE trait
Aftershock: Lasers can only use power cartridges, cant be mounted in vehicle.
Aftershock: Add mod achievements and lock challenge scenarios behind them.
[Xedra Evolved] Vampires can't level dream magick
Aftershock: Humaniforms can execute humanoid monsters
Aftershock: Vehicle bay City Building a mix between mechanic garage, gas station and parking lot.
[MoM] Add help topics for psionic paths, using psionics, and psychic knacks
[Magiclysm] Humans are also a species
[Magiclysm] Add Aenor version of the horse ranch
[Magiclysm] SOMATIC spells are harder to cast with broken arms
[Aftershock] Using the genetech machines de-espers you
[Mods] When shapeshifted into a form with no hands, you don't have hands
[Mods] Your gear doesn't protect you when you're shapeshifted
[Mods] If you have a broken limb and are in a shapeshifted form, you can't fly
<<<<<<< HEAD
[Magiclysm] Add Aerial Assassin monster and `PERMANENT_INVISIBILITY` flag to go with it
[XEDRA] Replace steel material in items with updated steel types to allow repairing
[Sky Island] Stop running bunker climate control if you're immune to temperature on the island
[MoM] Update concentration message every second
[Xedra Evolved] Add Blood Art Refinements and way to research them
[Magiclysm] Add Seeing the Unseen animist spell
[Xedra Evolved] Add more ways for changelings to gain their powers
[MoM] Add the Silent One
[Magiclysm] Limit Empty to affect only in-mod spells
Aftershock: Replace remaining vanilla robots with more setting appropriate ones
[Magiclysm] Limit Empty to affect only in-mod spells
[Magiclysm] Add the rust monster
=======
[DDotD] Add drag down attack when you're grabbed and surrounded
>>>>>>> ca8f4928


## Balance:
Visitors Passes and Freight Badges no longer reveal roads
Hub14 no longer gives infinite pricey schematics
Removed FANCY and SUPER_FANCY from a bunch of items
Pianos can be fast-deconstructed and thus be moved as an item
Obsolete trickle charger CBMs
Bring ice axe in line with reality
Audit remaining magazines (.223, 9mm, .308)
Update books.json to rebalance religious book spawning
Retuned frag grenades to be less effective against ballistic armor and lose power over distance faster
Remove rapid strike from knives
Instability no longer accumulates or decreases; it depends on how many mutations you have, and how many are outside of your current tree
Pain is painful
Pain was a bit too painful
shoggoths cannot eat artifacts
Removed palm metal plating on brigandine gloves
City buildings are restricted to spawn in (more) appropriately sized cities
Unattended crops that are ready to harvest will die if not harvested before their next growth period
Make Quadcopter Drones Produce Sound
Make most plastic and glass containers transparent
Added limb blocking to bionic styles
The average skill level of NPCs will rise over time
Random NPCs have the same starting skills and proficiencies as the average new character
Food continues to rot at temp above 63C
Adjust Alpha to make breach harder while supporting future mutations
Lower the warmth values of some undergarments and thin clothes.
Switched Reload Speeds for Plasma Rifle and PPA
Bring volume calculations for player body more in line with realistic examples
Give pebble ammo type recovery chance
Display ordered NPC path on map, NPCs refuse to go to dangerous locations
Reduce Anthill Spawns
Science item group no longer littered with personal prescriptions
more monster balance documentation
update Hub 01 armor repair fees and timeframes
Add Wound Care proficiency for Park Rangers
Opiate shakes caused by cravings go away after taking opiates. Other shakes are unaffected.
Remove guaranteed residential solar, add random residential solar
Mortar is now a recipe on cement bags
let hospitalized humans revive as zed crawlers
Cramped space doesn't prevent sleep
rebalance beverage quench based on oral hydration index
Greatly reduce weak point proficiency learning times.
Adjust martial arts to have crit techs that do not require stun
Exclude PARROT special attack from monster difficulty calculations
Remove CLAWS from Judo, Aikido, Eskrima and Biojutsu
Change Frame, Heavy duty frame, steel plating, sheet metal, and related vehicle parts material to mild steel
Wielded items behave the same as ranged weapons when driving
Small changes to Quenching and tempering proficiency
Battery tools sanification
Obsolete and migrate legacy wire in favor of mild steel wire
Remove itch from conjunctivitis and make it even shorter when irrigated
Electronic devices spawn rate rework
Crashed planes have no ferals
Replace land mines with bear traps in the bandit cabin
Human lard less dense
Ballista is no longer pure magic
Make lab access shafts normally visible once spotted
Factions don't mind the player smashing zombie corpses
Remove calcium from Rare Drugs itemgroup
Ranged weapon selection for random NPCs
Some factions claim only one OMT
Added some reaction to furniture when falling down
Auditing portable charcoal kiln cleanup
NPCs can funk out to music, too.
Buff heavy-duty flashlight and adjust heavy-duty headlamp to match heavy-duty flashlight
Nerf atlatls, a lot.
Martial arts manuals spawn in libraries and houses
Lower Stream Item Spawns
Audit Lead Acid Batteries breaks_into
Add missing longest_side
Mining solid rock now results in a lot more rock and very rarely, you can find a bit of limestone while digging in soil
No Hope: Reduce spawn chance of broken cyborgs in bionic basements
Food price scales with freshness
Aftershock: Reduce spawn chance of broken cyborgs in bionic basements
Dry stone walls now need to be climbed over
Change spear techniques from impaling strike to penetrating strike
Changed Survivor Hood Materials and Added Filtration to Cowls
Rework faction camp mission travel calculations
Long sticks can now be found in the forest trash group, too
Stone walls (the non-dry variants using mortar) now require more than 3l of rocks to build
Washing kits are now craftable in the dark
wp_skill makes you avoid strongpoints
Zombified humans are still humans for butchery purposes
Zombie Humanity Audit
Combine crit hit and wp hit and tweak damage calculation for ranged attack
Thermal electric gear power draw reduction + medium battery for TE suit
make charcoal kiln place-able
Set disassembly range to crafting range: 6
Mutating with an installed bionic that conflicts results in damage
Removed morale penalties and rare drops from dismemberment
`Uncaring` characters can socialize with NPCs but they don't like it
Triffid flesh is no longer safe to eat
Milspec searchlights don't explode, now drop broken version
World sliders rebalanced to offer differing gameplay experiences
Some recipes have 'hard' proficiency requirements
Expanded spawns for some proper melee weapons
Adjust Precise Strike melee tech so it also cant stun what other stun-causing techs cant stun.
Adds cuvettes to analysis kit crafting recipe, increase analysis kit weight.
Fitness bands and smart watches are more common, while pocket watches and game watches are rarer.
Tree bashing from being cut down is not a magic wand
Star vampires have `PERMANENT_INVISIBILITY`, when they drink blood it applies `SUPPRESS_INVISIBILITY`


## Bugfixes:
clarify repeater mod installation and add a vanilla quest for them
Randomizing character description will produce a matching outfit
Autodrive over bridges
Stable vehicle speeds with autotravel
Count charges in all nearby smoking racks to crafting inventory
Fix crash from reachability zones checking dead NPCs.
Fixes issue where some CBMs could be taken off via forcing a pet to wear them
You can use all kinds of ropes in all constructions now.
Did you know we didn't have any hallucinations for a while? now they're back, baby!
fix #71673, gives Chris’s body clothes.
Sheet metal is Low Carbon Steel
[Magiclysm] Fix Restoration duration
Hint that you need to return to the Representative for the Exodii Recon Mission
'A shadow?' is no longer a pinball.
Fixes excessive shadow lieutenant warnings
[Magiclysm] Add "spell_class": "KELVINIST" to Extinguish
Fix 32 bit integer overflow in bionic power level calculations
[Xedra Evolved] Fix Homullus fae ban
Say which specials could not be placed.
Fix assignment ID's with NECC mapgen EOCs.
Allows Infrared vision to see through smoke
[Magiclysm] Fix Peaceful Rest hobby
NPCs can overeat, starve, and dehydrate to death
Implemented drawing of non-English characters in ImGui screens
Fixed monsters which regenerate in the dark regenerating in daylight
Fix migrating from item variants when the variant has been deleted
NPCs can develop vitamin diseases
fixes issue where NPCs could take an item like canned corn as a donation and would remove the corn from the can and give you the can back.
Fixes issue where loading a forge with coal does not work
fixed issue where ImGui processes input that happens with no ImGui screens visible
Rest quality is not always positive, negative rest quality will slow your bandaged healing 
Fixes ImGui keybindings UI not allowing the user to scroll
fixing issues where ImGui popup changes size sporadically. Fix issue where keybindings filter box deactivates unexpectedly
fixes issue where all ImGui windows display wrong when the window scaling is not 1
Fixed issue where new ImGui popup does not obey the default option requested by user
Fixed issue where the keybindings UI doesn't let you press the plus key to add a local keybinding
Fixed frame lag in imgui text inputs
Fridges do not drop 999 kilo of copper when disassembled
Cureall Effect (Panacea) now cures early stages of cold and flu
Fixed arrows disappearing when unwielded
Make pupating zombie explosion quieter
Fixed issue where new ImGui popup does not obey the default option requested by user
Fixed issue where the keybindings UI doesn't let you press the plus key to add a local keybinding
Fix segfault-causing error in _characters_nearby
Fix shotgun speedloader and speedloader chute
Do not try to unload your bow when it is not loaded.
Favorite ammo must be on the avatar.
Fix split vehicles always using the incorrect pivot point
Transformed active mutations (extended claws etc) properly cause instability
Only count CONTAINER type pockets in the pickup inventory
Allow select-all when highlighted item is non-selectable
Eddie can talk about his father.
Fixes issue where ImGui popup doesn't wrap buttons to a new line when the overall length is too long
Wet Towels No Longer Prompt to be Turned Off
Maybe prevent rare crater generation error
AIM: Now moving all items will not move favourite items, if other items are present.
Misc repair kit draws ammo from around player and inventory, opposed to an internal ammunition pocket.
Fixed issue where Android gesture inputs were not recognized by ImGui windows
Fixed arrows disappearing when unwielded
Fix for massive slowdown when NPC crafting speed drops below 0.0
Pseudo terrain appearing in fields when using mods is fixed (won't affect existing fields)
Fixes issue where loading a forge with coal does not work
Characters' spellbooks will not load invalid spells
Prevent segfault when butcher target disappears
Make Skunks Less Bloodthirsty
Oops - remove cramped space when no longer cramped
Correctly display the cost to learn the proficiency
Hordes won't wander without a reason
Allow using hotkeys to select spells in other categories
Monster difficulty (and exp for killing them) cannot be lower than 1
Fix connections like roads sometimes failing to gen on cityless overmaps
Correctly display pain penalties.
Removes Railgun Fouling
Save achievement files with valid and unique names
Monsters with PATH_AVOID_DANGER flag will more reliably avoid fire and other dangerous fields
Fix extension cords falling off when items are turned on
Properly warn if food will cause you to overeat
Not to shatter already shattered armor.
Make farm plots re-tillable in farming extension version 2
Break fake vehicle parts when the real part breaks
Fixes OM Terrains triggering their exit_eoc on entry instead of correctly triggering their entry_eoc
Raw copper wire (weighing 4.747 g) can no longer be disassembled into copper (5 g). New recipe to turn raw copper wire into copper.
Stop birdshot from firing 20 projectiles, each of which has the power of 100 projectiles
Travel to no longer cancels on moving up/down on a ramp
Offspring inherit friendly value from parents to prevent conflict with tamed parents
LIXA teleport death bugfix
[Magiclysm] Dust Reborn clears rads
Fix rat aggression
Fix android build
Clean water in tanks now stays clean
Webs, sludge, and sap no longer give you superhuman dodge and melee accuracy
Sealed recipes won't seal #71878
Readd condom flavours
New England Community Church also dislikes rabbit and bat mutants
fixes appliances turning off randomly
Fixing drawing of fallback tiles for weather on overmap
Limit shot targets to the reality bubble
Remove acid bombs
gate close displacement bugfix
Actually removes acid bomb
Prevent the unique Isherwood Migo Tower from Spawning in Innawoods.
[Bombastic Perks] Make perks unpurifiable
bugfixes related to burning buildings
Civilianize Semi Auto MP40
Stop wasting dodge attempts on things you can't even see
[MoM] Fix possibility of studying new powers concurrently.
Wrong header restoring saved AIM layout
Provide insertion failure reasons from only eligible pockets
Prevent segfault when unloading from spillable container
safer NPC ranged weapon use
XE Undine and Salamanders no longer sweat
Prevent segfault when target of firstaid_activity_actor disappears
Prevent segfault if repair item disappears
Prevent negative array index for floor_cache
Set owner of disassembly result
Avoid crash when the character has no proficiencies and we press enter on them inside Character menu "@
Prevent phantom cramped space on empty tiles
increase Flame Immunity heat resist so you're actually immune to fire for real this time
Removes superglue recipe
Reading maps will reveal previously partially revealed tiles
Prevent div by zero crash in mana widget
Mutinous NPCs no longer follower your rules
NPCs can use C4
Booby trap releases a live grenade that will actually explode
[MoM] Powers should not be directly teachable
Allow operand number formats on g++14
Prevent segfault when refitting item in spillable container
Treat hostile NPCs as unsafe even if your safe mode rules don't match.
Genetic chaos no longer mutates Perks
Prevent crash from -1 array idx when searching zones
[Xedra Evolved] Wolves Can't Talk
ImGui doesn't respect font settings #73019
Superglue isn't super dense anymore
Adds jack-o'-lantern recipe byproducts
Reach attack around corners
Reach attack around corners
Fix NPC butchering requirements
Fixed segfault when monster tries to grab-drag another monster out of reality bubble
Prevent being teleported beyond OVERMAP_DEPTH
NPC flee from being run over by vehicles
fix the crash in select_language by building the font atlas first
Monsters won't be sending immobile targets into flight anymore.
[XE/Magiclysm] No wizard cats
Fixed hair growth and balding issue in appearance_eocs.json
HUB01 templates' spawn is more predictable
[MoM] Fix Missing mind shield (0.H Backport)
Fixes AIM layout #76606
[Isolation Protocol] Fix trailing spaces
Cameras can now be charged and they all consume one battery charge per usage
Change X95 to 556
Avoid JSON errors on Windows with no sound devices
Move Zombio Bio Operators to No Hope
Adjust spawns of .22
Allow tiny continuous power draw in electronic devices.
Don't take integrated and no-takeoff items when mugging
Remove Military Professions mod
GUI Loading screen shows progress again
Prevent sidebar crash when trying to divide by zero
[Xedra Evolved] No werealfs
Fixed crash on trying to unwield heavy items when trying to drive
Fixes species of feral wizards and feral butchering
Cabin in Safe Place scenario is now actually safe
[MoM] NPCs can awaken in portal storms
Start of cataclysm day and start of game day now respect season length
Fixes #76414, Can't activate item - character instead tries to eat it.
No longer able to wear already worn items
Faulty guns don't lock your view
Don't apply additional move cost for moving barefoot in deep water
Fixed a crash when using the 'set of clothes' item
Fix non-battery charge consumption of active items
Heating elements no longer drop from smashing the fume hood
Cotton patch can be used to stop bleeding
No salvage for ballistic plates
Forbid drinking liquids underwater for characters with `Aqueous Repose` and `Embrace of the Waters` mutations, as it stated in mutations' descriptions
New appliances have correct owner
Minor gun fixes
Fix flatlander not using special attack
Battery charger appliances now work when outside the reality bubble
Dropped lit cigarette won't start fires if there's no flammable terrain, furniture, or items on that tile
Use correct symbols for vehicle front corners
Invalid recharge type and instant book reading
Fix scenario spawns
Stop 20x melatonin spawns
Debug log no longer one entry behind
'Burst-fire wielded weapon' now actually sets wielded weapon to burst or auto firing modes
[Xedra Evolved] Fix homullus trait regressions
Fix shelter and burning building starts
Camp food can be distributed from vehicle cargo zones
Bleeding can be stopped with bandages without waiting an extra turn
Don't apply parkour bonus when moving prone
[MoM] Purifiable updates
Calculate correct height when a uilist has desired_bounds not including a height
Fix: weariness makes hauling faster instead of slower
Make floors under furniture correct
Unload zone properly clears auto whitelists
Stop spawning too many monsters in a cave
Removes a few handguns, rifles, and a shotgun that didn't meet inclusion criteria
Fix raw butter calories, add salt to raw butter recipes, Add raw butter as option to recipes that use butter
Flamethrowers count as firestarters for lighting up bombs
Forbid starting fires (using firestarters) on water tiles
[Xedra Evolved] Fix Eater's sixth sense trait
Fragile and Sturdy flags cannot be inherited
[Xedra Evolved] Lo Ra'ab
Faction camp storage zone effective after editing
Fix: weariness makes hauling faster instead of slower
Construction blueprints don't require deconstruction tools or decoration materials
Removes the pockets flag from the cropped hoodies
[MoM] Fix """""missing""""" EoC id
Deployed furniture won't be floating anymore if deployed on open air
Fix minor typos in keybinding descriptions
NPCs stealing player default name
Fix zoo scenario spawn
Fix regression of calculation of the height of a uilist that has a desired_bounds not including a height
Lowers electronic skill requirement of clay car batteries from 3 to 2
Cotton patch can be used to stop bleeding
Reduce `min_cycle_recoil` of IWI Tavor (.223)
Several tweaks to Respirator bionic
Allow Portuguese language to be selected in game
[MoM] Fix mesmerism EoC
[Magiclysm] Fix high druid typo
Corrects issue where Feral Soldiers' gear was more damaged than the Zombies
Show consistent healing quality
Removes airtight from things that don't meet in game definition of airtight
crash start rework
Increased volume of pillows, body-pillow, and capacity of pillowcase
Monsters spawned via 'place_critter_within' now gain ammo on spawn
Safe mode only default warns about aggressive creatures that are actually targeting you
Trail guides and similar things won't change their home town anymore
popup messages should show up at the correct size (such as when sleeping, waiting, etc)
Fix duplicate an in exterminatron description
[Xedra Evolved] Add dinomod check for lilit kcal drain
remove debug message in add_profession_items()
Fix nunez bullet trailer appearing out of nowhere
[Xedra Evolved] Gracken can't learn dream magick either
Enable Other Anvils for Isherwood Quest
Fix mining using a pickaxe always causes an error
Rural church no longer spawns water heaters in walls
Resolve Milling Issues/Errors
NECC mapgen wrong symbol fix
Evac shelter no longer has dirt walls
Fix camp expansion recipes not being available
drying_rate test displays weather, clears map
Decreased volume of pillows but made them a little bit heavier
fix archery_damage_test CI occasional failure
Fix `bio_blindfold` not working correctly after a save & load cycle
Make wood axe usable for great axe proficiency practice instead of hand axe proficiency practice
Don't run item::on_pickup when the item is wielded
Autodrive doesn't stop due to driving over sludge etc
better margin of error for test shot_custom_damage_type
Fix format mismatches in tripoint item vars
Fix crashing in CURSES without ASCII title art
Fix penetrating strike
ALLOWS_TALONS is about talons for feet, not for hands
Fix headlamp to accept medium batteries akin to a flashlight
Toggle bionics/deactivate mutations causes bonus stats ignored until next turn
Several tweaks for using musical instruments
clear basecamps for tests in clear_map()
Fix mana-using mutations
Fixed crash that occurs after loading save and tying to move.
Make Quenching/Tempered Steel recipes more consistent
fix limb drying rate and related test data
crash on keybind reset in UILIST
Fix broken macOS build due removed folder
Fix an EOC that was looping infinitely and starting more loops as you travel
Allow attacking with CANNOT_MOVE flag
Killing hostile NPCs won't give "Killed innocent" morale debuff anymore
Fixes displaying of stats for ablative armor
Fixes SegFault w/ flashlights & attached power
Peeking out of elevated windows no longer causes you to fall
Heat radiance now can spread through gas-permeable tiles like chain link fence
Fix title menu tileset layering error
color tags texts drawn in item info
make ammo_effect_WIDE actually work
Fixes item prefixes (XL/XS) sometimes not being shown in crafting menu
Fix vehicle not moving when being remotely controlled
Fix crash when zone-harvesting crops with bad data
kickboxing and boxing technique conditions
Innawoods - Fixes trails spawning manmade stuff
Correct recipe for water purifying to use correct quantity of water
Items in transparent pockets on the map illuminate surroundings
Mark some specific furnitures/terrains examine as always allowed in faction territory
NPC should not wield integrated armor
Allow commercial fertilizer to be used by zone manager
[innawood] Crafted batteries are fully charged
Fix infinite bounce
Prevent segfault when search gives no hits
Fix mutation spells learned don't lose when mutation lost
set default_value bodypart_str_id::NULL_ID() correctly
Loci Establishment not ending properly
Fix ierde sleep of stone trait / ban interaction
Sorting loot: stop player running to items that's not going to be moved
Fixes scaling of some Paraclesian spells
Fix spell cost from magic type
Prevent sorting activity from moving items that somebody works on
Can always repair simple parts on helicopters, inside or outside
Allow nested recipes to delete the item, if they dont yield any results.
Update Overmap Documentation to include field missing from the city specials section.
fix `map::shoot` bashing items
electronic storage overhaul migration fix
Require "Dirt Floor" to be built on dirt with a shovel
Pathfinding: Avoid NPCs falling down to open air
fix map cache item/EOC
clear items in npc_test
Trading: NPC no longer accept items that would be deleted.
Fix vehicle parts being unrepairable after removing from vehicle
fix query popup selector not wrapping
implement (R)eading e-book requirements, fix etransfer_rate segfault
chapters are character-mapped for unique books
Prevent item::charges_per_weight to return overflowed values
fix E_FILE_STORAGE item location serialization
fix map cache segfault, remove omt tripoints from map items' operations
prevent storing multiple copies of the same book
fix segfault when trying to insert items into container not carried
Fix Riot Damage not applying properly to structures multiple z-levels tall
Audit Overmap Terrains for correct application of Riot Damage
Make more masks compatible with NVG's
#79551 Crash calling destructor twice
fix MISSION_GET_SOFTWARE not finding software
Fix Chainsmoker having wrong effect on accuracy.
Fixes a few bugs
Flawless memory perk is no longer a debuff
Remove radiation from the nuclear power plant
Removes electric fields from irradiation plant
[Xedra Evolved] Fix Changeling multi-court prompting
Smoking Rack & Kiln: consume time on firing
Climbing down from a roof does not anger locals
Item groups don't spawn blacklisted items
Fixes charcoal kilns producing 0 volume charcoal
Don't spawn blacklisted items from `container-item` entries in item groups
improve dialogue condition cache
[Xedra Evolved] Fix instant chronomancy leveling to max
Fix missed check < 0 with an unsigned int
add some missing e-storage fields
Change large biogas tank crafting recipe to use large propane tank.
Auto Pickup menu: fix crash on removing last, add hint, remove artefact after switch from False
Hook Up MUT_ADDITIONAL_OPTIONS to mutate_category()
islot_gun: remove bad default ranged damage value
[MoM] Fix LV429 looks_like
the prototype menu should not be shown when ask hub01 intercom about HWP for the first time
Fix garter belt description duplication
Fixes #79841
Remove riot damage from gunstores
Audit of Wood panel from Beam and Sheet to replace Byproduct with Result Multi
Fix 0.5 L I1 Diesel engine not consuming fuel
'None'-skill crafting counts as max level, not level 0
[Sky Island] Fix possible painkiller death loop
Can't craft batches so big that they vanish when the game has nowhere to put them
[Xedra Evolved] Fix werewolf biting
Continue with destination activity if route is empty
Allow moving out of impassable, aquatic treated as swimming, non-swimmers can walk in shallow water
Book recipes are now available through camp crafting
Fix ranged_damage automatically extending
Remove consumed faction camp calorie stores instead of leaving zombie entries
Special vision save failure
[Bugfixes] Star vampires no longer drain blood when doing no damage
Players learning from NPCs while blind and teaching NPCs while blind is now fixed.
Attempt to increase average autotravel speed when driving on straight roads
remove landmines from weird places
Fix special attacks overwriting cooldown values to zero
Scenario still had adult hobbies applied
Fix drawing items under fields without tiles
Limit the range of water channels
Fix forced traits being applied to NPCs
Fix EOC actor consuming tools on processing
Fix molotovs exploding multiple times
add E_STORABLE_EXCLUSIVE flag
add E_STORABLE_EXCLUSIVE flag
avoid ImGui warning in keybindings window if the translation happens to have duplicate text
Cannot trap a monster and use it as an infinite training dummy
Resolve errors from loading 0.H options on 0.I
Fix CTD when looking up with isometric tileset
[Xedra Evolved] Only werewolves gain werewolf gifts
AIM item menu wouldn't update window position on resize.
Fix deserialization error with power level
Power grid deleted on ship movement
AIM uilist submenu shaking violently.
<<<<<<< HEAD
Fix wrong type usage in jmath function
Energy remaining now looks for battery ammo_types
Prevent detecting fireplaces through walls
Crash in Tacoma mission dialogue
assign an invlet to the first visible key binding in the key bindings window
Prevent segfault when cancelling completed butchery
Energy remaining now looks for battery ammo_types
Prevent segfault when purifying water with connected vehicles
Prevent segfault from teleport trap
Prevent segfault when purifying water with connected vehicles
Prevent segfault when cancelling completed butchery
Map extra debug menu and tile report work with json checks disabled
Prevent segfault from teleport trap
Fix boomer bile EOC
[MoM] Remove Imperial Church holy symbol variants
Fix boomer bile EOC
Fix enchantment cache load issue (If your save didn't load right hopefully it will now)
Account for threshold_substitutes in the mutation selector
[Magiclysm/XE] Fix shapeshifted gear that's subsumed into your form still being damaged
[MoM] Fix Vitakinetic enervation debuff duration
=======
fix zones disabling on save/load
>>>>>>> ca8f4928


## Performance:
Slightly fewer allocations in npc::process_turn
Optimized creature iteration during monster planning and parrot_at_danger.
Optimize monster flag checking.
Increase pathfinder performance
Optimize stationary vehicle performance when they contain a lot of items.
Optimizing mostly item to reduce load-time allocation by over 20%
Optimize creature vision checks.
Optimize hot item function to save ~6.7% of game load time
Skip MGOAL_Find_Item if the player is busy.
Avoid wasteful loop in map special road connections
Decrease memory overhead by about 200MB or about 15% by slimming down mapgen data structure.
Faster ascii overmap drawing
Optimize item::stacks as well as allocation patterns in item and elsewhere
cache available recipe list in craft menu
Optimize typed coordinate conversion functions for widespread savings
NPCs take less time to check for enemies.
Improve point hash functions to eliminate map overhead in nps los checks and elsewhere
Fix lag examining large stacks of crafted items
Backport Don't unnecessarily copy items in a tight loop in get_uncraft_components
Reduce unnecessary/duplicate checks for dangerous tiles
Cache the absolute map square position of the first submap
Cache mutation trait flags
Cache item info for crafting GUI full-text search
Vehicles are slightly more efficient
vision_transparency_cache isn't rebuilt if transparency_cache_dirty isn't set
AIM cache filter function once
Cache item info, reducing time of crafting filter `d:` to ~32%
Speed up mapgen especially noticeable in Sky Islands
don’t call std::pow for squaring numbers
don’t compute the size of far away hordes when drawing the world map
can_contain: calculate pocket volume once (huge speed up in special cases)


## Infrastructure:
Items warn on exceeding max volume, unify max volume as a game constant
Migrate names to snippets & add weighted snippets
Effect enchantments can now apply to monsters
Make JSON formatter replace nbsp with escape sequence
Update houses to utilize palettes
Added SMALL_HIDER flag to various monsters.
Test case: NPCs prefer to use guns
Rename 'fatigue' to 'sleepiness', mostly on the back end, to avoid confusing different ways of being knackered
EOC proficiency adjustments use normal training route by default
Improve spell checker tokenization and reporting
Deleted the ImGui enable/disable toggle, turns on ImGui globally in CDDA
Use test enumerating item spawns to make assertions about the rate of appearance of different items.
Add perceived kwarg to pain_eval math function, apply it in Mind Over Matter
refactored ImTuis drawing code to fix a black screen issue, and to improve performance
refactor cataimgui::draw_colored_text
Create header for forward declarations of point types
Check DPS of all items with sufficient DPS
Add IRRITANT_IMMUNE flag for describing immunity to skin irritants
LIXA connect_group
Allow EOCs to check and modify battery charge in items
clean up overmap drawing code and consolidate to one function
Jsonized end screen
Quick setup at start for debug worlds/characters
Random NPC classes can define weighted chance of spawning, relative to other random NPC classes
Specify see_cost for overmap terrain with an enum instead of an integer
Add Flathub download button and Flatpak manifest
[EOC] Support user-input text in EOC (similar to num_input in `math`)
Added support for multiple randomized field sprite variants
JSON-ify sleep-affecting mutations
Extend/delete support for harvest lists
Migrate ACT_PULP to the new activity actor system.
Migrate ACT_WAIT_STAMINA to an activity_actor
Migrate extended description (`x`->`e`) to imgui
[DEBUG] Modify hordes through overmap editor
Added palettes to use parameters more generally
debug dialogue + talk_topic menus
Mod Compatibility: Only load files within "mod_interactions" if requisite mod is loaded
Refactoring armor order from Cody
Allow construction pre_terrain to be a list of alternatives
Refactoring Hub01 dialogues
Remove furniture/terrain legacy alias code and JSON
Adds bash_scaling fields to use with spells
Replace some player responses with snippets
Make mutation able to use mana as resourse without EoC
Mod Compatibility 2: Prevent Error from duplicate ids within mod_interactions folder
Remove duplicated code to generate origin string
Add controlling_vehicle EOC condition
debug dialogue + talk_topic menus
Tutorial content moved to a mod, keybind snippets work outside of tutorial
Spell activated EoCs are passed the target as a context val location variable spell_location
terrain/furniture: code deduplication and improved copy-from support
Add a new event for when worn armor is detroyed by damage.
allow furniture/terrain copy-from for symbol, color
Add a new Energy Shield type of armor for use in mods.
Roof palette has more built-in nests
obsolete unused generic NPC classes
abstractify basic walls
u_/npc_forget_recipe can use categories and subcategories in place of individual ids
Add std::string wrappers for ImGui::InputText* methods
Adds a guide to the development process
Allow variable objects and math expressions to be used as widget variables
fill_ter accepts parameters
Merge commits from 0-H-Branch into master and update appstream file
Traps can directly trigger EoCs as their action
Replace point constants with static class members
Upgrade ImGui to version to 1.91.5
less verbose reading of layering.json
Imgui input popups
Retired mingw cross compile build
Script for updating Translate Complex Dialogue mod
Falling is no longer handled by traps
Allow more customizable XP costs for spell leveling
Improve test coverage of mod combinations with mod_interactions
Tests now run in a guaranteed order (lexicographic) by default (can be overriden with cli argument)
Streamline Vertical Movement While Levitating and Flying
Make enchantment mutations work again
Added Imgui demo screen (and style editor) to the debug menu
clang-tidy output is a bit more readable on windows
migrate map-size related constants to new file, unmagic related constants
Debug recipes for tests: first
Make clang-tidy feedback on GitHub much more responsive
Item price and price_postapoc must be denominated (cents/USD/kUSD). Integer values no longer used
NPC snippets overhaul
Refactor `ammo_effect_BOUNCE`
Add magic_type to deduplicate shared spell fields and reduce hardcoding
Add ability to debug spawn item groups and specify amount of repeats when testing
Bump minimum supported macOS version to 10.15 (macOS Catalina)
Make vcpkg manifest versioned
Reuse built clang-tidy plugin across github action shards
Remove ghc/filesystem polyfill
Create user mods dir automatically
monstergroup name field changed to id
Shotgun shell dispersion refactor
electronic storage overhaul
remove legacy electronic storage code + small e-storage fixes
Send debug messages to Windows debugger
Add starting_cash field to professions JSON
Vending Machines can optionally use your Bank Balance
Magic Infrastructure: Add failure_chance field
Allow EOCs to read item tool qualities
Magic Infrastructure: Make magic_type spell fail chance still affected by spell specific flags
Allow EOCs to assign the character cash value
Allow extending/deleting connect_groups/connects_to/rotates_to
Make spell difficulty accessible in math
Add max_worn field, migrate ONLY_ONE flag
Upgrade clang-tidy to LLVM 18
generic factory std::map support + islot_comestible -> generic factory
Added bank palette
Removed outdated house_w_foundation_palette & house_nest_palette
Unified basement palettes
Improve error reporting
Add `--limit-debug-level` to test main
generic factory supports damage_instance and islot_gun
Reworked the trash itemgroups
Refactor wield
EOCs for vehicles
Introduces 'light_multiplier' weather_type.json property
generic factory bound_reader
Uncanny Dodge Logic Update
Make AIM actions testable
generic factory: islot_ammo, islot_bionic, islot_magazine; general islot cleanup
generic_factory: islot_mod, islot_gunmod, islot_tool
Allow setting 0 spoil time to enable copy-from for 0 spoiling
add some AIM tests
Warn on load if files have been modified
standardize query_int()
Always Display Spell Tabs
Allow monsters to have different climb/swim/dig speeds
Mapgen: removed unused, obsoleted and pointless JSON fields
Zstandard compressed save data for disk space savings.
bulk overmap testing debug tools
Adds a vertical stack of omt scope for mapgen parameters
Monsters can be forced to flee through an EoC
Improve mod migration
Use optional/mandatory for mutation, material, mission def, move mode
Use optional/mandatory for weather type, trap, start location, scent map, profession group, and various json loading cleanup
Check for unused extend/delete/proportional/relative with mandatory
Begin moving duplicated UI code to new helpers library
<<<<<<< HEAD
Remove Object Creator
Remove mostly-unused typed assign readers
Allow using extend/delete on non-container types with optional/mandatory
Allow extend/delete on using in recipes
Use optional for monster weakpoints, regeneration modifiers, and special attacks
Move vpart_info to mostly use optional/mandatory instead of assign
Use optional/mandatory for overmap data
=======
zzip.exe: a tool for manipulating compressed save 'zzip' files.
>>>>>>> ca8f4928


## Build:
Report game's RNG seed during testing
Added WebAssembly build via Emscripten
CMake: Add LLVM build for Windows and other linker fixes
Use one precompiled header
Fix zlib old-style-cast build breakage
Fix crash with imgui and CMake
Update Flatpak manifest to use clang and include the default soundpack
stl_emulation span::count_ is not const anymore
No longer build object creator in CI nor include it in releases
Add PDCurses to Windows
Fixed Linux experimental build automation issues caused by SDL dependencies
Fix CMake build after adding freetype
Fixes broken Windows build due to missing ImGui Freetype-related files and map::get_field function deletion
Fixed broken Android build due to missing FreeType library
Allow the game to build on OSX
Fix mac builds post freetype dependency addition
Add imgui_stdlib to CMake
Fixes potential artifact poisoning route in CI
Update vcpkg commit to new mainline, remove portfile override
Improve ccache performance with age based eviction instead of coarse size limits.
Fix CMake Linux VCPKG build
Initial support for GNU Make for Windows
Move Android bundle generation to manually triggered workflow


## I18N and A11Y:
Add check to ensure translator comments are correctly located and extracted
Add more English names and their translations to Simplified Chinese and Japanese
Expand the Russian name list with translated English names
Do not extract pseudoitems/some UI labels/debug strings for translations
Audit/NO_I18N effects.json
Allow new KEYBDINGS window title to be translated
Omit unnecessary lines from translations
Dont extract monster guns and spells for translation
Dont extract abstract names for translation
Extract blood analysis descs and end screen text
Dont extract abstract monsters and spells from data/json/monsters/
Add Portuguese translation
Obsolete strings now have a comment with an explanation
Make Portugal Portugues appear in Options
[AFS] Add NO_I18N/PREFIX_XL
[Magiclysm] NO_I18N, dont extract monster/fake spells
[Xedra Evolved] NO_I18N, dont extract monster/fake spells
Restructure the template file
[MoM] Dont extract monster/fake spells/effects for translation
Miscellaneous NO_I18N additions
Translate martial art condition text and cable notification text
Add documentation for C++ translation context comments
Fix c-format in translation files


# 0.H (Herbert)

## Highlights

Oceans! Travel far enough east and you'll be greeted by a sandy shore.
Furthermore, the map changes as you travel. The farther east you travel, the bigger cities will be. Cities in the west will start to be farther apart. The forest will get more dense the farther north or west you travel.
Portal storms are no longer engulfing the entire map and will move around while active. Additionally, in the depths of the earth now lurks an otherworldly horror: fight the new void spider boss if you can find its lair.
3D vision has been improved and you can now see the levels below you automatically, even without 3D FOV enabled.
Additionally, you can now throw stuff off ledges to damage creatures below, and zones can span multiple Z-levels.
New mod: Mind over Matter - adds detailed psionics to the game, along with a variety of new monsters, scenarios and game mechanics.
New scenario: Friends to the End. Ever wanted a NPC companion that feels more alive? With Liam you get a friend that cares and helps out during key moments.
Guns have been nerfed and now need more skill to be used efficiently.
Feral humans are more challenging now. Don't get too cocky when encountering those.
A massive nuclear power plant has been added. Get ready to explore its giant interior with proper gear.
Accidentally bumping into neutral creatures and angering them is now (mostly) a problem of the past. Just enable safe mode and you will no longer inadvertently slap your clingy pet gracken.
Certain monsters can now feast on corpses, graze and browse or gobble up your food and crops.
Some monsters can hide under furniture now.
Animals need to be fed to produce milk, eggs and to reproduce. Animals can graze on grass to feed themselves, and grazed grass regrows after season changes.
There has been an audit of how items burn, as most of these incorrectly burned like wood. You now need kindling to burn all that butchery refuse.
You can now find crazed civilians in the cities for the first couple of days. While they can not be turned or "cured" into NPCs, their behavior will make being in a city more dynamic.

# Statistics
5503 files changed, 12706358 insertions(+), 9312909 deletions(-)
6,526 commits
454 authors
212 new authors

New game entities (core): 5373
Items: 1408
    633 articles of clothing, 119 books, 128 comestibles, 84 tools,
    106 guns and gun related items, 102 ammunition variants, 236 misc items
Mapgen: 1187
    941 item spawn groups, 112 monster spawn groups, 88 map metadata,
    33 city buildings, 8 vehicle spawn groups, 3 overmap locations, 2 overmap terrains
Player Traits: 404
    96 proficiencies, 54 practice actions, 53 professions, 52 effect types, 49 mutations
    28 start locations, 21 body parts, 13 starting scenarios, 8 fighting techniques
    5 activity types, 4 morale types, 4 vitamins, 4 dreams, 3 bionics, 3 mutation types,
    3 character stat modifiers, 3 proficiency categories, 1 mutation categories
UI and Sidebar: 417
    188 nested categories, 121 ascii art, 54 widgets, 47 construction groups,
    4 item ctegories, 3 recipe groups
Crafting: 356
    125 construction activitiess, 73 crafting requirements, 158 uncraft recipes
NPCs and Interactions: 346
    281 conversation topics, 27 npc definitions, 23 npc classes, 14 missions, 1 factions
Achievements: 206
    74 achievements, 5 conducts, 113 event metadata entries, 14 score trackers
Map Traits: 190
    156 furnitures, 22 terrains, 5 field types, 5 traps, 2 weather types
Monsters: 287
    148 monster definitions, 54 harvest entries, 41 monster attacks, 21 monster barks
    15 weakpoint sets, 6 monster factions, 1 monster species, 1 body graphs
Item Traits: 79
    13 ammunition types, 21 ammunition effects, 35 materials, 9 tool qualities, 1 gun faults
Vehicles: 64
    60 vehicle definitions, 4 vehicle parts
Magic: 37
    31 spells, 6 enchantments
Misc: 392
    233 effect on condition entries, 97 text snippets, 58 json flags, 4 loot zones

New game entities (mods): 4850
Player Traits: 924
    429 mutations, 292 effect types, 48 bionics, 41 professions, 28 proficiencies.
    25 start locations, 26 body parts, 10 mutation categories, 7 mutation types.
    6 practice actions, 4 starting scenarios, 4 morale types,
    2 skills, 1 addiction types, 1 scent types

Items: 810
    231 tools, 163 misc items, 132 articles of clothing,
    102 guns and gun related items, 80 comestibles, 76 books, 26 ammunition variants

Mapgen: 699
    324 mapgen entries, 260 item spawn groups, 79 monster spawn groups,
    19 map extra definitions, 8 city buildings, 4 overmap locations,
    5 overmap special definitions

Magic: 652
    545 spells, 107 enchantments

Crafting: 592
    501 crafting recipes, 49 disassembly recipes,
    24 crafting requirements, 18 constrution activities

Monsters: 569
    449 monster definitons, 37 monster barks, 36 species, 20 monster factions.
    19 harvest entries, 5 monster attacks, 3 weakpoint sets

NPCs and Interactions: 303
    207 conversation topics, 71 missions, 17 npc definitions, 8 npc classes

Map Traits: 108
    41 terrain types, 29 furniture types, 21 field types, 17 emission definitions

UI and Sidebar: 76
    23 construction groups, 16 nested categories, 16 sidebar widgets, 12 trait groups.
    4 proficiency categories, 4 recipe categories, 1 overlay order specifications

Item Traits: 24
    10 ammunition types, 5 materials, 4 tool qualities, 3 relic definitions, 2 ammo effects

Vehicles: 11
    11 vehicles

Achievements: 1
    1 achievements

Misc: 1481
    1425 effect on condition entries, 20 json flags, 36 text snippets

## Features:
Tilesets: Automatically prevent occlusions via semi-transparent sprites (similar to retraction)
Add parametric mapgen to consolidate similar basecamp definitions
Activities can fire EOCs
Added full mouse support to the keybindings screen
Prevent attacking neutral critter via move in safemode
Fix and enhance camp radio tower
Added sorting, showing&hiding pocket contents, and scrolling via mouse in inventory screens
New game event that triggers on load or new game start
Add option to hide bionics
Allow JSON monster special attacks to use the dialog condition system
Confirmation before attacking neutral mobs
Unhardcode and rework grabs, ranged pulls
EOCs can have context vars that can be passed into nested EOCs
Pockets overflow into their parent pockets if possible
Stored conditionals for EOCs
Make portal storms mobile.
Reusable Random Encounters Code
Allow mutants to walk underwater
Add support for running and smashing animations
Allow zones to interact across multiple Z levels
Creatures can stumble into invisible players to discover them
Add molting for exoskeleton mutations
3D vision of lower levels with distance fog
Rework MA tech requirements
Allow NPCs to read E-books - new activity added
Allow mutation transformation using the normal mutation rules
Implement setting direction for appliances and add a directed floodlight appliance
Asynchronous animations including sprinting and smashing
Added enable and disable mutation EOCs
3D vision for isometric tilesets
Unhardcode dragging, grab fixes
Make vehicle doors lockable and pickable
Implement export&import of the protagonist and follower NPCs
Expand grain farming and adjust seeds
Creatures above cast shadows onto tiles below
Apply different messages at different effect intensity levels
Player character now can get sick with common cold or flu only after contacts with NPCs or ferals
Generate vehicle prototypes from in-game vehicles
In-game Armor sprite change
Cockroaches flee light, hide under furniture, eat corpses, and breed faster when fed
Cataclysm and game start dates are to be set through scenarios
Friendly NPC crafting by crafting menu
Functionality to drop items off ledges/cliffs onto creatures below
NPC fleeing behaviour adjusted and slightly improved
Adds basic vehicle proficiencies for driving and boating, as well as athletic proficiencies which increase muscle engine output.
Add overheat mechanics to energy guns.
Sound-triggered traps
Item transformation can now pick variant items to transform into
You can now collect grappling hooks and ladders from the ledge above.
Adds priority parameter for special placement
Professions can start with multiple martial arts
Microlab Mapgen is now parameter based.
Allow NPC_DEATH EoC to prevent npc die
Allow NPC doctors to install and remove CBMs from player allies
Look up and down with 3d vision off
Add ignored_monster_species spell parameter
Monsters affiliated with factions will watch for theft of faction items
Allow gunmods to make changes related to gun overheat.
Items that can heat up food (microwaves, coffeemakers, chemistry sets, etc) can be used or reloaded from an adjacent space without picking them up.
[EoC] Condition for asking the player to select a tile
Allow martial arts techniques to trigger on reach attacks.
Adds a confirmation prompt if you are the target, or in the AoE of, your own damaging spell.
Ledges provide sight coverage
Add foreach function to EoC
Add Map related EoC functions
Allow messages to parse nested tags
Allow using snippets in item descriptions
Infectious diseases (cold/flu) have an invisible incubation period, and start with milder symptoms
Weapon Proficiency
Fixes NPCs being too afraid, makes swarm danger assessment more robust
Add option to switch between outfit (when available) at chargen
Animals have stomachs, digest food, and benefit from eating
Enable NPCs to reload magazines in their inventory
Liquids crafted at camps will try to be placed inside zoned terrain/furniture that can hold them(LIQUIDCONT)
Hauling overhaul: you can choose which specific items to haul, whether to automatically haul new items, or haul items by filter
The player can gauge an NPC's personality during dialogue with them
The Han Solo Special: NPCs identify when fleeing is failing. Also adds flee modes and panic.
Boomer bile is slippery, causes pinkeye, and is blocked by waterproof eyewear
The map changes as you travel east-west and north-south, revealing either rural areas or oceans and megacities
Furniture/terrain have semi-persistent damage from being bashed
Rework Character::overmap_sight_range to allow night overmap sight through mutation
re-add pre-seeded hordes, make them unconditional, and show up even with wandering hordes disabled
Allow for a "variant" field when using the add_trait effect
There's an ocean in the East (or wherever you set the json) now. NBD.  Feel free to add content for it.
Make run_eocs/queue_eocs support variable objects
Protein bars now give character a psychological trauma
Adds sand to ocean beaches


## Content:
Add 14 scores, 24 achievements and 5 conducts related to vehicular travel
Add generic finales for generic mine
Add new boss for physics lab
Add 4 New Apartment Complexes
Add several new bungalows
Updates to several existing maps
Add the first Exodii mission
Combat Capable Mounts
Add new Exodii NPC: Luliya
Add new weather types: mist and fog
Allow players to keep bees
Apartment complex: parking garage, lobby variants, roof additions
Crustacean mutation tree
Dead trees can be harvested for wood(once per tree)
Added a new location called survivor forest camp
Addition of non-NPC civilians for lore reasons
Nether spiders as a new bossfight for the game.
New conversion kits, guns, and calibres
Crashing ship start for Aftershock
Add more monsters to the nether monster corpse
Living lore document
Gastropod Foot Limb: Mutant limbs can be added in json
Added a small office building fortified by bandits
New location: speedway
You can now choose a new leader for your faction without dying
Adds new skateboard vehicle
Most scenarios now provide vision of the nearest city on start
Alternative resolution to clean back bay quest
Add a synagogue
Adds a chance for small, personal photographs to spawn within people’s wallets and creates a starting pool of 34 snippets from which to pull.
Adds curved road bends, rotaries and rest stops/laybys
JSONify Defense Mode
Adds a new mission to the Exodii
Add boats to river banks
Vehicles now contain heater, and some contain AC
NPC Elvira Fish, Circulations
Adds a jeweler as a new starting profession
Add a larger “family–sized” water heater
Rework Anvils and add crude anvil
Add some backstory to Eddie McKenzie.
Add some prosthetics.
Added Bulk Storage Mounds and Piles for More Resources
Add undomesticated wild rabbits
Adds some MA techniques, improves disarming and transform certain techniques from stuns to downing techs
adds dried garlic/chili
Adds more ways to learn bronze crafting
Updates the Portal Dependent mechanics and introduces rewards for exploring the portal dungeons.
Cyberhorse... CYBERHORSE!
Make nuts and bolts craftable using thread cutting tool
New map extra: civilians making a futile last stand against the horde
Adds primitive cup(s)
Add residential rolling trash cans.
Adds Long awaited Exodii Sidearms
Allow diving into water to remove Mycus spores.
New Scenario: Last Stand
Boston-Chan costume set
Omelets and other egg based foods
New Epilogues for NPCs
Adds more fungalized humanoid/animal zombie variants.
Winnowing, new method of obtaining raw grain
Adds compensators, adds conflict for suppressors/barrel porting
Changes some items' material to fiberglass
New portal storm monster based off a dream I had
Add liquid recipes for faction camps
Add the star vampire, an invisible blood-drinking monster
Metamagic perks from Bombastic Perks
More trail variety
Receivers now respond for magazines you can put into the gun.
Adds 410 loads, ballistics data
Add's more fungal insect monsters, fixes bugs I forgot in last PR.
Adds most kinds of Arisaka rifles to the game, cartridges, and item spawns.
update filter guide to indicate that flags were added as filter option following PR #70212
Adds .45 LC cowboy loads and ballistics data
Add a 1 cylinder diesel engine to the game.
Vehicles spawn on bridges
Added creatures to populate the new edge ocean.
Major board game expansion
Allow the Nunez family to move to Tacoma Commune if you help them set it up.


## Interface:
Show crafting failure chances in the crafting interface
Show addictions from hobbies in newcharacter tab
Added ability to think to yourself in the message log
Added Presets for pocket settings
Prettier loading UI for loading the save
Add min/max feedback to new character stats interface
Mouse thumb button support
Show NPC location when selecting NPC to chat with, guard, or follow
Display why vehicle parts cannot be installed
Open multiple containers in Advanced Inventory Manager
Adds the 'Mark as dangerous' keybinding to the overmap
NPC selects melee style
Add sundial, wind and radiation badge to "spacebar" sidebar
fix widget error if player has no body part
AIM: Add key to step outside containers; AIM: mark container that the other pane is looking inside
Change description of highlighted regions when editing the overmap
Detailed information for stats on character creation menu
Larger and more I18n-friendly safemode UI
Enable/disable showing several non-player-related messages in the log
Walking into ledges examines them.
Accessible item insert menu
Show insertion failure reasons in Insert menu and AIM
Select default bodypart when applying bandage
Show zones on other z-levels in zone manager
Remember inventory show/hide all contents option state
Display what mod the contents belong to, scenario, profession, map
Find items that cover body part
Enable history for AIM and inventory filters
Make zone manager display more of zone name
Show estimated time when washing items
Selecting container mode for unloaded items
Open proficiency UI with relevant first selection
Adjust hungry and overweight coloring in sidebar
Categorize more containers by their contents
Explain why wielding an item from pick-up menu fails
Switch crafter in crafting menu to and from an ally
Add favorite category to spell casting menu
Allow scanning several books into ereader at once
Add milling info to milleable items
Add spell class selecter to spell casting menu
'Learning is disabled' message on disabled skills
Update gun mod removal UI to use inventory menu instead of a prompt; prevent removal of gun mods with other mods installed on it
Show the mass of vitamins in food items
Melee weapons tell you your skill is too low to see melee values instead of just hiding them
Shows the starting location for a scenario when there is only one possible option.
Show language selection window in options menu
Hide AIM during directional prompts
Keep displaying selected outfit throughout chargen


## Mods:
[Aftershock] Fix the Migo mutation tree
[TropiCata] Adds more tropical flora
[Mythos] Split off Mythos creatures into self-contained mod for 0.G
[Desert Region] world generation changes
[Aftershock] Reduce deadliness and frequency of ruin robots
[Dark Skies] Remove Dark Skies Above from the main repository
[Magiclysm] Adds item enchanting to magicalysm mod
[Backrooms] Adds 10 rare artifact variants to the Backrooms
[Magiclysm Graphical Overmap] Delete Magiclysm Graphical Overmap
[Magiclysm] Another approach to animist summoning
[Xedra Evolved] Add content for dreamsmiths and dreamers
[Bombastic Perks] New mod to earn perks through gameplay
[DinoMod] Integrated mutation armor
[DinoMod] Therizinosaurus
[Xedra Evolved] Museum Location for Xedra Evolved
[Magiclysm] Adds several new professions to the Magiclysm mod
[Bombastic Perks] Added resurrecting meat monstrosities to bombastic perks
[Bombastic Perks] Forcefield and Evasion enchants
[Aftershock] Elemental bionic weapons.
[Bombastic Perks] Adds the recycler perk
[Xedra Evolved] Revamped the inventor class
Alchemy Perks for Xedra Evolved
Bombastic Perks adds Playstyle Perks
[Magiclysm] Ways to boost your caster level
Disable the Bionic Professions mod by default
Add the Mind Over Matter mod to the CDDA repository
[Tamable Wildlife] More tamable creatures
[MoM] Add additional portal storm remnant map extras
[Sky Island] Mainline Sky Island mod
[Magiclysm] Add a spell-using feral human to Magiclysm
[MoM] Add telepathic and telekinetic damage types
[MoM] Mind Over Matter-specific Research facility overhaul
[XE] Paraclesians: Elemental Races
[Railroads] New mod
[MoM] Add Enervation damage type, apply it to Eater and feral vitakinetics
[Magiclysm] Add more than two dozen spells to magiclysm
[Magiclysm] Add fantasy species starting option
[Magiclysm] Add two more playable fantasy species for Magiclysm
JSON-ize faction camp hunting returns
[DinoMod] document lore
[Aftershock] Rebalance energy weapons to use overheat mechanics
[Magiclysm] Add fantasy species ferals
[Magiclysm] Add dispel magic spells
Create the Isolation Protocol Mod: A traditional roguelike experience
[Magiclysm] Add triffid and migo mages
Clairsentients can have premonitions about Defense Mode events.
Aftershock: New Sci-fi military Gear
Make some non-combat MoM utility powers toggleable
Aftershock: Add a shotgun mod that turns shotguns into coilguns 
Aftershock: Add a new outpost location that can spawn modded tools
Add Sense Minds Telepathic power
Add scaling to Metaphysics XP gain from powers, add penalty for power failure
Add the HAS_MIND flag to appropriate monsters in in-repo mods
XE: Add gossamer material and clothing
XE:  transformation potions to top level alchemy perk
MoM: Add PSI_NULL species to interact with "ignored_monster_species" JSON parameter
[MoM] Add a new power class Photokinesis
[MoM] Add calorie cost for psionics
[MoM] Prevent psionic creatures from using powers if nullified
Make Aftershock and Aftershock: Exoplanet compatible with Defense Mode.
Allow escape pods to carry loot planetside.
[MoM] Add mi-go psions
[Innawoods] Added meadow mutable
[MoM] Drain overhaul  + Power Maintenance overhaul
Aftershock: Add Landing Pads
[DinoMod] Animal Food Matters
[MoM] Separate NO_SPELLCASTING from new NO_PSIONICS
[MoM] Tinfoil hats protect against telepathy (sometimes) 
[MoM] Add Electrokinesis path
Add more customizable options to Defense Mode.
[MoM] Separate psi_stunned from stunned
[MoM] Gain more Nether attunement in Nether areas
Add Bombastic Perk compatibility to Defense Mode.
[Backrooms] Autodoc special and long-term progression tweaks
[MoM] Add Project PHAVIAN skyscraper lab
[MoM] Add telepathic dampener```
[Xedra Evolved] Revamp spell learning system
[MoM] Add ability to take longer to channel powers in exchange for ignoring focus
[MoM] Add Transporter beacon and remote, using matrix technology for long-distance travel
[MoM] Psion NPCs
[Sky Island] teleporting items back home
[MoM] Change electrokinetic overload
[Sky Island] Allow selection of room teleport behavior
[MOM] Allow high nether attunement to induce hallucinations.


## Balance:
Cap melee skill gain based on monster melee skill
Simple deconstruct is much faster
Add denim as a material and buff jeans
Removed scent tracking from certain zombies
Cody can make chainmail armor and charges more
Rework melee, unarmed, dodge, cutting, stabbing, and bashing practice recipes to limit higher level practice actions to books
Remove flaming eye phantom melee attack that can disrupt aim
Converts most of the armor and clothing still using the old limb system to the new system with sub-limbs
partial skill levels contribute to most game tests
Portal Storm Coherency Pass
Stop zomborgs from exploding on death
Add a more accessible holy symbol mission, replacing the small relic one
Most materials now burn at least a little slower than gunpowder
stationary monsters don't let you train throwing to high levels
player can drag heavier vehicles
difficulty to repair depends on what the thing is made of instead of its crafting difficulty
Hound afterimages also copy their host nicknames
The player is substantially less effective with guns at low skill values
Lycra is less protective
BMI has a less all consuming impact on how healthy you are
Being badly wounded will always allow you to swap characters in camp while you heal
Intelligence provides a multiplier to current focus rather than adding to its value
More monsters fight back if cornered
Higher dodge skill lowers the stamina cost to dodge
Adds a mutable stream to the mapgen
Limit the times assassins can try to kill you.
Increase plastic variety, adjust plastics to be more realistic in terms of protection
Characters start with basic skills from their previous life
Climbing down stepladders is now safe; climbing down ledges tells you how risky it is.
Add NO_SPELLCASTING flag to Stunned effect
Improve pets' ability to use stairs
Make ferals actually feel like human enemies instead of weaker zombies with range attacks
Allow metal wreckage to be used for cutting
Slimy mutation helps you escape grabs
Caffeinated gum is now only slightly stronger than a cup of tea.
Improved path for intelligent monsters
Make safe place starts safer
Touch up pawn shops with better loot
Prevent staunching bleeding while driving
Threatening to kill NPCs(recruitment) is more likely to make them hostile
Backup generator is much more powerful
Bulk unloading and dropping items saves time cost
Fragile Clothing will degrade if its dealt damage larger than 15% its armor value.
Professions can start with specific recipes
Food irradiation slows food decay to a quarter, instead of making it last forever
Activity suit is actually waterproof, soft surfaces are less slippery, boomer ondeath effect can be resisted


## Bugfixes:
Crafting GUI: show how much recipe makes for non-charge items
Monsters add weight to vehicle when on boardable parts
Make AUTO_PICKUP_SAFEMODE also consider ignored mobs
Reset daily health at the end of each day
Food inside sealed containers is properly labeled as such in the [E]ating menu
Prevent autodrive from dropping vehicles in holes
Allow room for starting NPC when picking player starting position
Determine how much you can squish a soft container by its contents
mutate_towards accounts for bionics which CANCEL but don't CONFLICT with mutations
Fix files after a symlink in a directory all treated as symlink on Windows
Fixes marina spawns
Fix NPCs unable to trade items away if they have no pockets
Display IME candidate list and composition text correctly on Windows
Fix dark gray in the ncurses client for terminal emulators that support 256 colors.
Fixes mobile home park road connections
Flush map buffers after failing to create starting location
Smart controller supports using only one engine
Disassembly doesn't return items with UNRECOVERABLE flag
Feral cops become zombie cops
Fix wall cling phasing through floors
Add ability to remove plants from planters without destroying planter
Prevent broken vp in-place replacement when racked
Spellcasting tools no longer waste charges if you cancel out and don't actually cast the spell
Fix using unload_everything zone to remove gunmod gets copies of gunmod
Ferals can use their guns in GG
Prevent fire damaging unbreakable items
Fix energy guns(AFS) on NPC
Faction camps now distribute calories based on actual calories and not default calories
Fix calculation for inserting into nested containers
Make copy-from copy terrain/furniture examine actions
Prevent mission marker from being cutoff in the overmap
Exodii will now properly be mad at you if you steal all their resources from stone barns
NPC morale modifiers now updates regularly instead of being permanently applied
Fix UI and accessibility issues in the overmap UI and character creation menu
Fix unicode path encoding error in Windows MinGW build
Difficulty 0 recipes are no longer arbitrarily difficult
Make EOC u_sell_item() actually transfers the items' ownership
Improving NPC shooting frequency
Enable death effects on limited lifespan monsters
Make Hub01 globally unique
Charge integrated magazines when plugged in
Don't allow to scan books that are owned by other characters
Fix NPC putting items in open air when fetching items during an activity when 3D FOV is on
Trees and other FLAMMABLE_ASH terrain leaves behind ash when burned down
Do not report monsters breaking free of unknown grabbers if the player cannot see them
Allows certain docks to be placed on non-flowing shallow and deep water.
Fix the epilogue for the New England Church Community
Flat armor penetration is spread across all armor layers instead of applying its full value to each
Fix tow cables being unable to connect different vehicles
Smashing now incorporates any MELEE_DAMAGE and STRENGTH enchantments
'w'ield menu will now correctly trigger a steal warning when wielding an item that does not belong to player
Allow crafting tools to use linked electricity
Don't get randomly sick anymore
Itemgroups can seal containers
Spawned corpses should now spawn with and contain their clothes
Can no longer get stuck for days thinking about working out if you're a WIMP with NEGATIVE WORKOUT TIME
Prevent car from spawning into a house wall
HP widgets gets equivalent bodypart
Fix grainy glyphs in blended font rendering mode
Stop dodging good spells, fix uncanny dodge spell crash
Fix and improve NPC randomizer
Make sure overconfident officers reliably drop their guns
[MoM] Fix zombie telepathic stuns
Fix appliance power drain display right after plugging in/unplugging device
Fix items and furniture being deleted from grappling hook usage
Randomly generated characters are now aged appropriately to their profession
AIM: Display correct truncation of container names
Fix visible tiles revealing invisible tiles below
Fix furniture & vehicle map memory refresh
Monsters can go down ramps
Don't teleport items to the ground if the vehicle storage destination is full
Fix Free Merchants Broker price calculation of non charge based item
Skip auto sorting items that don't belong to you
Use correct actor in bulk trade messages
Your nemesis will still hunt you even if you spawn on a roof at the start
Picky eaters won't drink unsavory drinks
Corrects duplicates /the/ in martial arts techs messages
Gas masks only use charges on fields with gas_absorption_factor set
More background stories: actually access them
All weapon proficiencies can be learned by hitting
Fix items applying effects multiple times when transformed
The effect "corroding" should only be added when causing damage
Climate control was 3.7x stronger than it should be.
Allow sandwiches to be made using toast
Reduce NPC faction camp task slowdown & fix save data bloat bug
Fixed some items to cause multiple addictions
Allow NPCs to teleport without the player
Prevent infinite loop when spawning monsters
Fixed laser weapons mounted on vehicles not cooling down
Maps will once again show city names if they show roads.
No more infinite aphids
Stop milking dead cows
Allow pocket_mods to add magazine or magazine well pockets to items without them
Check BMR value to prevent dividing by 0
prevent_death EOC can sometimes fail and lead to permadeath
Adds annotations to construction menu entries done indoors, in trees, and that require supporting walls.
Fix AIM allowing distant container interactions
Show correct bodypart in grabs
[MoM] Quell Walls
Vehicle parts check creature size, increases storage of dumpster and vehicle parts
Prevent softlock when sleeping in cramped spaces
Invalidate draw point cache if viewport size or position changes


## Performance:
Make `Character::best_item_with_quality` examine items non-recursively
Refactor effect types to use map indirection and enums instead of strings
Removes the ludicrous amount of OMs the refugee and research centres define
Fix Nested List lag in crafting menu
Optimize eoc processing and other fixes to speed up waiting near many npcs
Optimize pocket overflow function
Speed up new character screen, particularly when many recipes are known
Stop clearing weight carried cache unnecessarily
Precalculate visitable zones to optimize inter-monster aggression checks
Reduced wait times in high traffic areas by ~15-20%
Reduce time of selecting large amount of items in inventory menu
Fix armor resistances hotspot exposed by NPC AI improvements


## Infrastructure:
Epower and power in units::power
Update compiler support.  Now supporting gcc 8.1+, clang 10+, XCode 10.1+
Refactor some crafting infrastructure to support removal of charges
Unify gun battery/ups/bionic energy consumption
Modernize string_formatter
Migrate some JSON APIs to string_view
Add units::temperature_delta
Upgrade clang-tidy used in CI to LLVM 16
Allow C++ standard includes in clang-tidy tests
Refactor timer items to be a bit more time based
Support for material replacement in items
Carrier for items on ground is nullptr
Tick_action as a separate thing from use_action
New documentation on how to test proposed changes
Remove charges from solid comestibles
New item categories for martial arts manuals and traps
Update all active items to new tick action system and remove old system
Add ability to merge appliance into grid
Add JSON-based system for climbing aids.
EVENT EOCs provide beta talker
[EOC]Inventory selector
Replaced the use of the arbitrary body temperature scale in game logic with units::temperature/units::temperature_delta
[EoC] Simple if-else statement
Allow specifying vitamins by weight (mass) in items
Add more comment-commands which apply labels to issues and PRs
Migrate arithmetics function with arguments to math
Provide more options to name monsters placed via mapgen
recipes now require activity_level, fake(previously substituted for MODERATE) is depreciated
JSON-ize slot machines
Faction editing on Debug menu
Change NPC faction from debug menu
Remove action portion out of assess_danger into a dedicated method
Add u_has_proficiency to EoC conditions
JSON-ify hallucinations
Parameterize new geography changes to overmaps
Allow items to provide martial art techniques when not wielded
Remove hardcoded mapgen for fields
Simplify/jsonify NPC generation from npc classes
Consolidate `suspendable` and `no_resume` activity parameters


## Build:
Support Mac arm64 build
Adds VS Code Dev Containers & Workspace Config
Allow for cross-compiling from Linux to Windows in Devcontainer
Faster local VS builds
Fast Windows iteration with llvm-lib and lld-link
Cross compile object creator from Linux to Windows using Devcontainer
add object creator to releases
Add a launch and debug configuration to VS Code Dev Container
Enable tests for merge queue


## I18N and A11Y:
Add percentage-translated statistic to language selection
Make furniture->lockpick_message translatable


# 0.G (Gaiman)

## Highlights
Effect on condition brings a scripting pseudo language to Cataclysm.  Some of its key uses in 0.G have been the introduction of portal storms, NPC faction development over time and random encounters in already explored maps.
The introduction of hobbies has added a new tab to character creation that allows the player to select one or more hobbies/backgrounds that flesh out what your character was doing prior to the Cataclysm in skills and traits.
JSONized sidebar allows almost total control of what your sidebar looks like and what information it displays is up to you!
The skill system has been greatly expanded with many new proficiencies and many new ways to learn them, as well as the groundwork for practice-based skill improvement, including a skill rust system that doesn't suck because it caps effective skill lost and regenerates faster than regular skill gain.
Passively boil water by putting dirty water into a fireproof container then placing the container on top of a fire.  Walk away and after an amount of time dependent on the amount of water to boil it will all be clean water!
Monster weakpoints! Many monsters now have weakpoints that the player can hit to apply various effects and extra damage to the monster.  As the player dissects more corpses of monsters they can learn weakpoint proficiencies that increase the player's odds of hitting weakpoints.
Characters now have cardio which will respond to your playstyle.  Go for a run every day and perform hard labor and your stamina will slowly go further and further.  Spend three months reading and performing low intensity crafts and your cardio will suffer.
A half dozen new in repo mods: Innawoods for the survival from scratch you crave. Backrooms which takes place in the neverending backrooms dimension, Massachusetts mod for people who desire geographic accuracy, Xedra Evolved a science fantasy mod with weird magic and vampirism, Tropicataclysm for your Cataclysm at a warmer latitude and the Megafauna mod which targets an ancient epoch with creatures that outsize our modern equivalents, similar to Dinomod.
Take over a friendly NPC upon your death, if you've managed to recruit any NPCs to your faction you are given an option to take over one of them in the event of your character's death.
Appliances and building based powergrids, allow you to set up various tools or even usable arcade machines in your home base.
Two new Iso tilesets have been added to the game.
Simple monster aggression differentation. Some monsters now know if another monster made them angry instead of the PC.  If they get angry at other monsters they may not get angry at the PC.
Vehicles now have solid walls even when angled which prevents monsters and fields from entering an angled vehicle.
Dozens of updates and content additions to Dinomod, Aftershock and Magiclysm.
Map memory is now unlimited, you will no longer forget places you have been before.
There has been a distinct push to make many options and possibilities clearer to the player without having to search for them, UI that makes suggestions as to why the player might want to perform an action.
Electrical fields can now produce EMP that will destroy unprotected electronics
Perspiration now exists so that your PC can wear heavy armor during summer without overheating, instead they'll sweat heavily and experience thirst faster.

## Statistics
7889 files changed, 11643312 insertions(+), 5022361 deletions(-)
13,201 commits
~218 new contributors

New game entities (core): 10293
Items: 2396
    502 misc items, 45 books, 941 articles of clothing, 117 guns and gun related items,
    364 comestibles, 308 tools, 119 ammunition types
Mapgen: 810
    458 overmap terrains, 176 palettes, 17 start locations, 37 city buildings, 14 map extras,
    105 overmap specials, 3 overmap locations
Crafting: 1019
    120 construction groups, 109 requirements, 69 proficiencies, 306 constructions,
    42 recipe groups, 2 recipe categories, 57 practice recipes, 2 construction category,
    312 nested categories
Achievements: 12
    5 achievements, 4 event statistics, 3 event transformations
Item Traits: 1409
    1267 item groups, 44 materials, 25 ammunition types, 5 ammo effects, 12 tool qualities,
    29 vitamins, 25 item actions, 2 fault
Player Traits: 474
    122 professions, 91 effect types, 117 mutations, 25 activity types, 2 behaviors,
    1 movement mode, 5 morale types, 2 disease types, 46 mutation types,
    8 trait groups, 55 sub body parts
NPCs and NPC interactions: 1443
    1153 talk topics, 142 missions, 14 scenarios, 78 npcs, 52 npc classes, 4 factions
Map Traits: 321
    202 terrains, 3 weather types, 95 furnitures, 1 gate, 7 field types, 13 terrain transformations
Monsters: 461
    300 monster types, 158 harvest entries, 3 species
Vehicles: 138
    99 vehicle parts, 31 vehicles, 8 vehicle groups
Magic: 117
    99 spells, 4 enchantments, 12 emit definitions, 2 relic definitions
UI and Sidebar: 861
    836 sidebar widgets, 15 body graphs, 8 mood faces, 1 ascii art, 1 speed description
Misc: 377
    124 json flags, 29 weakpoint sets, 14 loot zones, 210 effect on conditions, 3 option sliders

New game entities (mods): 5396
New mods: 18
Items: 885
    220 misc items, 62 books, 222 comestibles, 114 tools, 170 articles of clothing,
    51 guns and gun-related items, 27 ammunition types, 19 compact bionic modules
Player traits: 440
    133 mutations, 33 trait groups, 76 professions, 3 techniques, 63 scenarios, 90 effect types,
    1 martial art, 20 bionics, 11 start locations, 3 mutation categories, 5 proficiencies, 2 skills
Mapgen: 955
    608 item groups, 89 overmap terrains, 64 palettes, 98 overmap specials,
    8 city buildings, 88 map extras
Monsters: 1184
    1067 monster types, 93 harvest entries, 9 species, 15 monster attacks
NPCs and NPC interactions: 310
    250 talk topics, 19 npc classes, 27 mission definitions, 13 npcs, 1 faction
Map traits: 217
    99 terrains, 94 furnitures, 5 terrain transformations, 9 field types, 2 traps, 8 emit definitions
Vehicles: 61
    33 vehicle parts, 7 vehicle groups, 21 vehicles
Magic: 320
    290 spells, 30 enchantments
Crafting: 74
    50 requirements, 2 tool qualities, 21 constructions, 1 recipe category
Item Traits: 35
    20 materials, 12 ammunition types, 3 ammo effects
Achievements: 59
    43 achievements, 8 event statistics, 8 event transformations

## Features:
Safe mode improvements
Enchantments can now alter skills
Eternal Weather options
Electrical fields can produce EMP and fry unprotected electronics
Vitamins system and diseases related to the over or under consumption.  Not just for normal vitamins like Calcium or Vit C.
Integrated armors for armors that are part of you.
Ability to use different tileset for different level of Zoom.
CBM fueling improvements: CBMs have an actual tank accessible through the inventory menu. No more eating fuel.
Monster death effects now use spells
Improved NPC attack logic including the ability to cast spells
Add monster bleed resistance
Recipes can be tracked as new
Deep water can now destroy electronics
A ton of prework for limbification
Autodrive version 2
Hunted scenario adds a nemesis zombie chasing the PC
Practice recipes
Player can nickname monsters
All items can have cosmetic variants now
Tons of work on zones, such as personal zones, disassembly zones and automop zones
Allow non-debug change of gender, hair, facial hair, eye and skin color
Books can now be copied into a variety of condensing items: ebooks, book binders etc
PC can track their adventure in their diary
Zombies no longer revive naked
Calories tracking for QOL
Allow green night-vision overlay to be turned off
Quality of life improvement: add capacity essential data next to the worn containers within the inventory interface, add universal formatter to easily format common units `unit_to_string`
You can disable specific pockets on items and disable unloading specific pockets
Eternal Night & Eternal Day options
Enable grab movement of vehicles and furniture across ramps to a different z-level
Grabs can cause you to suffocate, Portal Storm Effect to use this
Allow reloading guns with mixed ammo
Allow players to uncover electric wires in the walls to connect appliances
Snippets you've read have a LORE tab you can look them over
Allow Web Diver to rappel, add infrastructure for wall crawling
Give a chance of another try if game is unable to find a valid starting location.
Perspiration
Reworks mutagen to take time and use fully customizable EOCs.
Mutations now cause genetic damage
Limiting rigid armor, testing for it and raw skin
Aiming Down Sight Causes Sight To Focus
Tons of additional mouse and menu scrolling options
Move items along when riding the elevator
You can now peek down a ledge to check if it's safe before climbing down
Metaprogression through achievements
Allow mounting any reasonable gun on turret mount
EMP blast renders all electronic items in the radius of the blast non-functional
Extended byproduct groups functionality
Add bodygraph displaying wetness status

## Content:
Half a dozen new basecamp locations
Dozens of new NPCs including several new NPC factions
Additional modular lab rooms and finales
Add ability to cause some foods to incur nausea
Archery Proficiencies and proficiency bonus infrastructure
Mines JSONified
Add book binder to copy recipes
Add eBook Reader
Aquariums
Terrain feathering works to improve the edges of terrain such as forests to make them appear more realistic and natural
Vandalized Library Variants
Add Vehicles: Full-size, Mini, Cargo, and Camper Vans
Many new monsters, weapons and recipes
New mutation traits
Tutorial jsonify and rework
coins and banknotes overhauled
Expanded bronze recipes
Three new mutation categories: Rabbit, Frog, and Snail
Add wind turbine map special
Exodii trader and more ways to find the Exodii base
Portal storms, portal storm monsters, portal storm dungeon
The refugee center merchant has been remade into a new NPC named Smokes.
Appliances for all kinds of furniture including lamps, washing machines, arcade machines, tool machines.
Propane gas and tanks
Isolated Artisans Faction
Add new Bōjutsu Martial Art
Blacksmithing rework
New easter eggs, no I won't list them
Civilian Bugout Bags Filled With What You Expect
Hub01 expansion
Tacoma Ranch rework and Expansion
New starting missions for many professions both new and old
Aircraft Carrier and Nuclear Power Plant Globally unique locations
JSONized snippets for addictions and dreams
Catalytic Cracking for Kerosene production
And unfathomable amount of location updates
Nursing home and associated scenario, monsters and profession
Improved radio scanning
Sheet metal armor
Pride flags
Skulls
A plethora of mutable locations including farms and river caves
Meat Cocoons and Zombie Amalgations
Even more monsters, items, foods, locations, and recipes
Bird nests can be found on roofs


## Interface:
Hide tiles overmap behind an option
Support separate graphical tiles for sounds heard above/below visible Z level
Jsonize and display CBM trigger costs
Show which mods items, monsters, and furniture are from
Allow changing shape of vehicle parts without reinstalling
Move refueling CBM to its own menu
Show monster count in sidebar compass
Separate zoom level for overmap
Added recipe activity level to crafting screen
Display gun loudness
Display calorie value of ingredients while crafting food
Parkour is now a proficiency
Stay in container during 'E'at from container
Add option to toggle display of trait/mutation on player sprite
Add option to toggle display of piece of armor on player sprite
Color relics in inventory in pink
Add a new, 4th diagonal movement with modifier keys + arrow keys option: Diagonal Lock
Unload container in tile keybind
Modify crafting UI  to show details of byproducts and jar contents
An incredible amount of UI work and improvements of menus and tabs
Independent safe mode rules for walking & driving
New Tileset: First release of HollowMoon by secretstamos
Allow (z)ooming while (V)iewing items/monsters
In inventory screens, colorize an item's remaining charges based on how full it is.
Different layers on different body parts now visible in item UI
Allow wielding and wearing items from the pickup menu
Enhance safe mode messages with color and information about monster count/direction
Bind HOME and END keys by default and implement them for most menus
In butchery menu, make it clear when an item will be disassembled
Containers holding a stack of a single item will display its quantity
Added option to clear pocket settings
The item display now show minimum encumbrance as well as maximum
Add global auto-note settings
Change gender with @ on all char creation tabs
Show background traits on TRAITS window in character creation menu
Remove NEW! recipe flag on current item when moving up or down
Adds Medical Menu
Allowing converting terrain/furniture to appliances through interaction
add trait to hamper player's ability to judge creature's vision and intentions
Interrupt crafting when starving/parched
Allow customization of text input UI hotkeys using either ? or F1
Show properly-fitted clothing in the crafting screen
Progress update while heating food
Hides the old sidebars and replaces them with fancy json sidebars
Jsonified "Unexplored" OMT
Support fuzzy search with accented Latin letters
Many new color themes
Possibility to turn distractions on and off
Show compatible guns in magazine descriptions
Show proficiencies trained by dissecting
Mark overmap location if player drops favorited item
Ursine has its own faces now (no horizontal)
[ASCIITileset] Change Unknow terrain to use the unseen sprite
Sidebar vehicle stats are now hidden until relevant
Makes all appearance mutations visible in menus

## Documentation:
monster HP scaling section in GAME_BALANCE
Documentation on loudness
npctrade: merchant tweaks and documentation
document monster difficulty scaling
Artifact resonance documentation
Update documentation for recipes
Ammo effects documentation update
Expanded NPC conditions; spell levels, loaded mods & proficiencies
Document emitters
Document fields
Redoes Ammo stats in Game_Balance

## Mods:
Use size flags for size changing mutations.
Dinomod now has a rideable zombie T-Rex for all you Dresden fans
New Dinomod evolutions
Aftershock has some new robots and a new swarming monster AI behavior that can be used in all mods/mainline
Magiclysm may have completed the attunement system or is significantly closer to completion
Aftershock has new fauna monsters
More atmospheric lore and details for Aftershock
Dinomod has expanded it's dialogue options with mainline NPCs
The DinoLab
The Forge of Wonders now has three shops and stronger defenses on the vault
The No Hope mod is available to greatly reduce the average player lifespan
Dinomod specific achievements as well as Aftershock specific achievements
Aftershock: Translocators for semi-convenient long range teleporting.
Burned Zombie Dinos
New gizmos and gadgets in Aftershock
Aftershock: Stratoscomm Relay Station
[Magiclysm] Adds new zombie animals
Add mythos monsters to Mythos mod
Dinomod Apex predators don't appear randomly day one
Adds TropiCataclysm to the repository
craftable holiday sweaters for dinos
Hylian Adventurer Profession for Mythical Martial Arts
Many South American animals added to Tropicataclysm
Adds an innawood mod for wilderness survival.
Aftershock Exoplanet: Glacial tunnels, a new low-risk area and the fauna that inhabits them
TropiCataclysm Adds Termites and new content for Triffids
Adds cast-bronze tools to Innawoods mod.
[Innawood] Chemistry, electricity, and more!
41 new dinosaurs added to Dinomod
A mod to add subtitles to Rubik's dialogue in English.
Tameable Wildlife MOD
Dark Days of the Dead: Headshot requirements and deadly zombie bites are in!
Dinomod NPC Missions
New Mod Xedra Evolved with new magic classes, monsters, professions and CBMs plus Cyborg professions
Desert region revival
Add Megafauna Mod
[DinoMod] tyrannosaurus bio-operator
[DinoMod] Nanuqsaurus and burned rebuild
Aftershock: Add functional jet packs
Xedra Evolved: New NPCs to meet and rescue
[DinoMod] player mutations change monster faction behavior
[DinoMod] stegoceras
Magiclysm Adding new magic plants
[DinoMod] compsognathus, eoraptor, amargasaurus bio-operators
Magiclysm Quest & Lore patch to item distribution
[DinoMod] mi-go scout tower dino variant
The Backrooms mod
Vampire Virus in Xedra Evolved
Crazy Cataclysm: Adds Powerthirst and Rocket Cans
Xedra Evolved magic classes Eaters, Dreamers, Inventors and Dreamsmiths
[Magiclysm] Make Summoning Great Again!
Implementing more proper alchemy and some another stuff
Aftershock Space items and smartguns
Aftershock New CBM and class
Aftershock: New Monofilament Whip CBM
My Sweet Cataclysm: Butchering candy monsters gives candy flesh
Add standard combat test mod
Nested Crafting Categories
Add cosmetic variants for mutations

## Balance:
Mutation System Overhaul
Made windmills able to grind up dried rice, cooked acorn meal, and roasted cattail rhizome into flour
Shocker zombies cannot be harvested for bionics in vanilla
Reduce crafting proficiency penalties based on partial proficiency level
Updated brewing recipes and fermentation times to be more realistic
Add stamina cost to archery
Change Cut Cotton to Patchwork, add Patchwork to Rags
Stop regenerating creatures from doing so while on fire
Adds weak points to the armour of most zombies
Adjusted lockpick crafting
You can now pry open metal doors with a halligan bar.
Adjusted how the hoarder morale penalty is calculated with a focus on small pockets and holsters
Weapon Categories now exist so martial arts can pull by weapon category instead of weapon id
Massive Martial Arts rebalance
Massive zombie spawn audits
Striking techniques and martial arts buffs affect all types of physical damage
Monster speed and attack speed audits
Many weapons and armor rebalanced
Stop letting players climb up via downspouts or ropes when all their arms are broken
Turret spawns nerfed heavily
Reduces wetness penalties (and bonuses), as wetness was previously one of the strongest factors affecting morale.
Cars now more likely to contain tire changing equipment
Tailoring Audit and rework
Sublimb rework of armor
Daily health vs lifestyle system
Artifacts apply passives in inventory instead of when wielded
Climate Control CBM (and equivalent effects) now works more consistently, doesn't completely shut down in extreme temperatures, and can stack
minimum of two zombies to receive suffocation
Banks deploy cop bots instead of TALON killbots when agitated
gas masks no longer make you immune to getting sick
Replace most ASRGs with conventional fuel-powered generators
Adds assorted costumes to the objective of the Cosplay mission.
Use find_clear_path always for projectile trajectories, not just when it hits.
Makes using a spear on enemies through fences/bars normally at low levels instead of defaulting to bashing on bars/fence instead.
Add additional sources of patchwork cotton sheets from deconstruction
Mole Crickets and Molerats can now give tetanus with bites


## Bugfixes:
1404 Named bugfixes (a multiple of this number unnamed) including over 60+ fixes of crash to desktop bugs (I lost count)
Monsters will now drop their special items (such as saddle, bags, armor etc) on death
Prevent monsters from upgrading into blacklisted forms
Made flying monsters immune to several ground-based field types. Flying monsters no longer get stuck to the ground by bubblegum.
Corpses can't be used as bag of holding anymore
Bloodless monsters do no bleed #62113
Inadvertent levitation powers removed from survivors
Zombie animals don't fear fire
Threshold breaching should start when strength 3 dreams start and not after
NPCs getting stuck trying to path in through a closed window.
Make magiclysm auras compatible with power armor
Fix NPCs spawning without weapons
CVD can be used on new steel types
Character aggro fixes
Only fill items as much as parent containers allow
Fix Uncanny Dodge description, this error was ancient
Filename-independent widget load order (fixes #59202)
Don't auto-note generated map extra if player hasn't already seen the OMT map extra was placed on
Makes cows able to become aggressive
Only the last killed amigara drops an artifact
Improve item filter help of zone manager and surrounding items menu
Make radioactive items radiate
Carry over relative rot during item transformation and fix transformed comestible not rotting over time
Players can no longer be dragged while in a vehicle with a seatbelt; dragged players will not be run over by their own vehicles while still inside of them
Monsters retain original loot when changing type
Firstaid QOL improvements
Player can finally enjoy fire even with eyes closed
Z level transparency flag for better skylights
Componentless practice crafts no longer leave in-progress items
Fix mechs missing their guns
Stop NPCs from throwing their guns
Fixes for blind interaction with NPCs
When tired, cancel current activity if `Maybe later` is chosen; finish current activity if `Finish it` is chosen
Peeking now uses stairfinding
Grudges beyond death have been lifted. Don't make NPC angry if he's already dead
Fixes to UI and combined limb values
Fix auto-mopping in the dark. PC can no longer automop what they can't see
Try spawning mission destinations if you can't find them
If floor has collapsed, trigger a ledge trap on former floor tile to make creature fall down.
Personal zones now work consistently and are simpler in implementation
Make active fire modes from attached gunmods appear in the sidebar.
Fix activities not getting interrupted by dangerously close enemies
Increases radio mod range, makes bombs detonate immediately, and adds more battery options to recipe
Fixed character starting as overweight
Improve pocket selection
Fixed and improved guilt system
Eliminate Self-Aware trait and replace it with sidebar widgets
Takes the real guns away from angry imaginary NPCs
Being blinded blinds you
Stabilize monster emotions
copy-from works with bodyparts
Ensure monster faction relationship reciprocity
Fixes NPCs getting stuck next to dangerous fields
Fix vehicles infinitely falling
Capping shakes duration to prevent month-long shakes after withdrawal is gone
Butchering use best tool in radius
NPCs are more likely to eat items from their inventory, rather than complain about being hungry
Vehicle most-repairable-part interactions will no longer show parts the character is insufficiently skilled to repair
Fix main UI resizing when exiting from overmap with the same zoom level
Fix some of the NPC attack logic
Prevent dodge and block while driving
Remove additional spawns from Wander Hordes
Monster special attack messages more consistent and clear
Fix overmap ui cursor handling
Fix an item duplication bug when trading stackable items, e.g aspirin
Fix friendly hallu NPC were able to trade
Fix recipes with multiple proficiencies granting less proficiency XP if some are already known.
Standardizes time_factor and fail_factor for proficiency books
Ransack vending machines only in public places.
Mapgen road connections improved in the absence of overmap cities
Fixed open wooden split rail gate of being non-transparent and unbreakable
Faction camp crafting creates byproducts as appropriate
Fixed eating containers with items inside
Construction of roofs actually makes tile above the construction a roof
Fix building ramps and stairs
Replaced all ATTACKMON entire with PUSH_MON
Workaround language from being unsettable in options menu
Disallow placing stepladder if a vehicle in tile
Don't trigger any effect when setting and unsetting cosmetic traits
Drill press is now able to drill
Attempted theft has consequences
shorter bio-operator attack effect durations
Napkins and Cardboard are no longer comestible
Prevent huge mutants from thinking spots in cars are comfortable to sleep in when they aren't
Using worn unarmed weapons raises unarmed skill
Remove workbench construction vs crafting exploit
Add `FISH_TRAP` tool quality so that NPCs can use either kind of fish trap
Make open red & green glass doors look like open glass doors
Fix bodystatus window wetness display
fix for speed bonus from Speedydex applying twice
Monsters add weight to vehicle when on boardable parts
Flammable arrows bugfixes
Make vehicle::coeff_air_drag() work as intended, in aspect of vehicle length and low-air-drag vehicle tail parts.
Fix SPEEDLOADER Flag
Include spell name in default msg for relic spells
Make AUTO_PICKUP_SAFEMODE also consider ignored mobs
Remove athletics training for waiting in water
Reset daily health at the end of each day
Fixed some xl/xs armor recipes to make tool requirements consistent across all sizes
Integrated armors no longer cause encumbrance from some mutations

## Performance:
Improve lighting performance
Speed up rendering during autodrive
Avoid calculating weight & volume of containers when not needed
A few microoptimizations
Worked around for translating undisplayed debug messages causing major slowdown
Optimize TranslationManager performance and memory usage
Share tileset instances between map and overmap
Call `game::update_overmap_seen` only when it actually needs updating
Loading of gzipped world/maps/x.y.z/x.y.z.map and data/json files
Optimize shot_features and shot_features_with_choke test
Optimize item spawn list creation
Optimize null stream in DebugLog
Optimize overmap special placement with zero-copy transformation
Increase performance of item processing of contained items
Improve reveal wire handling and performance
Optimize map rendering
Speed up crafting menu tab loading
Improve appliance grid performance with many connections
Performance Improvement for item::can_contain
Binary json input for various performance wins
Misc vehicle/appliance performance improvements
Fix Repair menu shows slow
Code optimizations reported by static code analysis
Make `Character::best_item_with_quality` examine items non-recursively

## Infrastructure:
Provide documentation and support for llama builds
Allow events to modify vitamins, kill entities
Allow using relative and proportional with generic_factory
Automated tileset coverage report
New mapgen feature: maps can now select a terrain from a distribution and use that throughout the map
Jsonize Shearing of Monsters
Jsonize terrain and furniture lockpicking result
Add function to assign mission directly via dialog
Adds definitions for cooking proficiencies in JSON
Creates DDotDDD, the dark days of the dead design document and add some basic region settings to the mod
Add looks_like support for overmap terrain
tileset inclusion criteria and maintenance
Add dialog conditions/effects for morale and focus.
Create talker item, add consumption_eocs
Extend mapgen parameters to overmap special scope and palettes
Jsonize terrain and furniture bolt cutting result
Move safe cracking to an activity_actor
Create talker monster, add ability for spells to use dialog effects/conditions
Add supporting infrastructure for first version of migo bio-tech
Add dialog conditions for terrain type and field type
Add PROFICIENCY_LIST.md
Add weighted list functionality to dialog effects
Support mapgen parameters in nests
Add new dialog effects for portal storms.
Add lifespan to dialog monster spawns
Tool to spawn all items / furniture / terrain / traps
Support mapgen parameters for most mapgen ids
Support recursive palettes
Jsonize terrain and furniture oxytorch result
Allow palettes to be chosen from a weighted list
weapon_category for martial arts cross-mod compatibility
Allow flag limits for magazine well compatibility
Update medium and heavy batteries to use flags for magazine compatibility
I've made it to where all tools with the LOCKPICK quality will automatically have the PICK_LOCK use_action.
NPCs keep track of total sales
Jsonize Pet Food
Support for mutable overmap specials
Jsonize monster speed description
Allow JSON-defined linear terrain and unhardcode anthills
In-house translation library implementation to support loading multiple MO files
Add dialog effects for taking control of npcs and conversations with monsters/items
Use dialog conditions for mutation and enchantment triggers
Dialog effect to affect nearby npcs
Add support for dynamic predecessor mapgen
Basic Appliance implementation
Partial Jsonization of Mood Indicators
So much work building the infrastructure for Effects on Condition thanks to Ramza13 for spearheading this project
Tons of PRs on creating mutable overmap specials, which allows procedural map generation using only json thanks to Jbytheway for leading the way on this
A bunch of terrain/furniture item interactions that were jsonized thanks in large part to Saicchi
Add dialog effects for transforming terrain and furniture. Add portal storm effect to transform grass.
Create talker_furniture, move refugee center computer into dialog system.
Improve pocket performance by removing some unnecessary pockets
Adds documentation for `place_monsters` JSON flag
Adds ability to remove fields, vehicles, items, and traps to update_mapgen
overmap sprites generator
Add infrastructure for swappable weapons in bionics
Automatic spell check on pull requests
Place monster corpses in json mapgen.
Allow limiting map extras by zlevel
Add sound support for clear, cloudy and sunny weather
Enhance martial art techniques, allow limbs to define technique lists and unarmed damage boni
Add mapgen ability to set variables or remove traps in lines/squares.
Combine wheat-free and wheat-full flours into a single recipe requirement
Allow gendered descriptions for professions outside of translations
Report JSON entries with the same id from the same mod
Change itemgroups to default to overwrite, instead of extend.
Vehicle parts can now use looks_like from furniture, items, etc
Dissection tables separate from harvest tables, and relevant monsters dissect to samples
Added external options to override status and fuel for spawned vehicles
Include a Soundpack by default
Trap-specific jsonified trigger messages
Support transparency of pockets and show contents of transparent pockets from a distance
Add the possibility to change color and symbol of an item with a variant
Added external option with setting frequency of displaying music descriptions in sidebar
added basic utilities for mouse drag-and-drop support to input _manager
Support achievements based around overmap specials
Allow setting terminal cursor for screen readers and IME preview using ui_adaptor
Tons of documentation work
Set age for monster corpses in json mapgen
Move the Find Lost Dog mission to JSON
Vehicle energy_consumption in units::power
item power_draw in units::power
Convert the 'Recover Priests Diary' mission to JSON
Move the 'Kill Horde Master' mission to JSON formatting
Fixed situation where 'overflow on combine' test could randomly fail
Consolidate functions for character's best item with given quality
Move the Retrieve Deposit Box mission to JSON format


## Build:
Add Big Sur-style macOS icons
Suppress spurious error from make when astyle isn't installed
remove cata::optional wrapper from item::dropped_from
Fix curses build with MSVC
Fix typo in COMPILING.md LANGUAGE -> LANGUAGES
CMake: Clean up if commands and fix compilation with MSYS ncurses
Add option to build the clang-tidy checks as an executable with CMake
Link to libncursesw in Makefile
Add missing vector header to src/morale_types.h
Link to libncursesw in CMake
Removed small bashism (path expansion) from Makefile.
Make use of gold linker optional for LTO builds
Allow build and run in repo folder in CMake
Add missing header (vector) to fix build error on Linux
Fix compile errors on LLVM/Clang 13
Updated documentation to be in line with moving MXE gcc to version 11 + libbacktrace
More granular and parallelized translations compiling
Upgrade MXE cross-compiler to GCC 11
MXE instructions for gcc version 9.3.0
Enable backtrace in MinGW release
Windows Github CI for Cataclysm and ObjectCreator
Instantiate non const variants of templated creature_tracker methods
Add src/third-party to Android build header search path
Set directories on macOS in CMake build script
Set RELEASE variable in root CMake script based on CMAKE_BUILD_TYPE, to generate install targets
Avoid use of reserved word PREFIX in CMake build script
Install core and help directories in CMake build script
Recursively search and bundle Mac dependencies
Bundle library dependencies in macOS release workflow
COMPILING.md update for FreeBSD
freedesktop metadata files are updated and installed when appropriate
Build linux releases on ubuntu-18.04
Update flatpak manifest
Fix CMake mixed signature error and outdated localization code

## I18N and A11Y:
Make stimulation effect string easier to translate
Fix missing translating elements in 2 parsers
JSONize connect groups
Fix monster_attack.py missed elements
Fix json extractor not extracting "concatenate" in dynamic_line
fix:Parser(profession.py) missed out gendered description
Automatically synchronize MOTD and Credits translations from Transifex
Sidebar for languages with long words
Detect measurement units in user locale settings on Windows
Extract examine_action to translate
Clarify plural check message
Update manual of style with more rules
Over 360 translation PRs that I didn't list

# 0.F (Frank)

## Highlights
Nested Containers rationalize inventory management and enable dropping and retrieving go-bags during fights.
Achievements track your deeds and misdeeds across games.
Proficiencies better represent deeper knowledge required for various endeavors, mostly crafting.
Bleeding added to both the player and monsters as the first step toward a more comprehensive wound and wound treatment system.
Weariness tracking added to represent longer-term physical exhaustion.
Elevated bridges over navigable rivers added, allowing better navigability while using boats.
Large-scale audit of weapon and armor values for better representativeness and consistency.
Improved armor handling by separating ballistic damage into its own damage type.
Pervasive performance enhancements throughout the game.
Tileset vehicle support for more cohesive vehicle rendering.
Aftershock changes direction to a total conversion mod with a new far-future setting on a frozen world.
Dinomod added 238 dinosaurs, pterosaurs, mosasaurs, and dino-related NPCs with missions and dino locations.
Added many dino features, including zombie, fungal, evolved, bionic, baby, and mutant dino variants.
Dinomod added many dino interactions, including farming, riding, butchering, cooking, and special attacks.
Magiclysm added a huge content update including many new traits called Attunements that switch up gameplay at the endgame.

## Statistics
3974 files changed, 5440251 insertions(+), 3904330 deletions(-)
10,463 commits
~454 contributors

New game entities (core): 4510
Items: 987
    228 misc items, 199 books, 196 articles of clothing, 161 guns and gun related items,
    151 comestibles, 99 tools, 53 ammunition types
Mapgen: 778
    424 overmap terrains, 198 palettes, 62 start locations, 41 city buildings, 25 map extras,
    20 overmap specials, 5 overmap locations, 3 region setting
Crafting: 562
    223 construction groups, 201 requirements, 60 proficiencies, 50 constructions,
    17 recipe groups, 10 recipe categories, 1 construction category
Achievements: 363
    115 achievements, 107 event statistics, 100 event transformations, 26 score entries, 15 conducts
Item Traits: 325
    171 item groups, 97 materials, 20 ammunition types, 18 ammo effects, 13 tool qualities,
    2 vitamins, 3 item actions, 1 fault
Player Traits: 263
    144 professions, 41 effect types, 28 skills, 17 mutations, 14 activity types,
    4 skill display types, 3 behaviors, 3 movement modes, 3 scent types, 2 morale types,
    1 butchery requirement, 1 disease type, 1 mutation types, 1 trait group
NPCs and NPC interactions: 237
    255 talk topics, 29 missions, 29 scenarios, 15 npcs, 6 npc classes, 3 factions
Map Traits: 234
    149 terrains, 12 weather types, 64 furnitures, 5 gates, 3 field types, 1 terrain transformation
Monsters: 228
    151 monster types, 72 harvest entries, 4 species, 1 anatomy entry
Vehicles: 140
    80 vehicle parts, 41 vehicles, 12 vehicle part categories, 7 vehicle groups
Magic: 40
    23 spells, 7 enchantments, 6 emit definitions, 4 relic definitions
Misc: 363
    258 json flags, 104 ascii art, 1 loot zone

New game entities (mods): 3231
Items: 773
    179 misc items, 172 books, 161 comestibles, 85 tools, 83 articles of clothing,
    65 guns and gun-related items, 21 ammunition types, 7 compact bionic modules
Player traits: 749
    273 mutations, 214 trait groups, 96 professions, 64 techniques, 47 scenarios, 21 effect types,
    9 martial arts, 8 bionics, 8 start locations, 6 mutation categories, 2 proficiencies, 1 skill
Mapgen: 430
    154 item groups, 202 overmap terrains, 39 palettes, 30 overmap specials,
    5 city buildings, 2 map extras
Monsters: 406
    360 monster types, 32 harvest entries, 11 species, 3 monster attacks
NPCs and NPC interactions: 234
    144 talk topics, 59 npc classes, 15 mission definitions, 13 npcs, 3 factions
Map traits: 190
    103 terrains, 56 furnitures, 10 terrain transformations,
    9 gates, 6 field types, 4 traps, 2 emit definitions
Vehicles: 185
    141 vehicle parts, 27 vehicle groups, 17 vehicles
Magic: 155
    132 spells, 23 enchantments
Crafting: 48
    32 requirements, 7 tool qualities, 5 construction groups, 2 constructions,
    1 recipe category, 1 recipe group
Item Traits: 39
    20 materials, 11 ammunition types, 8 ammo effects
Achievements: 22
    14 achievements, 3 event statistics, 3 event transformations, 2 score entries

## Features:
Adds option to randomize INITIAL_DAY.
Allow vehicles with autopilot to follow you.
Monster factions can unconditionally hate other factions.
Allows mutations to cast spells via enchantments.
Add mining multi-activity for NPCs and players.
Basecamp job rework - wandering/sitting/job priorities.
Auto eat and drink from auto-zones during long activities or while waiting.
Adds flyable helicopters.
Allows towing vehicles.
Allows specifying height and age in character creation.
Adds support for json-defined achievements to provide more goals to strive for.
Overhauls lock picking.
Appropriate items can now rot away when in the reality bubble.
Displays holidays on main menu screen based on system time.
Separates bullet damage type from cut/stab.
Makes consuming items take time.
Enables damage over time for spells.
Enables nested containers.
Adds support for conducts (self-imposed play constraints tracked by the game).
Custom achievement/conduct requirement descriptions.
Enables mouse input for inventory.
Worn gloves count as unarmed weapons when no weapon is held.
Any corpse can rise again as a zombie.
Added to Autodocs the ability to stop bleeding, disinfect wounds, and inject antibiotics in case of infected wounds or tetanus.
Allow randomizing scenario and profession in new character menu.
Adds actions to workout and do exercises.
Vehicles: ground vehicle z-level transitions and z+1 bridges.
Remove static/random NPC options, adjust random NPC rates.
Overhauls blood and blood loss.
Artifact procgen - artifacts that spawn use the new relic data.
Grappling hooks can be deployed for climbing, just like ladders.
Adds proficiencies, representing specific knowledge in particular areas more precisely than by normal skills.
Adds facing to vehicle parts and tiles for better vehicle rendering.
Adds activation abilities and charges to relics.
Tiles: improve furniture rotation and connections.
Shows which achievements have been completed in past games.
Artifacts may now regenerate ammo.
Adds ACTIVE enchantment condition.
Allows recipes to specify individual activity levels.
Adds weariness, a sort of long term stamina that limits characters' ability to be extremely active 24/7.
Reports faction camp build sites and improves faction camp tutorial.
Allows customizing initial date in scenarios.
Allows nanofabricator templates to contain recipes from any item group.
Adds different bleeding types for different species.
Adds bleeding butchery action.
Adds Autodoc installation programs that almost guarantee flawless installation of supported bionics.
Removes the obsolete 'carrion spawn rate scaling factor' world configuration option.
Makes thrown glass items drop glass shards when shattered.
Adds suspension for butchering using cranes (except tiny ones) and forklift arms.

## Content:
Gun volume and weight audit.
Moves most urban development houses from a mod to vanilla.
Adds Survivor RV and car.
Populates appropriate rooftops with monsters.
Adds many chemicals, chemistry tools, and recipes.
Mi-go, masters, and necromancers can open doors.
Adds a bulk shipping crate possibility to the supplydrop map extra.
New zombie: necro-boomer.
Overhaul the mall.
Allow the of use grappling hooks on ledges.
Make bugs much more mutated.
Reformats the 'chat with a friend' feature in NPCs to be more flexible, and to provide some more lore insights.
Adds 'What the hell happened' stories to NPCs, keyed off backgrounds.
Feral Humans with blob psychosis.
Allows plank and branch bundles to be made from cordage, vines, or wire.
Microlabs can contain artifacts in containment.
Adds NPC_class and NPC json templates and instructions.
Adapts almost all vehicle definitions to use directional parts.
Update UltiCa tileset and make it default.
Adds a number of flying zombies.
Adds a new alternate needs panel to the label mode.
Added many proficiencies and uses for them.
Adds frog mother monster.
Adds mega mutant monsters.
Adds a selection of mutated woodland creatures.
New 'phase skulker' zombies teleport and haunt between the hallways of microlabs.
Make mutant organs and lungs contain toxins.
Adds streetlights to sidewalks; also adds traffic lights, stop lines, and pedestrian crossings to intersections.
Adds Rust Zombies.
Diversifies venom sources and effects.
Adds a star fort with working cannon and zombie reenactors.
Adds Hot Springs location.
Adds a terrain flag 'NO_SHOOT' to prevent projectiles from striking or going through that tile type.
Enables using a rope to carry large items.
Adds large dermatik nest and tweaks dermatiks.
Adds a new layout for the island prison challenge scenario.
Adds tazer drones.
Adds a demo of the Cuteclysm tileset, which is loosely inspired by the aesthetics of 16-bit Japanese RPGs.

## Interface:
Introduces, and migrates most windows to, ui_adaptor, which handles redrawing windows when others are closed and the game is resized.
Highlights hidden recipe info in the crafting GUI.
Overhauls target selection and aiming UI.
Displays missing and obsolete mods for current world.
Requires grenades and other explosives to be wielded before activation.
Adds bigger mini-maps to all sidebar layouts.
Adds keycode support to uilist.
Allows attempting to disable robots by 'e'xamining them.
Warns if a friendly creature or non-hostile NPC enters the line of fire.
Adds a satiety column to the eat menu, showing how many calories the food will have for how filling it is.
Shows crafting failure rates due to missing proficiencies.
Displays contained items like 'water (plastic bottle)' instead of as 'plastic bottle of water'.
Keeps track of preferred aiming mode.
Adds the Chibi Ultica tileset, a mix of MSX character and monster sprites with Ultica terrain, vehicles, and items.
Brings back the MSX+ Tileset.
Adds item length and pocket volume entries to menus.
Adds fast scrolling to many menus with long lists.
Adds responsive screen behavior to the new character menu for small terminal sizes.
Shows weariness and activity levels in sidebar panels.
Warns before crafting armor or clothing you won't be able to wear.

## Mods:
[Aftershock] Adds Autodoc tiers and augmentation clinics.
[Aftershock] Megacity-oriented overmap generation adjustments
[Aftershock] Adds new Melee oriented bionics.
[Aftershock] Replaces Vanilla Autodocs with Aftershock Average Autodocs.
[Aftershock] Adds an astrobiology lab.
[Aftershock] Adds a design document.
[Aftershock] Adds new laser and plasma pistols.
[Aftershock] Adds Formless Ruins - a new aboveground, low-risk dungeon type.
[Blazemod] Overhauls Blazemod and splits it into separate mods.
[Dark Skies Above] DSA is reborn as an actively-developed, total-conversion mod.
[DinoMod] Adds location variants with dinosaurs.
[DinoMod] Adds Acrocanthosaurus and overhauls dino baby code.
[DinoMod] Adds monsters 'Scutellosaurus', 'Maiasaura', and 'Coelophysis'.
[DinoMod] Adds monsters 'Pachyrhinosaurus', 'Pentaceratops', and 'Torosaurus'.
[DinoMod] Organizes dinos into three main factions with defined inter-faction behavior.
[DinoMod] Rebalances Jurassic spawns and monsters for realism and fixes predator in-fighting.
[DinoMod] Caps monsters at 1000 kg so butchering kind of works.
[DinoMod] Adds monsters 'Brontosaurus', 'Alamosaurus', and 'Brachiosaurus'.
[DinoMod] Converts 'dinoexhibit' to use templates, adds a roof, and adds a baby dino variant.
[DinoMod] Ankylosaurs Abound: Adds Dyoplosaurus, Nodosaurus, and Edmontonia.
[DinoMod] Adds Amargasaurus and Kosmoceratops as well as variants.
[DinoMod] Adds mod-specific mutation trees Stego and Tyrant.
[Magiclysm] Adds spell level and number of spells known achievements.
[Magiclysm] Manatouched mutation tree.
[Magiclysm] Adds polymorph spells so you can transform your foes.
[Magiclysm] Adds a spell component system and more-powerful spells to use it.
[Magiclysm] Adds a new mutation line: Black Dragon.
[Magiclysm] Adjusts fog frequency in black dragon lair plus other (minor) map adjustments.
[Magiclysm] Attunements - Special abilities gained by mastering two schools of magic.
[Magiclysm] implement summonable motorcycle
[Magiclysm] Adds a new house with technomancer-themed loot.
[Magiclysm] Rings of wizardry and mojocycle tweaks
[Magiclysm] Adds bullet armor to magic rings and bracers of protection.
[Magiclysm] Adds Orcs and Ogres.
[Magiclysm] Adds three new Attunement spells (Frozen Winds, Auroral wave, and Immolate).
[Magiclysm] Adds Workshop Elves, Yule Cats, and Leprechauns.
[MMA] Adds Ki Strike trait, buffing unarmed to make it more competitive with other weapons.
[Vanilla + Many Mods] Fixes problematic faction relationships (one-way aggression).

## Balance:
Large item price audit.
Large scale melee weapon damage audit.
melee: make polearms do less damage against adjacent targets.
Hide irradiated effect from the player, forces use of existing tools to detect radiation levels.
More complex satiety calculations.
NPCs to use ranged weapons against all enemies, and automatic fire against dangerous enemies.
Antifungal drugs work over time.
Don't damage hands when smashing but use your most armored part instead.
Guarantee at least one transversable path in the collapsed tower basement.
Make Solar Sensitivity mutation respect clothing coverage, precious.
Unlock NPC recruiting when you build the faction camp radio console.
Fixed clean_water recipes with purification tablets and charcoal water purifier.
Brings reloading components closer to reality, make brass casings spawn in packs, and makes gunpowder units 100 mg.
Missed scenario starts without a random NPC.
Monsters with larger eyes see farther than smaller variants.
Ankle storage items don't affect feet-related mutations anymore.
Gives the default Survivor profession more weather-appropriate clothes for the default start.
Eating raw meat does not hurt your morale as much if you have traits like Hunter or Predator.
Very-fast-moving zombie animals only attack once per turn.
Spawns anesthesia supplies in Autodocs.
Rebalances spawn rates for overmap specials.
Mycus Fireproofing now also gives heat immunity.
Tweaks Infection impact by lowering fatigue drain and removing pain.
Adjusts ordinary clothing to not meaningfully contribute to protection values.

## Bugfixes:
Prevents possible negative damage from explosions.
Removes scent diffusion over water by implementing NO_SCENT flag.
Gives electric motors equal power in forward and reverse.
Fixes wield action costing double what it should have.
Fixes spells not gaining levels on cast.
Fixes light sources rendering the player invisible at certain ranges.
Fixes a crash when an NPC gives the player equipment.
Fixes "Unable to find and assign mission target" messages when accepting a mission.
No more floor items when trading with follower NPCs.
Fixes crashes from trying to access a nonexistent basecamp.
Helicopters: Allows descending into open air while moving, and disallows roof teleporting.
Fixes cold items rotting in a freezer and adds more rotting tests.
Spawns regular ants under regular anthills.
Melee: Makes sure that melee weapon accuracy improves hit rates.
Adjusts vehicle heater/cooler for 1-second turns.
Wakes up the player if about to go into hypothermia.
Fixes a segfault during initializing crafts.
Fixes a segfault from attempting to siphon from vehicle with multiple tanks.
Fixes creatures blocking descent even if they can be displaced.
Fixes OnGetHit effects not triggering if the player cannot block.
Refactors the monster spawning code to avoid crashes.
Resets the game mode before loading normal saves.
Minimizes UI flickering in curses mode.
Fixes crash upon examining vehicles containing minireactor.
Fixes segfault on harvest.
Fixes loading of legacy characters without bodies.
Fixes explosions not affecting terrain.
Avoids processing held items twice.
Fixes a crash when trying to reload an item inside of advanced inventory
Renames (when appropriate) blobs as slimes.
Fixes massive, unrealistic temperature drops when wet.
Fixes weapon techniques not triggering.
Prevents some obscure crashes by adding nullptr checks to unsafe pointer accesses.
Vehicles: make sure going in reverse isn't more efficient than going forward.
Fixes doubled artifact effects on stats.
Containers can't hold too-large items, even when contained in other containers.
Prevents temperature being 0 after loading a save.
Consumes components in nested containers when crafting.
Fixes stuck joystick on Android.
Adjusts sunlight casting to properly illuminate exterior walls.
Fixes limb blocking not triggering.
Vehicles: shock absorbers actually now absorb shock damage.
Fixes NPC dying immediately on accepting inhaler mission
Fixes crash when attempting to butcher a corpse.
Fixes gear getting damaged by weather when weather has no damaging effects.
Improves invalidation of max_populated_zlev cache, fixing lighting in some teleportation scenarios.
Prevents dodging or blocking while insensible.
Fixes apparent light asymmetry when the sun shines through a single-tile hole in the roof.
Makes installation time mandatory for gunmods.
Makes tents and vehicles block sunlight.
Prevents scent map from being saved with an invalid utf8 sequence.
Monsters no longer bash obstacles based on sound. This prevents groups of monsters from getting stuck in a loop of bashing based on the sound of other monsters bashing.
Picking up an item stack fills up your pockets if it doesn't fit into one pocket.
Wielding combines item stacks if possible.
Robots can no longer be disabled by a single melee hit.
Fixes auto-consume zones in vehicles.
Fixes monster special attack range-limiting code.
Falling vehicles: prevents bouncing after the first collision with the ground.
Fixes issues with sound (walking on boats, sound triggering twice).
Ensures that casings are stackable, fixing pickup performance issues.
Allows quartering organ-less corpses without field dressing.
Triggers explosions only after processing all items.
Fixes scenarios having wildly different start dates and potentially crashing the game.
Allows fire to spread to adjecent tiles with items.
Prevents log spam from a broken bone.
Makes reachability cache fully consistent with map::sees, fixing some problems with mirrors.
Fixes NPC-assisted time-cost calculation.
Killing a monster that fused with a mission kill target now successfully completes the mission.
Bashes that do zero damage now can't stun.
Fixes a crash due to dereferencing a null carrier pointer in item::process_tool.
Prevents a seg fault in auto-consume.
Vehicles: Fixes towed vehicle drag by unsetting their parking brakes.
Fixes sarcophagus elevator reactivation.
Fixes doors that NPCs could not pass without intervention.
Prevents disassemblies on a workbench from vanishing.
Fixes errors from crashes between a towed vehicle and its towing vehicle.
Bases returned materials from salvaging on mass instead of volume.
Fixes unable to run message when mounted - allows a mount to run when your legs are broken.
Fixes errors from abandoning a faction camp.
Makes NPCs able to fight back while guarding or patrolling.
Fixes use-after-free error in sounds::process_sound_markers(player).
Makes the Zombie technician's pull metal weapon attack drop items at the technician's feet.
Fixes errors due to a bad memory access in drop_activity_actor::do_turn().
Resolves a partial item spawn issue.
Prevents xp 'underflow' due to negative focus.
Dragged vehicles and furniture no longer leave a trail of memorized tiles in darkness.
Prevents a crash by disallowing turning vehicles on ramps.
Fixes crashes from towing cables snapping or trying to stretch between z-levels.
Fixes a game freeze from happening when the player cannot carry a mission reward.
Fixes crashes in `map::player_in_field` caused by iterator invalidation.
Fixes a division by zero error when drinking water.
Fixes NPC followers being blind after waking up.
Fixes looks_like for vehicle parts.
Fixes Roots and Metabolic rehydration mutations so they actually relieve/eliminate the need for water.
Fixes localization not working if the LANG environmental variable is not set.
Avoids creating starving characters from older templates.
Fixes furniture being 'destroyed' when grab-moving.
Fixes crashes from canceling reloading a container that is on the ground.
Fixes NPCs still being hungry - and unhappy about it - after eating from faction camp stores.
Reins in the plant mutation category's photosynthesis ability to be more representative of real photosynthesis.
Prevents cross-z-level melee attacks when the target is not actually visible.
Avoids doing character body updates more than once per turn
When harvesting crops, drops the result on the player's square.
Improves road system connectivity across overmaps.
Stops crafting failures from clustering at high completion percentages.
Fixes non-spring eternal seasons.
Stops unreloadable items from being reloadable.
Fixes savegame corruption causing teleporting to very distant submaps
Unfreezes trap-avoiding monsters.
Fixes ramming at low speed.
Placing specials around cities now scales with city size.
Fixes proficiency books' effect on crafting.
Construction of roofs actually makes the tile above the construction a roof.
Partial fix for vehicle damage reduction inconsistencies.
Fixes building ramps and stairs.

## Performance:
Adds an option to enable batching when it is available in SDL.
Skip unnecessary weather calculations for root cellar.
Cache drop_invalid_inventory and weight_carried.
Cache clairvoyance field.
Performance improvements related to map::process_fields.
Overhaul shadowcasting to be iterative instead of recursive.
Use plf linked list impl for shadowcasting.
Improve string_id comparison performance, add unit test and benchmarks.
Improves rendering speed by optimizing find_tile_looks_like method (FPS improved ~15%)
Greatly reduces overhead from processing idle vehicles.
Optimizes Creature::has_effect (performance improved ~9.5%)
Adds a specialization for static/interned string_ids  (performance improved ~30%))
Improve performance of builds with enabled localization by ≈20% by caching translations.
Major optimization of field processing.
Adds reachability cache/filter that can reject bresenham-based LOS checks in O(1) time.
Uses field_cache in map::get_field to speedup fire check in npc::assess_danger.
Speeds up quicksave by limiting ui redraw rate.
Prevents slow processing of NPC overmap travel when `goal` is unreachable.
Fixes the performance bug caused by `verify_vehicle_cache` recalculation.
Adds lightweight crafting inventory cache to improve NPC construction processing time.
Reduces save size by skipping serialization of some item pockets and relic data.
Adds RLE compression for JSON serialization/deserializations of data on items, reducing savefile size.
Improves performance of initializing the achievements tracker.
When NPCs are fleeing from explosions, skips considering routing through tiles without a floor.
Speeds up fungus-related code processing by 30%+.
Optimizes item migrations to decrease load times.
Restores graphics speed for large screens with lots of text.

## Infrastructure:
Adds basic infrastructure for diseases.
Allows for specialization of activity parameters.
Jsonizes Autodoc quality.
Adds tests for character BMI / kcal / weight.
Jsonizes body parts.
Jsonizes mood modifier from body part conditions (e.g., wet).
Allows multiple different overmap terrains for start locations.
Makes test failures from other platforms more easily reproducible.
Adds clang-tidy check to catch incorrect use of RNGs.
Adds a guide to pricing items (see the doc folder).
Adds enchantments to bionics.
Adds test for health effect on healing rate.
Adds tests for BMI effect on speed.
Updates Catch2 (for running tests) to v2.13.0 (from 2.9.1).
Achievements have better up-front checking to detect definition errors.
Tests use a different config directory by default.
Migrates ACT_PICKUP to the activity actor system.
Integrates a behavior tree implementation into monster AI.
Moves ascii art to its own file to avoid bloat.
Enforces that functions should not have separate x, y parameters.
Adds tests for sun-related functions.
Implements installation requirements for CBMs.
Fields can now override local light levels.
Converted itype_id to string_id<itype> for better internal code consistency.
Tests refactored item info display functions.
Milling products can be defined in JSON.
Adds a Clang Build Analyzer build step to CI.
Refactored rectangle and box types.
Mutations can be reflexively triggered without player input.
Enforces the use of points as local variables.
Adds table.py to make tables of JSON data.
Adds a guide for intermediate mapgen help.
Options: removes the option to not use z-levels at all (3d vision is still experimental)
Provides point types with coordinate system type safety.
Moves weather from being hardcoded into json.
Changes some awkward terrains into furnitures for better layering.
Creates a machine-readable memorial file at game over.
Dialogue: create an talker API for speakers in a dialogue.
Make rectangle and cuboid generic with respect to point type.
Configure GitHub build matrix to permit more C++ build testing to happen there.
Check for zero weight items.
All .py scripts ported to Python 3 and checked with PEP8 on moderate settings.
table.py partial object-oriented redesign.
Script to list what IDs are present in a tileset.
Revamps vehicle parts shapes to allow chirality - left/right/front/rear.
Removes old artifact code.
Adds a script that generates a list of possible overlay ids.
Adds error-checking of recipe (sub)categories.
Unblacklists most remaining blacklisted mods, enabling more automated consistency checking.
Reports log messages for failed tests.
Reinstates blueprint autocalc.
Refactored vision_test; introduces a map_test_case framework to make building similar tests easier.
Adds tests for better_pocket and best_pocket.
Renames skills in preparation for some future improvements; merges speech & barter.
Merges trapping and lockpicking skills into a new 'devices' skill, and expands its scope somewhat.
Adds default time and fail multipliers to proficiencies for easier JSON entry.
Introduces a STATIC( ) macro that can make the definition of static constants easier to type and read.
Adds typesafe angle type.
Adds check that Generic Guns migrates all guns, magazines, and ammo.
Enables JSON member visitation checks outside of tests (better consistency checking).
Displays multi-line JSON error messages correctly when building on Github.
Python tool added to easily translate map coordinates.
Enables a JSON check for mods in the Github build matrix.
Uses (and checks for using) the correct season length for tests.
Uses GNU Parallel to run tests concurrently, enabling concurrent tests in MacOS builds.
Improves scooter tile representation by adding scooter vehicle parts, which scooters spawn with.
Reduces file size of composed tilesheets from compose.py.
Implements C++ symbol demangling in crash reports on MacOS, MinGW, and Linux.
Adds tests of automatic triggers for mutations.
Generates a crash report on Android.
Moves Mingw cross-compile CI job from Travis to GitHub.
compose.py: Fixes --use-all when there are no filler sheets.
compose.py: Don't warn about unused fillers matching IDs in tile entries from main sheets.
Adds a tool to check printf style format string in translations.

## Build:
Moves clang-tidy runs from Travis to GitHub.
Adds -fsigned-char to CMakeLists.txt.
Makes json linter feedback more readable.
Fixes clang-tidy header guard checks on Windows.
Gives progress feedback while running the JSON formatting script.
Set 'disable MS telemetry' flag in VCPKG setup guide.
Automatic handling of vcpkg dependencies.
Vehicles: Update doc/JSON_INFO.md for all fields in vehicle_part.
Improve use of precompiled headers.
compose.py: allow default sized tilesheets to specify offsets.
Enable compiling an Android build under Windows.
Tools: adds a Python script to reformat vehicles to use parts arrays.
Suppresses Homebrew update for faster Mac OS builds.
Adds problem matchers for json errors, compiler errors, DebugLog emissions, and Catch2 errors.
Adds check enforcing almost-never-auto convention.
Adds a GitHub workflow running flake8 to check the Python scripts.
Consistently styles code in CMakeLists.txt files.
Adds CMake linting.
Captures ODR violations using GOLD linker, ASAN, or LTO.
Adds a CI action to build and release for Windows.
Adds android builds to Github actions.

## I18N and A11Y:
Fixes translations of martial art initiate and computer terminal messages.
Adds support for specifying identical singular and plural forms using `str_sp`.
Removes name_plural and replaces it with str_pl (matching `str_sp` and basic singular `str`).
Adds a helper for localized sorting.
Records locales in debug.log to assist i18n debugging.
Adds the start of a translator glossary and explains the etymology of Exodii.
Uses class translation in many more places for more flexible translation support.
Infrastructure: Automates translation template push.
Enables using additional languages (Arabic, Czech, Danish, Dutch, Greek, Indonesian, Icelandic, Italian, Norwegian, Serbian, Turkish, and Ukrainian) with the game.
Places cursor at highlighted item name in construction and crafting menus, as expected by screen readers.
Adds translations of the Android installation interface.

# 0.E (Ellison)

## Highlights:
Long distance automove feature for walking, driving and boating.
Extensive bugfixes to inter-level interactivity, on by default.
Riding animals and animal-pulled vehicles.
More flexible Basecamp construction options.
Default starting date changed to mid-spring for better survivability.
Time advancement is rationalized, a turn is now one second.
Extensive river and lake systems, and boat support for navigating them.
Expanded NPC usefulness and interactivity.
Massive increases in location variety and consistency, especially rooftops.
Expansion of mi-go faction with new enemies and locations.
Batteries now store charge instead of being pseudo-items.
Overhaul and rebalance of martial arts.
Zombie grabbing and biting more manageable and predictable.
Overhauled stamina and damage recovery for grittier gameplay.
Crouching movement mode allows hiding.
Magiclysm and Aftershock mods have first class support within the game.

## Statistics:
4429 files changed, 4175739 insertions(+), 2881113 deletions(-)
13,507 commits
~400 contributors

New game entities (core): 12,290
MAPGEN: 7350
3535 overmap terrains, 2300 mapgen entries, 515 item groups, 294 city buildings, 161 terrains,
137 mapgen palettes, 133 furnitures, 58 field types, 56 monster groups, 48 overmap specials,
41 map extras, 29 field emmisions, 16 overmap locations, 13 vehicle groups, 9 traps
CRAFTING: 1896
1368 recipes, 305 uncraft recipes, 103 constructions, 99 requirements, 10 tool qualities
ITEMS: 1402
393 articles of clothing, 178 ammunitions, 130 tools, 92 magazines, 86 guns, 78 comestibles,
38 books, 34 gunmods, 16 pet armors, 15 containers
NPC DATA: 702
438 talk topics, 127 speech entries, 46 missions, 36 NPC definitions, 35 NPC classes, 9 factions
MONSTERS: 96 monsters, 5 monster factions
PLAYER TRAITS: 393
98 mutations, 64 techniques, 45 spells, 44 effects, 28 activities, 19 professions,
19 start locations, 12 morale types, 8 bionics, 4 martial arts, 3 scent types, 3 mutations
ITEM TRAITS: 122
31 ammo effects, 25 ammunition types, 20 materials, 19 item actions, 14 harvest entries, 6 faults
VEHICLES: 59 vehicle parts, 24 vehicles
MISC:
93 migrations, 44 json flags, 31 loot zones

New mod entities
MAPGEN: 5778
5459 overmap terrains, 133 item groups, 71 terrains, 25 monster groups, 19 furnitures,
19 vehicle groups, 16 overmap specials, 13 city buildings, 9 gates, 3 field types,
3 overmap locations, 3 mapgen palettes, 3 traps, 2 field emmisions
CRAFTING: 540
491 recipes, 22 uncraft recipes, 15 constructions, 12 requirements
ITEMS: 703
327 generic, 147 armors, 90 tools, 48 comestibles, 28 ammo,
24 magazines, 19 books, 14 gunmods, 6 guns
NPC DATA: 42 speech, 19 talk topics, 12 npc classes, 11 npcs, 8 missions, 5 factions
MONSTERS: 101 monsters, 13 monster factions, 9 species, 2 monster attacks
PLAYER TRAITS: 395
144 spells, 71 mutations, 47 professions, 34 techniques, 27 martial arts, 24 bionics, 24 effects,
9 start locations, 8 dreams, 3 mutation categories, 3 mutation types, 1 skill
ITEM TRAITS: 34 harvest entries, 10 ammo types, 7 materials, 5 tool qualities
VEHICLES: 45 vehicle parts, 13 vehicles
MISC: 140 migrations, 11 snippets

## Features:
Allow terrain and furniture to be used as a nearby fire for crafting.
Adds ranged attacks mutations (using fake guns).
Added ability to write messages on signs with markers too.
Allow starting at a non-default date without advancing rot and monster scaling.
NPCs will move to investigate sounds.
Faction camp: menial labor uses the zone autosort feature.
Wind will now affect the spread of smoke/gas/fire/hot air and move wind powered vehicles.
Npcmove: improve NPC pathfinding when running from fire or threats.
Add support for NPCs fleeing and following a player who is fleeing.
Monsters: allow pets to wear armor.
Bulletin board to control faction camps, camp overseer resigns.
Guarding NPCs are now available for camp missions and doctoring.
Dig a channel to divert a river.
Follower / Faction camp summary menu and migrate to overmap.
Selfie description includes one of the items nearby.
NPCs can assist with player activities.
Land Use Codes infrastructure.
Differentiate river from puddles, add water wheels.
Ability to view weather around player position.
NPC followers on guard and in vicinity can read with/assist with crafting.
Make skill gain during crafting incremental throughout the activity.
Add NPC retreat, no investigate, and investigate limit zones.
Draw highlights in tiles (e.g. when examining).
Allow specifying starting missions in scenarios.
Make lifting tools (cranes, etc) assist with "wielding" very heavy items.
NPCs: shout commands at NPCs you can't see.
Corpses rot and show their rot status.
Implementation of a new json flag 'CAN_OPEN_DOORS'.
Enable alarm clock functionality access from the 'wait' command.
Add ability to crouch and hide behind furniture, terrain, vehicles.
NPC AI: Move toward the player if he has a completed mission.
Expanded ledge examine action with jump over command.
Adds max radio range and camp radio tower mission.
Add an in-dialogue help tutorial for NPC allies.
Companions provide general advice (hints).
Add the ability to turn prototype cyborg into NPC via Autodoc surgery.
Npcs: improve NPC bandaging.
Any NPC at camp can start missions etc, even by radio contact.
NPC shouts: add danger zone override shout.
Adds an item favoriting system.
Hunger becomes based on stomach volume instead of kCal.
Represent in progress crafts as an item.
Adds ability to exhume graves, adds graves, adds body bag.
Allow monsters to shove vehicles on their way to player.
Added nickname to random name generator.
Radio contact with followers, NPC overmap movement.
Use fuel from firewood source when starting fires.
Eyebots speak to suspects, doing police activity.
NPCs: Allow NPCs to use holsters.
Npctalk: add JSON support for bulk trade/donate.
Add Visibility overlay (debug menu).
Allows NPC to change your hairstyle or beard style.
Basecamps: enable flexible upgrades of the primitive field camp.
Adds a vehicle-mounted area cooler.
Adds Faction ownership and thievery.
Add game report precise system versions.
Crafting inventory now uses flood fill search.
Basecamps: Use normal recipes and fake resources.
Allow professions to have starting pets.
Make crafting failure non-absolute.
Player now burns calories when doing activities.
Model NPC needs as a behavior tree based on Maslow's hierarchy of needs.
Boats push creatures in water out of the way.
CBMs for NPCs 2: Active CBMs with AI control.
Allows trains to move and turn on railroad tiles.
Raytrace sunlight.
Power gen bionic can emit heat, fields and warm part they occupy.
NPCs: support faction tagged zones.
Size mutations affect player size.
Add game information report and SDL screenshot.
New default-unbound menu for consuming specifically food, drink or meds.
Vehicles: allow animals to ride on BOARDABLE parts.
Added toggleable auto travel mode.
Basecamps: Add modular basecamps.
Player overmap auto-travel.
Allow rotation of most overmap specials and terrains.
More features in photos. Allows centered on any tile, captures all creatures.
Blueprint zones for freeform construction planning.
Npctrade: trade multiple items at once.
Implement blackpowder fouling mechanics.
Allow items to use multiple ammotypes.
Tell an NPC to finish your construction tasks.
NPC will say what their current activity is + some infrastructure.
Added ability to splint broken limbs to Autodoc.
Factions: start to implement useful faction relationship API.
Riding animals and animal-pulled vehicles.
Faction ownership of vehicles.
Allow any rope-type item to tie animals up.
Gutter downspouts to act as funnels.
Give dynamic NPCs proper overmap pathing/travel.
Add furniture that can emit fields.
Way to manually put out controlled fire in a fireplace.
Adds vehicle part cargo weight percentage modifier.
Allow quenching fires with any bashing item instead of wielded.
Dogs only bark when they see danger.
Pilotable combat and utility mech-suits.
Custom Filter loot zone.
Make secubots/turrets drop ammo and a salvageable robot carcass.
Allow different tiles for mounted creatures.
Dialogue writers can now directly add missions from JSON.
Add new mapgen piece jmapgen_ter_furn_transform.
Allow player to pick up and handle frozen liquids.
Don't prompt for a direction for an action if there is only one direction possible.
Show needs in the comestible inventory windows.
Add u_buy_monster talk effect.
NPC activity rework - farming and generic multi-activity loop.
Add new mission/talk effect u_learn_recipe.
Use zone for designating a firewood source.
Add peeking through vehicle curtains.
NPC Fishing, Chopping logs and trees, and NPC butchery.
Charge bionics from UPS via Cable Charger System CBM.
Vehicle deconstruct zone for NPCs to work on.
Allow animal-drawn vehicles to follow a walking player.
NPCs: Improve the tactical AI and NPC QoL.
Implements Damage Immunity Flags and Effects.
Add known factions to faction menu.
DROPS_AMMO monsters will drop their remaining ammo in magazines.
Create dynamic micro-factions for dynamic NPCs.
NPCs: friendly NPCs consume from nearby camp stores.
Adds a NON_THRESHOLD flag to mutations so they don't count toward thresholds.
Adds RANDOM_ spell flags for duration, damage, and aoe.
Basecamps: Basecamps anywhere.
Allow NPC to read books and learn on their own, and repair vehicles.
Allow player to use more multi-zone activities - chopping, deconstructing etc.
Adds REGEN_MANA and MAX_MANA to available enchantment values.
Allow martial arts techniques to target humanoids.
Add querry to stop trying to fall of sleep after 30min of trying.
Sleeping in a vehicle has the same features as sleeping on furnitures.
Basecamps: add an emergency recall option.
Allow shooting out lights in the lab.
Add auto start and safe fuel modes to power gen bionics.
Create template from already existing character.
Allow extend to work for mutation_branch::category.
Basecamp storage zone : to populate camp inventory.
Added an ability to geiger-scan NPCs.
Dynamic NPC spawn anywhere on overmap - not just near player.
Spawn some chemicals with random charges.
Added auto-picklock on examine.
Vehicles: allow multiple vehicles on a bike rack.
Vehicle autopilot part for patrolling / auto-farming etc.
Allow auto targeting mode for turrets only with installed turret control unit.
Running/crouching while swimming will result in faster/slower swim speed.
Make vehicles deal damage to items based on their mass and wheel area.
Turrets return fire at unseen ranged attackers.
Creatures can ride along elevators with you.
Changes mechanics of MUSHY flag from from causing insta-rot on next thaw to making rot progress faster.
Abandon camp NPC talk and bulletin board mission.
Scale learning speed based on INT stat.
Added ups_charges_modifier handling for gunmods.
Adds random town name string.

## Content:
Alternative night vision intensity.
Adds the possibility to find an evil moose in the kitten finding game.
Add "classic literature" and "collector's edition" books.
Adds Free Merchant currency.
Joint Servo CBM - movement enhancer CBM.
Added new z levels to apartments.
Adds basement with a hidden methlab.
Massive roof addition project.
Adds new item groups for labs (especially surface labs) and a lot of equipment and chemical reagents for them.
Add sheet metal forging and welding recipes.
Adds facial hair that can be chosen at chargen.
Deprecate fictional martial arts.
Adds a new large facility to be the surface entrance for secret Labs.
Added a bandits' forest roadblock made of tree trunks.
Adds 'headless' zombie + upgrades.
Adds new evolutionary lines for zombie soldiers.
Adds new furnitures, nested mapgen, palettes, and more content to abandoned barns.
Made many multitile-buildings exclusively spawn inside cities.
Adds some less dangerous but still thematic zombies for labs.
Adds food irradiator computer console and location.
Add new negative trait: Nomad.
Killer Drive starting trait, Death Row Convict profession.
Adds new monster - Thorny Shamblers.
Add workbench functionality.
Adds new zombie - Gasoline Zombie.
Add `skeletal brute` zombies.
Add speedloaders for many guns, mainly revolvers.
Sitting on chair near table gives mood bonus for eating, new trait for increased bonuses/penalties.
The Northrop Dispatch robot now replaces zombie grenadiers.
Adds new horse farm.
Mainline Boats mod.
New map extras: dead vegetation, burned grounds, road works.
Adds mud bricks and the ability to make brick walls out of them.
Added support for OnMiss, OnCrit, and OnKill martial arts buff events.
Adds begging and begins adding a storyline to refugee center beggars.
Extended descriptions for terrain and furniture.
Make robots salvageable.
Basic Marloss Evangelist faction.
Adds the Robofac.
Lakes and lots of lake content.
Adds new large gas turbine engines for military vehicles.
Construct a grave and bury your fallen companions or pets.
Updated kitchen unit requirements
Radio station broadcast audio archives.
Dogs are noisy and bark a lot.
Adds new regional dump variation for an NPC faction.
Fix martial arts buff duration and intensity stacking
Add installable gunmods to provide slots for other gunmods.
Allow firing clay items with fire and no kiln.
Add slaughterhouse equipment and industrial item/monster groups.
Added spawn of three types of road violence.
Foodperson: new item, new location, new start, new static npc
Bathtubs can be used like kegs or water heaters to store liquids.
Added a metal motor boat with a single gasoline engine.
Minefields will spawn only at the entry of the bridges.
Adds in many missing descriptions for furniture and terrain.
Adds skeletal shocker zombies.
Prevent martial arts message when not using martial arts.
Add deployable workspaces, and UI support for them.
Added crashed airliner location.
Adds steel mill location to the game.
Add mi-go scout tower and encampment with new mi-go variants and custom alien terrain.
Ensure proper road connections, add subway connector level.
Some Free Merchant missions will lead to minor changes around the Refugee Center.
Adds microlabs, small 4x4 labs that open only to the subway network.
Rework secubot into a TALON UGV.
Added new human corpses types.
Add a new M240 equipped CROWS II to outposts.
Adds a new spell that provides invisibility.
Adds the Hounds of Tindalos, tough Nether monsters that can appear from teleglow.
Adds new faction camp expansion options, livestock area and modular saltworks.
Adds new faction expansion: storage house, includes: stone, log, wood panel, scrap metal and wattle/daub palettes.
Add blackpowder loads for some cartridges.
Expand randomly-generated music descriptions.
Adds parrot speech options for more mi-go monsters.
Adds street light, traffic lights and utility pole.
Replace outpost laser turrets with M2HB turrets.
Changes CRT TVs to LCD TVs.
NPCs: Update the NPC tutorial including faction camps.
Add miniature railway location with small rails.
Looks_like campaign to decrease tileset workload.
Dozens of new epilogues.
Tailoring system overhaul.
Faction currency overhaul, no more dollars.
Adds dimensional anchor item and some related fluff content.
Adds buildable small railroad rail.
Makes gun cleaning more realistic.
Removes long grass from random spawns in fields, adds new field map extras.
Rabbits as livestock.
Dry/Fieldstone walls.
Obsolete fictional combat robots.
Adds new leech plant monster family.
Add fetid goop that can change your scent.
Adds rammed earth and mi-go resin building options for the faction camp.
Obsolete flaming weapons.
Obsolete survivor helmets.
Realistic gun volume campaign.
Migrates+obsoletes firearms incongruent with lore.
Tameable Piglets.
Cat Reproduction.

## Interface:
Corpses (not underwear) will be shown on top at the places of death in map extras.
Auto-use oxygen tanks in asthma attack.
Reload all guns and magazines in inventory if reload command is repeatedly triggered.
Render critters below current z-level in Tiles mode.
Preselect last played world and character in the load menu.
Additional mode to allow diagonal movement with cursor keys using CTRL and SHIFT modifiers.
Multiple Sidebar Panel Layouts.
Allow sorting items by ammo/charge type in Advanced Inventory Management.
Examine fireplaces, braziers, etc to start fires.
Adds display scent map to tiles version.
Monsters now have different footstep sounds, depending on species.
Mutated poppies and some fungal things have descriptions now.
Add a slew of movement mode keybindings. Make move_mode properly private.
Add 'weapon' panel to labels layout, move wield and style to it.
Add scrollbar to the base mission info pane.
Add durability symbols to all vehicle parts. Add leak indicators in vehicle interface.
Allow picking up nearby items with the `g` hotkey.
Randomize scenaro in New Game -> Random Character.
Allow switching firing mode and reload from [f]ire menu.
Automatically craft on best adjacent workbench.
Game window now resizes based on sidebar size.
[E]ating menu now stays open on the last consume item.
Allow repairing items outside of the player's inventory.
Fix vehicle zones not updating when trying to sort loot after moving vehicle
Turns static/scenario NPCs and 'experimental' z-levels on by default.
Added possibility to change font size settings in game options.
Adds estimated nutrition disclaimer to crafting screen.
Add guidelines to vehicle interface for easier cursor location.
Message cool-down - reduce similar message appearances.
Wait option: Wait until you regain stamina.
Auto-notes for map extras.
Show best tool quality when selecting butchering.
Adjust mana panel code to only appear when the player knows spells.
Adjust malnourishment to use bmi values.
Genericize butchery messages for dissectables.
Overmap mission UI improvements.
Selecting vehicle controls has been made smarter, and it won't prompt you if it doesn't need to.
Added an option to position the item pickup panel.
You can now view your missions from the overmap.
Make windowed borderless fullscreen mode default on non-curses non-Android versions.
Debug tool for viewing map radiation.
Add movement mode coloration to panels, standardize mode letter fetching.
Tweaked @-menu (player stats description submenu) UI.
Allow map memory drawing mode selection through options.
Add new wide labels sidebar layout. refactor many panels functions.
Items inspected on the trade screen now show their description in addition to stats.
NPC trades will check for confirmation and inform players if they may not get full value.
Show if monsters and NPCs are aware of the player in their description (visible when x - looking at them).
Reordering and grouping skills list in @ menu.
Wait til Dawn/Dusk is changed to Daylight/Night.
Implement selective auto note preferences and a manager GUI to modify them.
Allow mission descriptions to refer to the effects of the mission.
Map editor overhaul.
Always prompt before climbing or vaulting over terrain.
Fix water wheels and wind turbines not showing charge rate on vehicle overview.
Replace kills window with new scores window showing additional info.
Fixed "add/remove monster from safemode blacklist" text not visible in Look Around mode.
Show correct info about transform target's fitness.
Display craft name and % finished on top of screen.
Remove progress messages in exchange for progress popups. Add progress popup for disassembly.
Added ability to toggle minimap on and off in Look Around window.
Add visual indicators for dead zombies that can still revive.
Add run and crouch colors for the player's symbol in ASCII.
Display status for all long activities.
Enable autosave by default.
Include placeholder text on job categories.
Add 'n:' prefix for item filtering, to search through an items note.
Make AIM window width customizable.
Allow saving starting location as part of character template.
Display power capacity in mJ in item description.
Show acid and fire protection in the relayer armor screen.
Adds pain and fatigue penalties on the morale screen, when applicable
Display current power in bionic menu with appropriate unit.
Bionic UI: power displayed in kJ, J or mJ.
Eat menu: Display volume per serving.
Limits "this task is too simple to train" messages to once per craft or batch craft.
Pump SDL events during player sleep to avoid bad window behavior.
Reading: Progress on top of screen.
Display list of useable fuels in cbm item description.
Make constructions in progress display the progress percentage.
Add sort by barter value to the advanced inventory screen.
Fallback fonts can now be specified for the tiles build.
Crafting menu shows range of possible nutrients for food crafts.
Adds new safemode rule category for ignoring sounds.
Return the default font to Terminus and slightly improve fallback handling.
Improve directional highlight prompts.
Blind firing at unseen targets won't show info about hits and "Really attack?" query.
Fixed translated strings sometimes not fitting in character creation menu.
Updated terminus font to latest version and set it as new default font.
Make ESC key stop trying to sleep.
Skimming through book's contents won't show skill progress indicator.
Adjust display of item value precision.
Add the option to display ascii art in item description.
Added 'destroys' message when items are destroyed (rather than just damaged).
Tainted tallow and poppy buds are now in the chemicals category (was 'other').
Added basic controls help to Android prelaunch menu.
Made can't-fire-gun messages more consistent.
Made aiming UI controls more consistent.
Change message for consuming liquid fuel to "Fuel bionic with it".
Add water clearance to vehicle interaction. adjust sink/float phrasing.
Ignoring far-away monsters re-warns when dangerously close.

## Mods:
Re-adds fictional martial arts as a mod.
Added Aftershock sci-fi mod.
Adds the Magiclysm Mod.
Add graphical mods category, put mods in it.
Add Stats Through Kills Mod.
Adds Bulettes and will-o-wisps to Magiclysm.
Add personal and outer aura layers, as well as the intangible flag.
Magiclysm: Adds a new monster - black pudding.
Add Blood Power Generator CBM to Magiclysm.
My Sweet Cataclysm adds the ability to play as an humanoid made of sugar.
Adds Graphical Overmap mod.
Adding a bionic prepper faction to Aftershock.
Add Fuji's Military Professions Mod.
Adds ARMOR enchantment values for each damage type.
Added hit_you_effect and hit_me_effect fields to enchantments.
Adds the ability to pick letters in the spellcasting menu.
Creates clairvoyance spells in magiclysm.
Mythological Replicas mod works with martial arts.
Completely overhauls generic guns.
Adds the Ultica tileset to mainline.
Add BrownLikeBears to the list of tilesets.

## Balance:
Overhaul of all Martial arts.
Remove reinforcement of non-cloth items.
Allowed moving furniture over spilled liquids.
Anesthetic kit is now a tool, it uses anesthesia as charges.
Overhauls how the game handles batteries.
Zombie pheromones makes zombies ignore player rather then go friendly.
Toaster pastries and other sweets are now less fun than cocaine.
Use sqrt of sum of squares to calculate total morale.
Food isn't as enjoyable when you're sick.
The higher your z-level, the farther you can see on the overmap.
Electrical damage has a chance to temporarily incapacitate bionics.
Randomize amount of ammo in gun spawns.
Downed creatures require a check to stand up early.
Adds evolutions for lab zombies.
NPCs: only train at 100 practice at a time.
Remove magical damage boosts for unarmed combat.
Reduce healing rate to realistic speeds.
Player's weight varies with BMI and size.
Nerf outlandish drug effects.
Surgery consumes anesthetic at a rate of 2mL/mn.
Reduce turn time to 1 second.
Adjust turrets to reflect real world remote weapon systems.
Vehicle wheels require vehicle mounts.
Armored creatures won't take damage from stepping on a sharp or rough terrain types.
Separates gunpowders by type.
Make most bugs avoid fire and some avoid falling.
Cbms harvested from NPC are filthy and faulty.
Changes game default start date to 30 days after Spring.
Being grabbed drastically reduce your dodging ability.
Allow zombies to push each other when blocked.
Raw food provides fewer calories compared to cooked.
Triple damage from falling.
Adds controlled burst modes to machine guns.
Exchanged M202A1_talon to M16A4 robots in military outpost.
More realistic temperature, precipitation, humidity, and pressure.
Giant animals drop mutant meat, has negative effects if relied upon.
Balanced bio repair nanobots.
Standardized chemical powders for 1 unit = 1/100 mol.
Apply item spawn scaling factor to monster drops.
Balance bionic power use for realistic values.
Allow large and huge creatures to move through underbrush.
Mouse view was truncating last row of information.
Draw debug vehicle autopilot AI and restore previous behavior.
Fix accidental IR vision.
Can create camps in buildings that don't face North.
Fixes martial arts initiate message when equipping an item.
Fixes crashes involving bayonet type items.
Terranian sonar allow to see digging monsters behind walls.
Stops large critters from using tight passages.
Prevent counterattacks if tired or dead.
Allow low strength characters to drag furniture within a reasonable range of their strength.
Dramatically slow fungal sporeling maturation rate.
Replaced sleep effects for fatigue effects for infected and recover status effects.
Monster/pet carry weight changed to 1/5th of body weight.
Factor in animal carry weight when determining yoke-and-harness power.
Incorporate human meat and fat into existing recipes, remove dedicated recipes.
Revamp EMP grenade recipe.
Limit the kinds of terrain that are vulnerable to mattack::growplants.
Only apply speed penalty from heat to main body parts, fixes extreme slowdown from overheating.
Increased mass and decreased volume and prying ability of makeshift crowbar.
Eating same food repeatedly gives less fun.
Greatly reduce ranged weapon firing times.
Cable charger CBM don't draw power when you're full.
Increase bicycle, dirt bike, and electric bicycle spawn rates.
Adjust MRE caloric value to reflect real MREs.
Lower max stat cap in character creation to 14.
Overhaul archery balance.
Greatly reduce vines reproduction rate.
Horses now spook and refuse to approach enemies.

## Bugfixes:
Correctly set liquids as solid when they freeze.
Fixed long overmap location name being overwritten by "Distance to target:" string.
Fixed NPC dialog around lying and succeeding at missions.
NPC AI: Increase minimum priority for close monsters.
Adjust view offsets and re-enable sidebars for look, aim, etc.
Correct mouse input location in sdltiles build when scaling is enabled.
NPC AI: patrolling guards are still guards.
Fix corpses multiplying on revive.
Player now can see adjacent opaque tiles while standing on another opaque tile.
NPC AI: stop attacking non-hostiles.
Ambient sound won't be heard by players wearing earplugs or otherwise deafened.
Don't bash items inside sealed terrain or furniture.
Disallow rotten components in non-perishable crafts.
Prevents occasional inappropriate vision across z-levels.
Consume tool charges incrementally during crafting.
Refuel fires while waiting.
Extreme cold and heat won't be damaging bandages or contaminate disinfected wounds no more.
Prevent fire from spreading through non-flammable walls.
Fixed the issue of NPCs shooting through you to get to zombies.
Fix NPCs reverting to the unrecruited state when asked to stop activity after save and load.
Fix crash observed when encountering Mi-go slavers with Magiclysm loaded.
Fixed infinite loop on auto-sorting.
Avoid bug where monsters would sometimes go nuts with unnecessary movement.
vehicles: always apply a minimal slowdown.
Fix pulped Z raising anyway.
Fields are not spreading north-west when they shouldn't anymore.
Fix horses making engine sounds.
Fix items lying in furniture get damaged if one is throwing something at them.
Items piled up beyond a tile's limit can pass through walls.
You are still stuck in rubble even if you clear it with a shovel after getting stuck in it.
Correct magazine inside guns/monsters.
Load migration ID strings from the right JSON object.
Nerf Smoke field so that Filter mask protects from smoke.
Mouth encumbrance doesn't drain stamina while walking.
Stop basement parachuting zombies.
Prevent bicycle archery.
Fix for resuming after stamina recovery was interrupted.
Fix starting season calculation.
Maps: stop tunneling tree-felling.
Fix damaged weapons having zero range.
Fixed targeting UI issue for reach attack.
Make environmental protection really protect from fields.
Attacking shocker with worn non-conductive gloves won't zapback you.
Fixed infinite z-level raging firetower bug.
Fix for infinite counterattacks at low speed.
Stop lasers, plasma, and bolts of electricity from being referred to as 'flying projectiles'.
Fix vanishing pet carriers on release.
Npctrade: fix crash when trading with Free Merchant merchant.
NPCs now properly open furniture doors.
Fixed inactive incendiary grenades not exploding if thrown in fire.
Fixes check for broken limbs when using muscle engines.
Fix unarmed experience gain calculation.
Maps: rework collapsing to prevent weird lab collapses.
Shockwaves don't cross z-levels.
Fix ground disappearing upon terrain destruction with experimental z-levels disabled.
Adjusts the heat and toxic atmosphere of mi-go bases.
NPCs faint when infinite looping, instead of dying.
Weather Tweaks - new light drizzle category and fix wind.
Fix an active item cache bug that occurred upon map shift.
Giant worms can't be detected by IR vision anymore.
Unboard NPC before vertical shift.
Prevent autoattack through floors and ceilings.
Close exploit that allowed peeking through floors and ceilings.
Consistent NPC reach range with trigdist.
Stop autodrive on any collision, not just damaging ones.
Fix NPCs running out of stamina.
Make copy of item to be thrown - fix throwing bugs.
Heat slowdown shouldn't stick around when character is not HOT anymore.
Fixed impossible to sleep on hard ground.
Make 100% spawns always spawn even with low spawn density.
Make safemode work if compass is hidden.
Fixed body window to show broken limb healing progress.
Fixed NPCs being able to be pushed into danger.
Fix monsters spawning on the player's level when intended for other levels.
Stop ant tunnels stomping over other map terrain underground and removing staircases.
Prevent attacking with items that take very many moves to attack with.
Fix time travel due to 1s turns.
Correctly predict craftability of recipes with overlapping item requirements.
Fix monster evolution delay bug.
Fix first intercom mission dialogue tree.
Stop Hulks teleporting after shoving vehicle.
Fix infinite NPC love exploit.
Allow zombies to smash.
Prevent auto attacking allies.
Migrate direct item spawns.
Always prompt for direction if autoselect disabled.
Fix NPC equip due to mutation fail message.
Fix dangerous pickups and auto forage not working together.
Rebalance stamina and pain penalties for dragging wheeled vehicles.
Auto-travel; prompt when overburdened, and allow stamina-resting.
Make vehicle dragging not slow for strong-enough characters.
Prevent monsters from leaping to their death in water.
Clear up item ownership for dead factions.
Recalculate vehicle viability after part destruction.
Monsters randomly select targets instead of preferring to attack the player.
Fix player monster interactions when climbing between levels.
Prevent endless deathcam loop when dying while asleep.
Spawn vehicles and junk in junkyard.
Fix firing accuracy calculation when entering aiming UI with no target in sight.
Fix infinite loops and performance of NPC catching up on moves from time spent outside reality bubble.
Make NPC overmap spawning weakly relative to player omt pos.
Fix crash when detaching vehicle from bike rack in old saves.
Allow drugs to modify morale again.
Fix check for monster blocking stairs.
Prevent monsters from seeing each other across z-levels.
Fix NPC backlog of activity moves freeze.
Fix savegame migration of obsolete house overmap terrains.
Fix throwing movement cost for stacking items like bola/net/throwing stick.
Stamina recovery no longer modified by move mode.
Fix infinite aim loop when aiming with IR vision.

## Performance:
Limit start location search radius.
Vehicles: don't refresh while creating a prototype.
Faster tileset loading due to optimized color manipulation routines.
Remove unnecessary `draw_panels()` calls.
Extract pixel minimap into a separate class, clean the code and improve its performance.
Implement flat_set container to improve performance where appropriate.
Do not translate debug-only message strings.
Make square roots static in simplex noise implementation.
Speed up scent adjustments during field processing.
Speed up calls to get_local_windpower, get_heat_radiation and get_wind_blockers.
Build bitmap cache of field locations.
Increase performance when in-game debug mode is disabled.
Increase performance of effects with empty memorial log messages.
Do not make excessive translations for bash sounds.
Faster enumeration of active items.
Avoid recalculating vision and lightmap unnecessarily.
Only retrieve vehicle list once a turn.
Increase performance by removing check for recipe every crafting turn.
Allow member access to weather_datum to bypass unnecessary translation.
Improve performance when fishing.
Avoid unecessarally enumerating monsters.
Defer testing validity of scent grid modification points until modification commit.
Speed up item::process_temperature_rot.
Makes tests go vrooom. Makes it easier to read and understand the code.
Optimize many NPC AI operations, throttle item search.
Optimize vine growth special attack.
Add adjustable 3D vision Z-level cap.
Speed up monster action planning.
Refactor monster regeneration flags.
Reduce memory usage of itype.
Remove superfluous refresh calls from list views.
Improve recipe loading speed.
Fix out of control vehicle processing overhead.
Fix low UI performance on Windows build when using the English language.

## Infrastructure:
Npctalk: Complete overhaul of NPC conversation infrastructure.
Get rid of Lua modding.
Allow a player_activity to refer to specific monster(s).
Update basecamp infrastructure to not require a camp overseer.
Internally store kcal instead of nutr values.
Achieved universal code styling.
Combines rotting with item temperature.
Trigger test failures when tests cause error logs.
Npctalk: make mapgen_update into a dialogue effect.
abort() on crashes so core dumps will be produced.
Add support for time strings and use them in many places.
Adds magic spell effects.
Make auto-mining use item actions.
Switch language version from C++11 to C++14.
Updated minimum supported compiler versions to gcc 5.3, clang 3.8.
Run clang-tidy on Travis.
Update Catch2 to 2.9.1.
Unify overmap terrain matching.
Prevent use of stale pointers in item_location.
Save map extras with overmap.
Use custom clang-tidy plugin for Cata-specific code checks.
Use colony for map and vehicle item storage.
Use enum_bitset instead of std::set for spell flags.
one_turn_in(time_duration) function added.
Remove most uses of long and unsigned long from the code.
Add colony data structure.
Overhaul implementation of map fields.
basecamps: add support for automatic calculation of blueprint ingredients.
basecamps: add support for blueprint_excludes.
Mandate description of terrain and furniture.
Basecamps: add a namespace and calculate workdays.
Significant progress toward rationizing character/player/NPC classes.
Added weather change effect for carrying artifact with AEP_BAD_WEATHER property.
Add lighting overlay (debug menu).
Add energy units using units::quantity.
Refactor player::calc_focus_equilibrium, disp_morale, update_mental_focus, reset_stats
Template read_from_json_string.
Monsters can cast spells as a special attack.
Use time duration strings for effects.
Introduce a faster linked list implementation.
Add Spell fields as new members of spell_type.
Implement new item type for batteries.
Use time_durations instead of ints for faults.
Time audit. Saner calendar field names.
Unify spell effect functions to deprecate the if else ladder.
Allow aliasing extendable lake shore terrain.
Add custom clang-tidy check to enforce consistent point initialization.
Convert calendar into a namespace.
Add static analysis check for fields that could be replaced by points.
Enforce use of point / tripoint overloads where available via a custom clang-tidy check.
Moved windows and flora (trees, shrubs, grass) into new files from terrain.json
Report a verbose error message in case of backtrace failing to grab the symbols.
Added support of various generator types for map extras.
Items in trades are better checked for errors.
Changed mutagen craft tools to crafting requirements.
clang-tidy now checks for use of point arithmetic and suggest refactoring to make more use thereof.
Introduce character_id type (rather than just using int).
Change all instances of 'volume' in JSONs to be a metric string.
Allow spawning exactly one monster from a monster group and set it mission target.
Add a prototype event bus and Cata-specific variant type.
Overhaul of enum <-> string conversion code.
Track kills through event_bus in new dedicated kill_tracker class.
Allow missions to specify if they provide generic rewards.
Introduce dedicated class to manage memorial log.
Weight and weight_integral can be defined using a string.
Add u/npc_adjust_var and u/npc_compare_var effects and conditions.
Use mass strings for item weight.
Improve built-in support for (de)serialization of containers.
Show charges, damage, active, tags and item variables of items in debug mode.
Add new object to track event statistics for use in calculating scores.
NPCs: annotate talk_tags with the usage.
NPC can used fueled CBMs.
Refactor object cloning to improve memory safety and simplify implementation.
Stricter json parsing; errors will occur in more places.
Support json-defined scores as a function of events.
Use clang-tidy to check gettext calls in static variables.
Introduce functions to assist with drawing tabbed windows.
Allow auto-wielding of items in professions.
Enable Magiclysm on one Travis job.
Preliminary tagging of all overmap locations for NPC AI.
Make possible to define `item_transform` and `cast_spell` item actions which are only allowed when wielding or wearing item.
Rework and unify teleport methods.
Create enchantment cache for use with enchantment values.
Adds JSON capability to range_with_even_chance_of_good_hit.
Uses the units::energy infrastructure for bionic power.
Clarify some documentation relevant to monsters and basecamp recipes.
Add a clang-tidy check to check for text style in the c++ code and json.
Remove all of the legacy vehicleparts JSON.
Refactor fields: allow multiple effects.
Add regional terrain/furniture resolution to mapgen.
Change snippets to use string ids instead of hashes.
Adds support for different mending methods for a single fault.
item: refactor info() to break it into multiple smaller functions.
Add the ability to load tilesets from user_dir/gfx.
Detect unsed json object members when parsing json data.
Add infrastructure to support using vitamin system for toxins.
Simplify generic multiple activity handler.
Tilesets: add tools to automatically create tilesheets.
Easier charges setting for json item spawns/groups.
Scents can have a type.
Can set up clothing mods to be valid only for certain items.
Allow compose.py to function when tile JSON is missing the 'bg' key.
Reduce submap size by changing submap's camp member to unique_ptr.
Automatically create user_gfx directory.
Adds a few more biome-dependent terrain types.
Holiday title screens.
Max_volume for terrain and furniture can be defined with strings.
New JSON recipe property for overriding inheritance of specified flags.
Further expands regional pseudoterrains and works them into some map palettes.
Retire procedurally generated houses and basements.
Allow random tile variants for immobile furniture.
Implement volume_reader and mass_reader for read and write.
Allow spawning npc via iuse action.
Add MAINLINE_MODS.md to document mod inclusion criteria and procedures.
Improve overmapbuffer searching routines.
Added repair_like property to prevent unreasonably difficult to repair items.
Add scenario whitelist/blacklist capability.
Adds a getting started type of guide for mapgen.
Add debug menu item for spawning nested mapgen.
Add script to generate tags for CDDA json data for easier navigation in standard text editors.
Use github's code owner system to alert mod maintainers to changes.
Added support for user font directory.
Improve submap encapsulation.
Add a multitude of tests for item display and effects.
Pass CLI arguments from cataclysm-launcher shell script to cataclysm binary.
Clean some exothermic CBM code.
Added override_option class to help write tests which require a particular option to be set.
Can specify delay in emit_fields for monsters.
CONSOLE_DESPAWN flag to despawn turrets with a console.
Moved entity definitions to JSON: zone types, loot zones, scent neutralization, ammo effects,
flag inheritance in crafting, comestible enjoyability, gunmod weight modifier, allergen handling,
species footsteps sound, bionic slots, swim speed modifiers, construction categories,
martial arts skill and damage requirements, hunger messages, artifact effects and food morale modifiers.
Large numbers of unit tests added to enhance stability.
Expand testing doc with examples and tips.

## Build:
Npctalk: add a python dialogue validator.
Update homebrew install instructions.
Adds Flatpak build recipe.
Clarify the compiling directions for Visual Studio.
Enable github bot that automates closing stale issues.
Add cygwin to COMPILING.md, also add short descriptions of each option.
Allow building with Clang using MinGW-w64 libs.
Check translator comments with clang-tidy.
Document how to build and run the custom clang-tidy checks on Windows.
Provide NOOPT=1 build option for make.
Made JSON formatter conserve escape sequences.
Use libbacktrace to generate readable backtrace on Windows.
Fix -Wrange-loop-analysis warnings with Clang 10.x.
Save build artifacts from github actions CI.
Include additional files to binary distribution.
Updated Android build process.

## I18N and A11Y:
Use translation markers to increase performance.
Make the translation for field name display.
Automatically switch IME mode between text input and raw input on Windows.
Correctly extract npc dialogue lines for translation.
Allow translation of non-character key names.
Add position marker to some format strings.
Support plural strings in the translation class.
Add nickname for zh-cn translation.
Adding ru translation notes.
Fix footsteps translation.
Extract all npc dialogue lines for translation.
Add Portuguese (Brazil) to language selection menu.

# 0.D (Danny)

## Highlights:

Many quality of life enhancements such as auto-pulp, autopickup, batch actions,
interacting with adjacent items and improved long-action handling.
Pixel minimap for tiles mode.
Guns accept magazines when appropriate.
Player stamina stat that is burned by running and other physical exertion.
Player faction base that allows incremental growth and autonomous work by NPCs.
The player remembers terrain and furniture they have seen.
Carrying racks for small vehicles.
Vehicle system (speed, fuel consumption, terrain effects) overhaul.
Overhauled nutrition, food spoilage and food state changes (freezing).
Overhauled bomb fragment handling.
NPC dialogue support, group commands, tactical instructions and backstories.
Dynamic Lighting.
Roughly DOUBLED the amount of in-game content.
Unheard-of levels of bugfixing.
Full translations for Chinese, German, Japanese, Polish and Russian.

## Features:

Power transmission between vehicles.
Books need to be read to know what they contain.
Extend Stamina burn.
Explosions can create craters.
Zombies push each other.
Overhauled shadowcasting to also provide dynamic lighting.
Gun mods can be built-in to the gun and irremovable.
Gun mods extended to draw power from UPS.
Player can set zone instructing friendly NPCs to avoid picking up items.
Unsupported items/fields/monsters/etc fall to lower z-levels.
Mods can override overmap specials.
Display hints about health upon waking.
Experimental 3D vision and interaction between levels.
NPC interactions: Carrying gear, healing with items, re-layering clothes.
Hordes re-absorb monsters, this allows them to return to moving after spawning.
Hordes can wander toward cities to keep them populated.
Added a pixel-detail minimap option to tiles mode.
Added the ability to use cutting tools or markers for labeling items.
Add talk tags support to signage.
Allow many actions targeting adjacent tiles. Reading, storing liquids, unloading containers.
Allows certain claw-based mutations to count as having a butchering quality.
Adds an item flag for certain clothing that allows making mutation natural attacks without said clothing getting in the way.
Start with book recipes of selected skills on char gen.
Allow gathering wool staples from sheep.
Allow vehicles to pivot around arbitrary points.
Added debug Overmap Editor.
Add steerable wheels.
Reload using magazines.
Mix liquids into a container instead of a CONTAIN tool.
Repair items as a long action.
iuse actor heal for jsonized healing items.
Craft in the dark when it makes sense.
Allow using Enhanced Hearing CBM to crack safes.
Giving NPCs mutagens, meds, food etc.
Mass uncraft.
Add coal mining.
Implement minimum stat and skill requirements for items.
Add ability to cut metal bars on windows with hacksaw.
Allow wielding bows with one hand.
Alternative starting point systems.
Vehicles can spawn items with magazines and ammo.
Stumbling and following improvements.
NPCs reloading mags.
Apply persistent morale.
Allow autolearn at different level than crafting difficulty.
Alcohol mixing for storage.
Bring back NPC hunger and thirst.
NPCs pulping corpses.
Allow wearing clothing with OVERSIZE flag with footwear.
Allow attacking ground to prevent overshooting.
Allow bringing NPCs up/down z-levels in 2D mode.
Zombie corpses transforming due to burns.
Really nasty barfing.
Overmap scent traces.
Allow mending of faults for already installed parts.
Vehicle part armor (damage resistance)
Firing modes including NPC support.
Automatically add starting components to the start vehicle construction.
Mop up liquids in vehicles.
Make NPCs better with (player's) meds.
NPC command: close doors you walk through.
Melee autoattack feature.
Allow UPS charger to work with partial charge.
NPC vs NPC combat.
NPC guard/follow update.
Add details to message displayed when loading world.
Fancy hairpin can now be used as lockpick.
NPC trading/exchange update.
NPCs helping with crafting, providing recipes.
Turrets can drop casings to CARGO part.
Regional weather settings.
Train relevant skills when installing/removing vehicle parts.
Track items with no covered body parts (morale).
Store any liquid in vehicle tanks.
Scale repair times with damage.
Ammo can be multiple types.
Spawn bones when creatures made of bone are gibbed.
Added automatic prying when [e]xamining on a locked door/window.
Implement NPCs picking plants.
Assign NPC's as vehicle crew members.
Teleporation to adjacent overmaps.
NPCs swap (or take off) their splints properly.
Allow crafting with sealed container contents.
More "resilient" overmap generation.
Allow nesting crafting lists.
Add in Scratch Attack for (mostly) Zeds.
Adds seasonal variation to daylight levels.
Implements deconstruction without tools.
Contained fires will burn through all its items continuously.
Gunmods contribute "ammo_effects" to the main weapon.
Change crossbow firing skills to match related firearms.
Moddable Milking Monsters.
Option to yell sentences.
Removed ability to pry open closed non-locked doors.
Allow resolutions up to 8K UHD (7680×4320).
Search the overmap around the cursor.
Always save the latest created character as a template "Last Character".
Give players back the ability to hear soft sounds from their own tile.
Allow character generation menu to scale to screen size.
Allow martial arts to force "offhand" unarmed strikes (kicks etc.) when wielding weapons.
Ability to fully enhance an item.
Option to auto pulp or butcher corpses.
Make all long activities abortable.
Draw power directly from UPS with UPS mod.
Add stimulant/painkiller overdose symptoms.
Loot sorting activity.
Add trait groups.
Added possibility to cut rebar cages with hacksaw or oxytorch.
Make smoke decay outside of the reality bubble.
Implement deployable furniture items.
Allow shelter NPC to provide tips.
Morale craft speed penalty.
Fully random Play Now!
Added vitamin tracking and vitamin-related disorders.
Allow resuming light-canceled jobs.
Washboard Batch Washing.
New characters: Start with loaded/holstered guns and sheathed blades.
Removed restriction to blood draw kit so centrifuge can work with any container with blood.
Update washing machine to be able to use clean water.
Add the ability to soak rags and cotton balls on disinfectant.
Autoattack: Wait a turn if there is nothing in range.
Changed CBM install and uninstall to require an Autodoc or a NPC doctor.
Added control over amount of houses with basements, and basements can have individual weights.
Adds option to disable music and sound.
Underground temperatures relatively constant and independent from weather patterns.
Nearby hordes appear on minimap.
Moves social modifiers of mutations to JSON.
Rates of hunger, thirst, fatigue, and learning moved to JSON, healing mutations use relative values instead of absolute.
Added pet and livestock carriers so animals can ride in vehicles.
Adds shelf life to many foods, previously canned or vacuum packed food has shelf life when opened.
Include/Exclude filter for overmap search.
Carrion can now eat adjacent crops or food.
Allow place_monster to optionally place a randomized monster using a weighted list.
Adds firewood source that automatically adds fuel to fire when it is 2/3s consumed.
Make chickens and other small domestic birds tameable (Chickenfeed)
Vehicles: Open all doors.
Implement player faction base.
Artifact dreams.
Horde improvements: Better displays & zombie lurkers.
Schizophrenic Overhaul.
Option to spawn starting npc.
Field dressing corpses aka Butchery overhaul.
Smoking rack interactions expansion.
Freezer & freeze mechanics overhaul.
Add reminder effects for some medicine.
Added infrastructure for setting a farm plot zone and triggering actions across the entire zone.
Hot air and direct heat radiation from fires affect local temperature and can heat nearby area including interiors.
Add support for solid fuels like coal for vehicle engines.
Zone manager hides distant zones, shortcut for showing all zones.
New lua feature: Lua-coded monster attack.
Copy World Settings to a new world.
New MOD feature: Add graphical tiles.
Introduces 'Tip of the day' in main menu.
Save pooltype and remaining skill-, trait- and statpoints in character template.
Item infos for medication. (Quench, Fun, Stimulation, Portions, Addicting)
Added map memory.
Added a button to hide recipes in the crafting menu.
Adds loadable bike racks.
Allow hauling items along the ground.
Added auto foraging of bushes and trees.
Added autopickup rules based on material types.
Artifacts can consume Portals.
Update the fireman belt to allow attachments from fire axes, war hammers, and maces.
Adds stealth modifier as JSON-ized mutation property.
Npctalk: add support for NPC backstories.
Npctalk: NPC group commands to guard and follow.
NPCs can hear monsters and warn the player about them.
NPC: Warn the player about dangerous monsters.
Background traits - framework for dialogue update.
Adds expertise traits for NPCs.
Faction camp clearcutting mission.
Allow aiming anywhere. Mark practice target.
Vehicles: add multiple fuel support.
Add blind throwing.
Overhaul of map revealing items.
Allow peeking z levels.
Allow custom sprites for corpses.
Makes monster corpses the same weight and volume as defined in the json files.
Favorite ammo location for RELOAD_AND_SHOOT and RELOAD_ONE weapons.
Vehicles: increase effective speed in tiles per turn.
Adds a corpse to gibbed creatures.
Selfies can be made and stored on camera.
NPC photos show visible mutations.
Enable Loot Zones to bind to vehicle Cargo parts.
Add support for amphibious vehicles.
Adds Zone Activity to harvest plots.
Specific guns can be targetted in json gunmods.
Add a debug option to spawn map extras.
Adds a context menu when examining seed drill and advanced seed drill: reload them with seeds.
Adds a Morale boosting chitchat with friendly NPCs as an activity.
Update bone mending machine to use mend mechanics instead of magic stemcell treatment.
Add new pet menu option for survivor to play with certain tamed pets to increase morale.
Improve traction handling and add new wheel types.
Shout commands for NPC wake-up and relax.
Food recipe results' calories and vitamins now based on components.
Adds skinning butchery action.
Forests now partially block wind turbines output.
Enabled snowstorms - wet and glare effects for snow.
Made wind effects directional, including adding a lee side to structures.
Added gunmods that wear out over time or quickly.
Adds ranged attack mutations (using fake guns).

## Content:

Lots of improvised tools (stone hand tools, forge, cooking furniture, clay and pottery).
Extensive wilderness foraging.
Super secret underground facility.
Gunmod crafting recipes.
More zombies: Elite grenadiers, Runners, Ferals, Predators, Shady Zombies, Screecher Zombies.
Still more: many child zombie variants, Zombie Brutes, Water Biter, Scorched Children.
Yet more: Fungal Zombie Child, Gigantic Naked Mole Rats, Acid Ants, Zombie Burner.
Monster grab and pull attacks.
Ranch and Ranch-related missions.
Faction Camp and related infrastructure.
Large additions to Lab variety and consistency.
Vehicle based tools, street sweepers, tractors, plows, planters.
Farm vehicles and tool attachments.  Plow, reaper, seed drill.
Seasonal variation in foliage.
Expanded tree variety.
Allow city-less mapgen.
Many preserved food recipes.
Two new variants of the military bunker basement.
Items can have a side (left v right).
Add a larger generator part and portable generator vehicle.
More railroad terrain variants, made diagonal tracks subway railroads 7 tiles wide.
Implement surrounded start.
Professions: Hunters, Bandit, Bionic Survivalist, Parkour Practitioner, Burglar, Camper, Road Warrior, Boxer, Photojournalist, Tourist, Zookeeper.
New mapgen: The Red Dragon Teashop, Football Field.
Double the number of survivor's notes.
Add "calories" field to it_comest.
Terrain connections for groups other than WALL.
Hands free mechanics.
Update Evac Center.
Implements integral_volume for gun mods.
Veterinarian Clinic.
Implement disintegrating ammo linkages.
NPC trade update.
Creation of 5 new overmap special campsites.
3 new roadside rest stops.
Add magazine coloring, improve ammo/gun coloring.
Prison Break Scenario.
Funeral home.
Razorclaws and Shipwreck.
Add alternative triffid groves.
Add 2x2 cemetery.
Adds small Ponds.
Adds Apple Orchard to the game.
New characters: Start with loaded/holstered guns and sheathed blades.
Add ability to steal items from NPC.
Sugar House mapgen.
Add 'Reach Refugee Center' mission.
Add detergent and allow it to be used in washboard.
Dairy farm.
Micro Atomic Plant for Bright Nights mod.
Parks and recreation buildings.
Add butcher shop.
Mansion Upgrade Project.
Initial work on multi-story houses.
Make chainmail craftable from scratch.
Add bike shop.
Add MShockXotto+ tileset
Add descriptions to furniture objects.
Small town buildings.
Subway.
Added Cable Charger Bionic.
Mainlined vehicle rams from Blazemod.
Add ammo pouches for fast access to ammunition.
Hallucination monsters are now described in extended description.
New monster ability 'ABSORBS_SPLITS'.
Pallet lifter for fast battery swapping.
Add Speedloaders.
Remove Solar Panels CBM.
Software Lights on!
Added can sealer and related recipes for better food preservation.
Separated dashboard (electronics controls) from steering.
Acidic Ant Expansion - Acidic Chitin Item & Equipment.
Add engine blocks and engine deconstruction recipes.
Butchering yields for fungal towers and other structures.
New basement variant, with and without hidden Autodoc.
Disposable filters for filter, gas, PBA, and survivor masks, as well as filters for hazmat and ANBC suits.
Adds new narcosis effect that Characters cannot be prematurely woken from.
Replaces heavy sticks with long sticks in many recipes.
50% chance of partial lighting in labs.
Recipes to extract seeds from some fruits and vegetables.
Additional doctor's office variant, a private bionics clinic.
Raw hides can be turned into simple bags to transport remains of creatures.
Adds variability in decay of food created before cataclysm.
Add Trencher (Construction vehicle).
Vehicle mounted pet carriers.
Discordant Mi-go Memes.
Add Cosmic's Additional Locations to the game.
Root Cellar - food preserving option.
Cosmic's Golf Course.
More Dog Breeds - Now With Puppies Edition.
Add Whaley's Locations.
New mutation category: Mouse 🐁
Injectable mutagen finales, targetable purifier smart shots.
Overhauling tank drone.
Add refugee center start (costs 1 point).
Adds vehicle wreckages (of crashed helicopters) to helicopter crash-sites.
Adds ant-infested labs.
Adds the incandescent husk, an evolution of the shocker zombie that moves slowly and emits a lightning cloud
Removed CBM crafting.
Adds new location 'Mass Grave'.
Added extensive new lab-based scenarios, areas and monsters.
Added camping scenario and additional camp related start_locations.
Adds the Intravenous Needletip and Titanium Skeletal Bracing CBMs.
Adding new starting scenario at refugee center.
The Fish mutation tree now has unique, post-threshold mutations.
Labs can have funagloid portals, lab escape allows crowbar.
Many options for using miscellaneous items as improvised tools.
Perception stat now determines overmap visibility, and the Topographagnosia trait is now available.
Added railroad station overmap special.
Re-implements old start location options to the Challenge-Lab scenario.
Implementation to support use of JSON snippets for procedural music descriptions.
Adds LivePeople Tileset.
Add forest trails.
Add new pond map extra.
Added railroad overmap terrains.
Add new offal recipes in the game using the new offal types.
Adds sourdough bread and sourdough starter.
Add trail guide item.
Adds a way to craft anesthetic kits in the game.
Explosion of NPC dialogue.
NPC Dialogue: role-specific survivor stories.
Adds formaldehyde and methanol as precursors for hexamine, and recipes to make them.
Adds shanty-town walls comprised of bolted-together junk.
Adds extra recipe for nitric acid, which requires a pressure cooker and a platinum grille as a catalyst.
Adds lab nanofabricator finale, letting players create high tech items.'
Update RetroDaysTileset to include RetroDaysJar, AdamRetroDays, long grass
Mainline NPC traits mod.
Added outbuildings to default farm.
Regularize city grid and allow large in-city specials.
Adds area_name into info box when looking_around.
Adds gunmods that add slots for more gunmods.
Adds four new NPC backstories available to all NPCs.
Added Electroreceptors as a starting mutation to the Challenge-Lab scenario.
Adds medicine to help nausea.
Added new Martial Art: Sōjutsu.
Upgrades the outer walls of the refugee center and fills the waiting area with beggars.
Allow multiple inputs for rifle portion of rifle turret.
Adds new vehicle part : a wind turbine.
Adds Free Merchant currency.
Adds methanol and ether as a possible Molotov components.
Add "classic literature" and "collector's edition" books, move choice book spawns to library, and adjust library/mansion book spawns overall.
Adds the possibility to find an evil moose in the kitten finding game.
Adds new furniture flag that restricts vision when in the furniture.

## Interface:

Bionics menu tabbed for better visibility.
Streamlined reload menu.
Bundled a square font.
Separate zombies better by color.
Many menus are resizeable.
"Isometric" tileset mode.
Search feature added to many menus.
Lots of dialogs allow use or consumption of items from immediate surroundings as well as inventory.
Enhancements to AIM.
Improved explosion animation.
Ambient sound effects.
Added vehicle direction indicator in tiles mode.
Prevented spam about player being tired.
Removed inability for vehicles to drive over fungal beds.
Fixed a number of issues around monster spawning: Wraith, ants spawning in sight of player, animals spawning underground.
Enhanced medical menu.
Recolored trees and bushes to be more recognizable.
Added travel-to command.
Hide options if they aren't present in the build.
Tile scaling in tiles mode.
Cancel out of crafting menu during component selection.
Move times displayed adjusted to be cumulative instead of "most recent cost".
Added pixel minimap in SDL builds.
Highlight useful information in item info text.
Split mod exclusion category into item and monster exclusion.
Added handling for home and end key.
Added dynamic loading of crafting gui categories.
Sort by name in inventory instead of id.
Add quit action to new character window.
Extend blackspace window to cover minimap instead of using map legend window.
Allow canceling crafting from component/tool selection menus.
Updated MShock Modded Tileset.
Scrollable item info text in crafting menu.
Added Y/N query to attacking friendly NPCs.
Remove pageUp/pageDown key bindings for next and previous tab.
Display item name in crafting component selection menu.
Hint when reloading would be possible if item not full to capacity.
Random alternate sprite graphics.
Option to disable item info highlighting. Color changes for readability.
Enable music shuffling.
Escapable menus.
Translatable velocity units.
New Isometric tileset, new 16x16 tileset.
Combine limbs on info and layering screens.
Define duplicate sprites for multiple tile ids.
Random sprites for player and NPCs.
Adds caching to the pixel minimap, enemy indicators flash red, apply low light filters.
Don't rotate movement action in isometric when automoving.
Isometric controls in advanced inventory.
Isometric scrolling combat text.
Allow sprites to offset later sprites drawn on the same tile.
Larger/smaller and offset tile sprites.
Only draw tiles inside viewrange.
Pixeldoubling for tilesets.
Clear the minimap texture pool before SDL quits to prevent errors on game quit.
Fix display of Vehicle Indicator in tiles.
Targeting window improvements.
Add a draw refresh before asking direction on bionics: EMP, fingerpick, and mini-flamethrower.
Copy z coordinate to the light ray endpoint. (Fixes vehicle headlights underground.)
Fix border between terrain and status window covering part of the status window.
Display more information for magazines.
Use original message color in message history.
Implement viewing tiles on the floor below the current one when an open floor is shown for SDL tiles.
Make player-built walls look like walls in ASCII.
Fix seeing inside crates/rubble/etc.
Display remaining ammo for ammo containers.
Change display of stack sizes.
Escapable menu for examining NPCs.
Highlight magazine and ammo.
Vision and targeting changes, 3D-ification.
Display moves when disposing of items.
Escapable menu for sorting items in advanced inventory.
Prevent window minimize on fullscreen borderless when focus lost.
Rearrange main rendering method to place curses cursor on @ at the end.
Add a cache refresh before drawing pixel minimap.
Add option to select which video display is used.
Add option to limit lifetime of sidebar messages.
Fix disappearing monster info.
In overmap, move cursor to the selected (center) square.
Redraw entire line of printed messages for screen readers.
Tileset feature: Mutation overlay ordering that can be configured in JSON.
Colorize message logs.
Unify tile descriptions in lookview and liveview (mouse view) modes.
Highlight only occupied bodypart.
Create nonexistent input contexts when adding keybindings.
Improve Morale dialog.
Redraw borders of Options menu after showing of Keybinding help.
Add local directional keybindings for pickup menu.
Allow light levels of visible tiles to be known from a distance.
Refresh AIM screen properly after escaping of SORT menu.
Don't initially change the view offset when firing.
Display JACK/LIFT amounts in real-world units.
Implementation of UI for Bionics Slots System.
Show estimated disassembly time.
Improvements of the blood test window.
Clearer message when butchering on sealed terrain.
Rework inventory columns.
Window with bars will be frame with bars after hitting.
Add search function to all commands list.
Accurate, consistent 'slow movement' messages.
Mark some fields as dangerous; prompt for rough/sharp terrain.
Auto-select first removable part, if possible.
Vehicle turret reloading.
NPC pickup whitelist, allow vehicle access.
Improve vehicle interaction display.
Add more info to item displays.
CBM install failure mention which CBMs are lost.
Mark the shortest route to a refugee center on map.
Reworked settings menus. Ingame main menu.
Show available, not only memorized recipes in crafting gui.
In pickup UI, show identical items as stacks.
Context-dependent skills and more descriptive unmet requirements.
Vehicle part installation filter.
Vehicle tanks as refill targets.
Display engines (and faults) in vehicle overview.
Support selecting turret ammo.
Specify volumetric units via JSON.
Include disassembly time in the confirm message.
Option to skip frames when stunned.
User configurable volume units.
Fix recipe search to prevent exclusion of plural items.
Option to sort items by staleness, first ones to rot on top.
Make the crafting UI difficulty match what is used when crafting.
Make the repair time shown in the vehicle UI match the actual time taken.
Add a simple draw benchmark in the debug menu.
Adaptive (windowed or fullscreen) inventory menus.
Adds effect overlays.
Interactive inventory letter assignment.
Display 'item (charges)' for stackable items in crafting menu.
Approximate durations.
Allow scrolling in menus via mouse wheel.
Extends Close Quarters Battle CBM description.
Remove long-obsolete static spawn option, static is now the only option.
"Look at" with long descriptions (of critters, furniture etc.).
Harvestable plant description.
Sheath and holster contained volume description.
Add basic note support to constructions.
Add AUTO_PICKUP_SMALL_ITEMS option.
Enable customizing the 16 ANSI color slots.
Record NPC kills in kill count.
Add option to toggle framebuffer acceleration when using software rendering.
Talk to NPCs from the menu for examining them.
Added ability to save and restore default layout for advanced inventory.
In the crafting GUI, show which books provide this recipe.
Added point pool restriction option in world generation settings.
Added monster info in extended description.
Display actual nutrition acquired, rework rotten food penalties.
Vehicle UI: Highlight parts for removal in overview.
Color NPC/Player background cyan when grabbed.
Update default font values to prevent tiny overmap font usage on new game installations.
Add loading UI.
Extended techniques info.
Highlight searched components in crafting window.
Visual aid for broken limbs.
Added filter option to all inventory_ui menus.
Display component supply when crafting.
Convert braziers from traps to furniture.
Added sorting and categories to list monsters.
Disable scenarios that require a city start when city_size is 0.
Prompt when creating a character with the same name in a world.
Accessibility: Textual Vehicle Direction Indicator.
Rope, wire and barbed wire fences are now built and removed through the construction menu.
Horizontal emoticon style interface option.
Option for zones with no auto pickup to suppress seen items spam.
Add description to mountable locations.
NPCs will complain every 5 minutes if they're bleeding.
Allow diagonal movement via keybinding modifiers in SDL builds.
Show time to complete as if there's bright lighting if it's too dark to craft.
Show crafting bonus in 'New Character Creation' menu.
Make items with a player-assigned inventory letter always come first in inventory.
Support searching for memorized/unmemorized recipes.
Inform player if they are capable of learning a recipe from disassembly.
Support for resizeable windows with adaptive UI.
Provides more information about the relative age and spoil progress of foods.
Adds extended descriptions, sorts and colors descriptions.
Add sub-menu for controlling multiple vehicle electronics.
Display vehicle part descriptions.
CBMs for NPCs: add BIONICs tab to player info window.
Martial arts techniques description.
Show activation and deactivation cost for all bionics that have them.
Ask to ignore repeating distractions when performing an activity.
Added filtering by skill to Read menu.
Add scrolling the overview pane in the vehicle interaction window.
Reduce clutter of [B]utcher UI by stacking identical salvage/disassemble targets.
Adds (mushy) suffix to mushy food and highlights impact on joy in 'Eat' menu.
Added feedback for contained fire's expected time left, before it goes out.
Limb selection menu shows if limb is already bandaged or disinfected.
NPC follower warns on sleeping and sleep when you do.
Players can now save before sleeping and set an alarm at the same time.
"New Note" UI has been upgraded with colors and a live preview.
Migrate menu handling to uilist interface.
Added looks_like for targeted tile fallback.
Adds quality filtering to item search.
Android on-screen keyboard now automatically appears for menu filters, advanced inventory filter, inventory filter, and creating map notes.
Message window overhaul: filtering, page scrolling, and better interface.
Show related craftable items for current recipe by hotkey.
Adds descriptions for zone types.
Worn clothing placed into a sane layer by default.
Scrollable MOTD and Credits.
Allow viewing long mod descriptions.
Amount of mods of an item is now displayed as an integer following its name.
Android quick shortcut dimensions now account for screen density, defaulting to a sensible size on all devices.
Many options for selecting units to display.
Npctalk: create a big dialogue window.
Even when only capital inputs are allowed, using lowercase inputs should still set the dialog cursor.
Enhanced limb menu (body window) and textified healing related effects.
B menu show butcher, disassemble and salvage times.
Adds favorite recipes and recently crafted tabs to crafting menu.
Clarify crafting skills requirements text.
Gray out redundant tool quality requirements.
Show what will result from vehicle part removal.
Clearer crafting search help window.
Adds 'toggle fast scroll' option to overmap UI.
Adaptively stack perishables based on remaining time before rot.
Use more meaningful vehicle part names in messages.
Highlight 'on' toggle-able parts in vehicle use menus.
Highlight selected martial arts style in menu.
Crafting searches for primary skill and result description.
Tag clothes that do not fit, rather than clothes that do.
Prevent seeing light through walls.
Make walls sensibly visible at night.
Have vehicles become dark inside when that makes sense.
Allow toggling display of forest trails on the overmap.
Added 'center' action for look around mode.
Vehicle: display engine power and electrical drain/production.
Bandage/Disinfectant display/compare/apply improvements.
Allow hiding of recipe categories from crafting menu.
Player: don't create the reload prompt if there's only one option.
Better scrolling through requirements list in crafting GUI.
Improve info for worn items which cover nothing.
Show how much water and cleanser will be required on washing UI.
Basecamp: store food supply in calories.
Missions: display name of NPC that gave the mission.
Automatically choose infinite sources for crafting when available.
Play Now! loads a world with 0 character if available.
Crafting-gui - colorize book enumeration.
Veh_interact.cpp - colorize cargo volume.
Sounds: add descriptions to player shouts.
Allow installed bionics to be displayed in tiles mode.
Allow separate tiles for activated mutations/bionics.
Bionic power - equalize names and colorize values.
Don't reveal wall connections the player should not know about.
Automatically calculate monster difficulty.
Player display: add support for hidden traits.
Player character will open closed fence gates when walking, will vault over the fence gate when running.
Allow multiple filters for crafting recipes in crafting menu.
Status includes approximate times for NPC needs.
Crafting GUI Filter saves history; possibility to move trough history with arrow keys.
Changes text color to match map note color.
Bind '?' to open keybindings window by default.
Display scenario description after game start.
Alternative night vision intensity.
Added scaling option to resize screen elements in SDL mode for use on large screens.

## Mods:

Added Tanks Mod.
ChestHole tileset covering all entities.
Added double monster HP mod.
Mods dynamically enabled/disabled if they require lua and lua is present/absent.
Basic lua console.
Allow mods to override specific properties of monster types.
Added More Locations mod.
Removes redundant controls from inflatable boat.
Allow mods to change martial art styles / techniques / buffs.
Updated StatsFromSkills to use set_value & get_value for base stats.
Allow mods to modify professions.
Allow mods to modify scenarios.
Allow mods to modify starting location data.
Added Crazy cataclysm mod for all your immersion-breaking needs.
Add No_Zombie_Animals blacklist mod.
Add No_Diamond_Weapons blacklist.
Move health messages (on wakeup) to json.
Recreates DeoxyMod's Foldable Mod.
Move filthy morale penalty to a mod.
Add no npc food mod.
Add more makeshift items mod.
Add More Classes and Scenarios mod.
Craftable Gun Pack mod revamp.
More snippet/flier entries for mods.
Support total conversion mods.
Remove Arcana and PK_rebalancing mods since they are maintained in separate repositories now.
Add huge vehicles mod.
Expanded Realistic Guns: bandolier update.
Magazines for Icecoon's Arsenal.
Medieval Mod changes to viking and samurai.
Medieval Mod: Starting with sheathed weapons.
Added "BrightNights" - the sci-fi mod.
Standardizes bronze recipes in Medieval mod.
Fixes some unlearnable recipes in More Survival Tools.
Makeshift mod and bayonet update.
Battery compartment mod update.
National Guard Camp, a large and very dangerous military complex.
Brings DinoMod back online.
Atomic vehicles for Bright nights mod.
Added Urban Development Mod.
Extended Buildings mod.
Fix hp loss in StatsThroughSkills.
Add Bionic Systems Mod.
Added alternate map key mod.
Moved light and heavy snare kits to More Survival Tools mod.
Add "Mutant NPCs" mod.
Mundane Zombies Mod Revival.
Manual CBM installation moved to Bright Nights mod.
Allow adding contents to existing monster groups in JSON.
Safe Autodoc mod, a dependency of Bright Nights.
Makes Crazy Cataclysm a little crazier.
Nested mapgen structures.
Added Fuji's Struct mod.
Salvaged Robots mod.
Partially moved Folding Parts Mod to base game.
Convert Bright Nights region_settings to region_overlay.
Added anthill, bee, and large zombie exclusion mods.
MSX Dead People tileset update and make it default.
Adds new mod Growable pots.
Mainlined Tall Buildings mod.
Add urban development buildings to city spawns.
Salvaged Robots: More robot themed professions.
Creates clairvoyance spells in magiclysm
Adds the ability to pick letters in the spellcasting menu
Magicylsm: NPCs can now teach spells
Added hit_you_effect and hit_me_effect fields to enchantments

## Balance:

Unify crafting and construction xp gain.
Removed flaming eye annihilation beam.
Overhauled encumbrance system for finer degrees of encumbrance.
Tuned up wilderness crafting a great deal.
Removed inventory overcapacity penalty, items are dropped instead.
Ensured that skills can be bootstrapped with practice.
Zombie stumbling is more pervasive and random.
Necromancer revive cooldown adjusted based on target toughness.
Adjusted frequency of sickness.
Variable draw costs for dedicated inventory containers (holsters).
Last amigara horror to die always drops an artifact.
Adjust the way monster upgrade times are calculated.
Replace no pickup feature with move penalty.
Added encumbrance to weapons worn with shoulder straps.
Added batch crafting times to various comestibles.
Made DEX prevent cuts from broken glass more often.
Make farming yield multiples of default charge of a plant item on gather.
Reduce XM-P plasma blast size.
City spacing option.
WBLOCK_2 usage changes.
Correct nutrition_for thresholds.
Change handling of recoil penalty.
Remove completely unrealistic energy weapon recipes.
Standardize ammo disassembly.
Rationalize ranged skill training.
Item handling is slower with increasing hand encumbrance.
Add minimum move cost when handling items.
Implements barrel_length variable in ranged.json.
Remove requirement for a vehicle tracking device.
Overburden rebalance.
Basic unit tests for reloading.
Rebalance item handling costs.
Bring bite inline with melee attack logic.
Allow gunmods to consume less (or no) volume when installed.
Nerf "magical" battery storage options.
Only consume_charges() for tools and comestibles.
Acid update - rebalance fields, acid zeds, add backgrounds for acid tiles.
Allow monsters to hit-and-run and poison other monsters.
Metabolism: hunger rate and body temperature.
Ally zombies and robots with arthropods.
Guns in gunstores spawn with magazines.
Buff corpse smashing, nerf butchery.
Overhaul Radiation balance, it's now much more chronic in nature.
Set default for addiction_type in comestibles.
Reduce recoil penalty during burst fire.
Overhauled Adrenaline effect.  Replaced speed and stat boost with temporary pain immunity.
Add inaccuracy penalty whilst driving.
Make rain drenching slower, harder to completely avoid.
Improve garage doors behavior.
Overhaul distillation and use of alcohols by widening the gap between drinkable and refined alcohol.
Expunge vermin.
Make crafting of brewed/fermented items more realistic and involved.
Turn toolbox into a truly versatile tool.
Ignore checks for zombies to pulp if the NPC is boarded.
Fungal Zombies can see.
Rebalance fear_paralaze to prevent infinite moves drain.
Fix hallucination not kicking in if duration is too high.
Redesign bionics lab room to fix computer successful hack.
Limit turret to its actual range.
Make missed ranged attacks miss more realistically.
Adds lifting capacity to Cantilevers description.
Add "makeshift_kevlar" to recipes that include the Kevlar vests.
Bleeding also causes anemia.
Change chisel requirement to CHISEL quality requirement.
Remove memorization of recipes from reading books.
Nerf Sensory Dulling.
More realistic diesel recipe.
Evened out addiction withdrawal but made it longer.
Rework firestarter and extended firestarter.
Fix 145 items spawning in a house
Standardize handloading recipes.
Derive vehicle part hp from base item.
Adjust multi-pool defaults.
Fungus and aberration monsters now also drop filthy clothes.
Adds few missing cancels mutations.
Updated the plant mutations to give some encumbrance that makes sense.
Allow Steel Jerrycans to be used as vehicle tanks.
Forklift gets lifting and jack capabilities. Half of the boom crane.
Medium storage battery 700 -> 7000
Allow camera(_pro) for security camera crafting.
Grant Medium-sized robots avoid_trap 1.
Make clearing rubble an activity.
Telescopic Eyes prevents visual impairment from traits.
Make meditating an activity.
Make NPCs escape onto tiles with weaker fields.
Nerfed rate at which penalties from pain accumulate.
Added "MOUNTABLE", to small and medium boulders.
Smoked/salted meat changes, offal preservation.
Add pathfinding for selected monsters.
Rebalance blackpowder loads, expand recipe options.
Correct the spread of missed ranged attacks.
Added PARTIAL_DEAF to powered armor.
Add night vision from perception, fix flashlight exploit.
Cap JACK requirements increased to 8000kg in constants.h.
Buff regen mutations, nerf regen due to health stat.
Add recoil for being hit, makes melee more dangerous for ranged characters.
Swappable storage battery installed/removed to/from vehicle with no skill, in little time.
Decrease the number of military bunkers.
Melee damage while wearing filthy clothing may result in infection.
Make Vending Machines harder to break into.
Add power armor helmets to match existing spawns of power armor.
Heal broken limbs gradually, not all at once.
Increase to horde interest with sound source.
Time needed to wash an item now depends on its volume.
Make target size affect ranged accuracy.
Forbid evac center mission route from having non-road tiles.
Remove construction skill.
Craft one round at a time for handloaded ammunition.
Give zapback zombies weak electric melee.
Remove requirement for large power reserve just to turn on a part.
Bash shouldn't give better items than deconstruct now.
Stops roadblocks from spawning live zeds.
Remove gasoline and diesel from explosive recipes.
Restore sum of errors based dispersion.
Newly recruited NPC engage close enemies only.
Nerf to tree yield.
Disallow batteries with a weight over 20000 from tool battery mod.
Reduce noise from other z-levels.
Make metabolic mutations more interesting.
"No one is immune to fire"
Fix some tools recipes to match output item volume.
Add some variability to vehicle battery levels & tire destruction.
Chopping trees rework.
Drilling long action.
Replace chop logs construction with long action.
Glazing and waterproofing requirements.
Added rebar cage spawns to basic concrete wall and removed rebar drops.
Changed formula for character strength required to install something in a vehicle.
Don't retarget after killing selected target in a burst.
NPCs capable of getting away from live/armed explosives.
Remove mutation side effect from unsuccessful bionics installation.
Allow giving ranged weapons non-piercing damage, modify corrosive zed.
Add new "CLIMB_SIMPLE" flag.
Kill 100 Zombies quest now require killing 100 monsters from a ZOMBIE species, and not only ordinary mon_zombie.
Ranged weapon rebalance.
Applied new FRAGILE_MELEE flag to a number of improvised weapons.
Zombies cannot bite without grabbing.
Skeleton armor increased by 50%, skeletons slower and harder to shoot. Adds Skeletal Juggernaut.
Replace instant healing with slow healing effects.
More Complete and Rebalanced Vitamins.
Antibiotic overhaul - slow-acting antibiotics, and adds Atreyupan, a weak antibiotic.
Changes some Autodoc messages and makes it usable without anesthesia by Deadened mutants or Sensory Dulling cyborgs.
Balance rusting of iron items (essentially eliminate it unless the item is left soaking in water for a long time).
Overhaul fragmentation explosives to project a deadly field of fragments instead of a few random ones.
Make ice labs ~10% of all labs, not 50%. Ensure 1+ lab per overmap.
Make portals unavoidably teleport you.
Removed ability of losing existing CBMs due installation fails.
Vary horde speed based on monsters in horde.
Obsolete impossible gunmods.
Create LOUDMOVES flag, add to secubots.
Lumber no longer made from / substitute for long stick.
Fix OP throwing.
Perception stat now determines overmap visibility, and the Topographagnosia trait is now available.
Added FILTHY tag, monsters with the tag now drop dirty clothing.
Portable sleeping bags.
Removes the vac_sealer requirement from sealed glass jar recipes, adds canning pot, updates recipes.
Allow crafting a fur rollmat with tanned pelts.
Wearing clothing out of natural layer order now imposes additional encumbrance.
Added deconstruct recipe for vehicle controls, reduced component requirements for crafting controls.
Adjusted weights of mammals from the category defaults to averages of real values.
Let one screwdriver recipes produce screwdriver set.
Flowers won't collide with vehicles no more.
Increase HP of paper-thin palisades.
Many animals such as coyotes and dogs are now less aggressive across the board.
Allow fishing in fishable non-river locations.
Nerf pneumatic gun reload times.
Modifies calorie amounts for flesh/fish and Fat products, including butchery products.
Rework vehicle safe and max velocities based on physics.
Adding more requirements to screwdriver set recipe.
Causes corpse damage level to negatively affect butchery yields.
Adjust PRY ability levels.
MBR vests weight and recipe fixes.
Reset aim of bows between shots.
Refine forest trailhead placement.
Adjust clay distribution in forests and on river banks.
Rebalance comestibles' calories, vitamins, weight, and volume.
Made vitamin deficiencies slower to accumulate.
Rebalances recipes to be closer in calorie count for input and output.
Increases duration of most morale effects
Rapid metabolism made purifiable.
Joint Torsion increases stamina usage when moving.

## Bugfixes:

Fix inability to repair modified clothing.
Fix charge consumption when invoking tools.
Fix grenades not exploding.
Cleanup drivability rules for vehicles.
Prevent application of traps to players in vehicles.
Menu crash fixes.
Fix crash when player moves while remotely controlling a vehicle
Fix gasoline in automated gas station mapgen
Force HOT/COLD/WET items to be active on save load
Make reinforced glass interact with projectiles.
Prevent display of messages the player shouldn't know about.
Prevent windows from thinking the game has hung.
Prevent turrets from damaging source vehicle.
Don't drop skeleton meat.
Don't automatically shoot neutral creatures with autofire.
Fixup behavior of frightened monsters.
Optimized fire spread.
Fixed disarm technique.
Crash fixes for item handling.
Stumbling monsters no longer move at different effective speeds based on direction of movement.
Numerous bugfixes in NPC AI.
Fixed some interactions between various inventories when they are present in the same tile.
Made blacklisting operate more consistently.
Rebalanced vehicle collisions.
Fixed crash when target dies between successive automatic attacks.
Fixed deafening noise from collapsing buildings.
Apply stamina penalty for attacking more consistently.
Headgear now can actually be worn with power armor.
Don't wake up on dry retching.
Fix incorrectly calculated melee movecost.
Fixed zombies stumbling in biased directions.
Fix for flickering in SDL version.
Allow dodging during long actions.
Fix failing legacy save loading unit test.
Fix electricity and acid ripping up clothing.
Fix a funny bug: going to sleep while playing an instrument results in "Something is making noise".
Fix shrapnel crash.
Hack in roofs above buildings.
Fix all projectiles causing explosions.
Add back cache update to fix pixel minimap render issue.
Make backtrace() handling saner; fixes BSD, probably others.
Make exploding ammo explode on hit.
Integrated scope fix for scout rifle.
Restrict usage of computers for blind character.
Fix NPCs talking to deaf player.
Fix line slopes and adjust projectile attacks.
Remove morale penalty after washing if filthy item was worn whilst washing it.
Fix items from previous saves not having any charges even when counted by charges.
Ask only once per dangerous tile to enter.
Fix safe mode trigger distance.
Fix an active item processing crash.
Never give new characters unusable food or clothing (part 1).
Dirty transparency cache when removing opaque parts from vehicles.
Remove grab when target is destroyed.
Stash linkages in the gun like we do casings.
Prevent projectiles generated by Electromagnetic Unit CBM from hitting the player.
Rad-immune player is now protected from zombie scientist's radiation beam.
Vehicles shouldn't collide with hallucinations.
Avoid city only scenarios in random character generation when city size is 0.
Hallucinations don't reset limb healing.
Fix saving character templates.
Fix for schizophrenic NPCs effecting players.
Stop NPCs from leaving the vehicle due to smoke while in vehicle.
Remove CARGO items from destroyed vehicle parts.
Test and fix zapback.
Prevents character from waking up from lack of fatigue or noise while under the effect of narcosis.
Fix placement of overmap specials with city size 0.
Limit consoles and cardreaders to only affect within their overmap tile.
Fix connections in ant tunnels.
Fixed stuck movement after holding numpad keys in SDL version.
Fix crash when NPC tries to take off and drop items where he can't when asked to wear something.
Fix display of isolated linear tiles.
Fix for excessive overheating from fire sources.
Fix creatures being able to see you through cameras and mirrors.
Remove explosion effect from small arms ammo put into fire.
Fix crash/weird behavior when handling items while over-encumbered/
Fixes the autoattack range for HAS_REACH weapons when the gameworld is circular.
Fix drinking from 'aluminum can' segfault.
Fix crash with no audio device.
Fixes creatures not setting off traps or falling z-levels after being flung.
Fix crash when resizing window during character creation.
Fix overmap special exhaustion when placing mandatory specials.
Prevents players from inheriting each other's deafness.
Fix for melee sound related crashes.
Disable recharging vehicle batteries from handheld batteries.
fix for crash to desktop when player tries to remove charcoal or food from smoking rack
Fix throwing stacks of items.
Fix wrong tripoint usage for temperature calculations.
Make trying to sleep into an activity.
Fix items going spoiled while crafting.
Sort out of spilled liquid infinite loop fix.
The internal furnace can only consume itens up to a maximum mass and volume.
Fix vehicle part install CTD.
Recalculate morale after washing filthy worn items.
Avoid invlet clashes on worn items.
Prefer dropping items into vehicle cargo spaces where available in more situations.
Fix traps ignoring monster armor.
Vehicles: make the vehicle split code more robust and stop game crashes.
Use maps on all zlevels so they actually reveal things.
Fix crash when talking to ranch foreman about prospectus; Fix agricultural investment option not functioning.
Consistent fireproof / firey monsters immunity to fire-related fields.
Type cast for prevention of integer overflow with large volume containers like cargo containers.
Bionics: connect cable charger systems to vehicles.
Unloading plutonium from vehicles now gives the correct amount.
NPC missions: clear the mission during the failure talk topic.
Fixed crash related to unbound direction action.
Reduce quarter-corpse butchering times to 1/4th of full corpse.
Set max for item stack charges, container volume and cargo volume.
Prevent heat induced vomiting until dead.
Folding vehicles: improve collision test when unfolding.
Fix item category names not updated when switching the language.
Fixed lightmap-related crashes in MinGW 64-bit executables.
Npc: NPCs on guard duty in a vehicle stay in the vehicle.
Fixes isometric tile rendering.
Npc: friendly NPCs only warn about hostile monsters.
Fix bomb fragment placement with z-levels on.
Fixes safemode custom rules when creating a new character.
Melee: make sure aoe techniques don't access an array out of bounds.
Fix aiming if target moves out of LOS.
Improve terrain bashing with experimental z-levels.
Allow turrets to shoot "over" the vehicle they are mounted on.
Vehicles: show active, fueled engines or battery in sidebar fuel indicator.
Hack around android joystick shifting bug.
Restore NPC ability to target player.
Deep bites now actually progress over time.
Fixes errors in graphical builds without sound enabled.
assure_dir_exist now creates parent directories recursively.
Skip dodge and block techniques when looking for a normal technique.
Fixed zombie necromancer was able to revive zombies pulped by a very hard hit.
Fix aiming anywhere after player has moved.
Applies radiation mitigation to all sources.
Adds minireactor to electrical power calculation.
Fixes gunmods that add non-auxiliary gun modes.
Fix NPC weapon wielding turn cost.
Fix monsters' special attack description not translated.
Fix aiming via mouse click.
Skinning animals smaller than Great Pyrenees now possible.
Vehicles: don't let drag stop vehicles in active cruise control.
No map extras in refugee center (for now).
Greater search range for refugee camp bandit missions.
Allows vehicles with a seed-drill to plant seeds
Fixed time cost for auto-mining.
Fix crash related to null pointer in creature tracker.
Make fire extinguishers work again.
Fix ASCII fallback for corpses.
vehicles: improve split logic.
Game: adjust vehicle driving offset based on the new speeds.
Unloading ammunition belt can be interrupted.
Fix HP not being recalculated during chargen.
Restore ability to use recipes from eink tablet.
Made Mycus Fireproofing and Mycogenesis consistent, and they will no longer prevent your clothes from burning.
Correct several uses of distance metrics.
basecamp: retrieve companions sent to do expansion crafting.
Fix wall connectedness on tiles builds with tiles disabled.
Vehicles: only sink vehicles in deep water.
Prevent NPC duplications when climbing stairs and colliding with a monster.
Prevent zone activities from working across z-levels.
Fix lighting of exterior walls by player-held light sources at night.
Move control laptop time investment to be before hacking attempt.
Respect `looks_like` for memorized tiles.
Disallow pseudo items in crafting component selection.
Fix calculation of chance to persuade NPCs to train.
Npc: fix NPC followers not closing doors.
Serialize recipe charges.
Fixed NPC dialog around lying and succeeding at missions.
More mall background tiles will match floor.
Stop people from randomly mutating new hair styles.
Silence error message when monster AI traverses an off-map vehicle.
Fix handling of NPC passenger removal.
Fix check for available wheels when changing tires.
Disallow washing in the dark.

## Performance:

Optimized mapgen when generating homogeneous tiles (empty air or all rock).
Shadowcasting optimizations for ~10% performance speedup.
Fix memory leaks in cata_tiles.
Switch from rand() to a simple mix/hash function for random tiles, also more speedup.
JSON optimization: removed many default values.
Remove effective no-op in player::fire_gun.
Cache morale level and speed up its computation.
Update reload times.
Cache some of the pathfinding data.
Draw border enhancement.
Hugely speed up crafting GUI.
Fix the inventory UI slowdown.
Allow SDL redraws during sleep or when FORCE_REDRAW triggers.
Spam fewer popups while saving submaps.
Improve performance of damage calculation.
Defer autopickup item lookups until first use.
Cache item types for inventory; huge crafting GUI speedup.
Speed up vehicle::is_broken, use it a bit less.
Speed up some slow sections of monster code.
Optimize saved monstergroups to decrease save size.
Faster drawing of empty spaces in tiles build.
Skip drawing spaces in winconsole builds.
Performance improvement for mega vehicles with many turrets.
Faster inventory menus.
Fix weather data performance impact.
Implement deferred color loading.
Losslessly compress all tiles.
Don't store translated material attributes.
Streamline effect processing on addition.
Speed up cache generation in z-level mode.
Fix decreased performance of software rendering.
Remove defensive redraw, add wrefresh where needed.
Cache values in season_of_year and reuse on same turn.
Remove unneeded SDL_RenderSetLogicalSize.
Use map::points_in_radius instead of manual iterating.
Reduce Submap constant memory requirements of Cosmetic strings.
Reduce memory consumption for soundpacks.
Fix lag due to copying player objects.
Encode mapbuffer terrain data using RLE scheme for smaller save files.
Faster item layer computation.
Improve performance of encumbrance calculations.
Lazily load sound effects as they are encountered instead of at application startup unless explicitly preloaded.
Faster color name lookup.
Remove recursive call from open_or_close().
Performance boost for SDL drawing using color modulated textures.
Improve sorting large numbers of items into zones.
Optimize inbounds check and reactor lookup.
Large optimizations to dynamic lighting via a fast exp approximation.

## Infrastructure:

Allow multifunctions containing both iuse_actor and cpp iuse_method.
Overhauled mapgen to allow more flexible specification of map features.
Better help menu for command line invocation.
Moved mutation definitions to json.
3D map infrastructure.
Move NPC dialog to json.
Use lightmap consistently in both curses and tiles.
More flexible menu filtering system.
Moved special tool items to json.
Moved vehicle spawns to json.
Methods to transform buildings after generation, i.e. to make them looted or barricaded.
Cleanup and extension of sound system.
Unified bullet disassembly handling.
Overmap saves moved to json.
Removed a lot of redundant default json entries.
Allowed arbitrary items to have artifact properties.
Migrated worldoptions, autopickup to json.
Add separate flag for electronic systems control.
Added zombie movement unit tests.
Put the crafting gui code into it's own module.
Add method to check if item can holster another.
Apartment Tower JSONification.
Add soundpack support.
Added example jq scripts for JSON parsing.
Wrap up _("translated weight units") to the dedicated function.
Re-seed RNG after choosing tiles.
8-way rotation of some ascii line drawing characters for vehicles.
Automatically rotate movement in isometric mode.
Fix weighted list RNG on platforms with a different RAND_MAX value.
Add function for temperature conversion (from F to C).
Use wchar_t for all potentially-wide-character handling.
New road mapgen to replace mapgen_road_*()
Jsonized monster attacks.
Factor out drawing primitive algorithms to a separate module.
Remove hardcoded moves cost when unloading from containers.
Weather Reader reworked.
Adds Prying quality, adds helper functions for quality checks.
Better NPC complaints.
Implements magazine wells.
Customizable bite attacks.
Add inheritance, strict and bounds-checking to MONSTER.
Allergy flags instead of allergy materials.
Move turret monattacks to a json actor.
Vehicle weight cached, more realistic.
Implement Lua wrapper to store and use either value or reference objects in Lua.
Create Blank Building Template.txt
Comestibles support inheritance.
Add lifting and jacking requirements to vehicle modification.
Extend 'generic_factory' + aliases + use the factory to manage terrain objects.
Add compiler LTO support.
Use center_print() function in appropriate places.
Use trim_and_print() instead of locally introduced function trim_to().
Display NPC needs in debug menu for AI development.
Implement string id for tool qualities.
Support inheritance for vehicle parts.
Augment and use map::water_from() to handle crafting requirements.
Move the scent map into a dedicated class.
Convert manual memory management to automatic using unique_ptr.
Make NPC class id a string_id.
Convert lab_notes and hints to use the snippet system.
Item burning code rewrite, exploding magazines.
Jsonize NPC class stat bonuses.
Spot checker for FoV scenarios.
JSONize NPC talk tags.
Wrap file reading into utility functions.
Units wrapper class for volume.
Specify vehicle part repair requirements in JSON.
Adding a call to add per-minute LUA callback.
Move mission dialogue to json.
Add inheritance support to generic factory.
Better handling of item templates.
Move crafting rig definitions to JSON.
Split engine load in to electrical and propulsion.
Fuel efficiency tests with targets.
Jsonize mutation hunger, thirst and fatigue rates.
Rewrite trap loading to use generic_factory.
Encapsulate the WINDOW pointer in class game in unique_ptr.
Add char_validity_check unit-test.
Use dedicated type for mass/weight values.
Use get_files_from_path instead of platform dependent code.
Implement and use a copy_file function.
Added ability for mutations to spawn items via JSON.
Added the ability to load mods from user_dir/mods.
Add wrapper function for finding suitable points for mapgen.
Display float options in the correct decimal format.
Ranged balance unit test.
Use a wider type for symbols.
Json formatter.
Jsonize mutation armor.
Mapgen palettes.
Changed recipes to use filament group.
Use variadic template functions instead of plain C-like variadic function arguments.
Move class map_item_stack into separate header and source files.
Load only base_colors file when it is available.
Switch OS X locale detection to CoreFoundation.
Normalize colors for alternate map keys.
Implement time_point and time_duration classes.
Extract events system to separate class.
Added morale editor to debug menu.
Add CodeTriage badge to cleverraven/cataclysm-dda.
Compress Basic menu sound effects to Ogg Vorbis.
Unhardcoded NPC destinations (using overmap locations)
Improving modding support via adding ability to load game options directly from JSON.
Add a class to encapsulate references to a specific vehicle part.
Max player stamina moved to JSON.
Added FRAGILE_MELEE flag to represent fragile melee weapons.
Unicode support for SCT.
Update vehicleDef.py to produce better vehicle templates.
Move fuel and engine parameters to JSON.
Added pull request template.
Adds the Debug Bionic Power trait.
Fix flaky explosion regression test.
Detect unexpected mutation failure in the mutation unit test.
Jsonize large swaths of NPC dialogue.
Enhance generation of forest tiles with terrain-dependent furniture and forest composition attributes.
Conversion of nutrition to calories (kcal).
Allow constructions to spawn byproduct items.
Implement proper vehicle part iterator and range.
Add script to generate Changelog from SUMMARY lines in Pull Requests.
Make input timeout context-specific.
Npctalk to JSON: Move most NPC dialog to JSON.
Properly implement time duration string alignment.
made_of_any(materials) for creature.
Add the option to create Changelogs grouped by Build to generate_changelog.py
Add support for deferral of player movement, use it to fix two bugs.
Load time duration from string (containing units).
Converts monster size to weight and volume.
Replace usage of sentinel tripoint_min with cata::optional.
Add more functions to vpart_position and vpart_reference
Better clarity in item description code.
Clean up handling of vehicle power to always use watts.
Add error reporting to many calls of SDL function.
Do not ask for retarget when opening projects in Visual Studio.
Print the Cataclysm version number in the debug log.
Fix foldstring ignoring multiple linebreaks
Make point and tripoint literal so they can be used in constexpr contexts.
POSIX backtraces now work for installed binaries and position-independent executables.
Improved CI infrastructure error handling.
Allow explicit specification of overmap special connection type.
Find or create overmap special after overmap generation.
Basecamp, faction camp: start merging faction camps into basecamps.
Better statistics in tests.
Upgrade tests to Catch2 2.5.0.
Show debug logs during tests.
Missions: autoset monster_kill_goal for KILL_TYPE and KILL_SPEC.
Missions: Move some start functions into JSON.
Add tracking of overmap special for placed terrain.
Faction camps: consolidate and clean up farm code.
Basecamp: try to regularize mission starts and mission returns.
Unhardcoded comfort, warmth and feet fire bonus values for furniture.
Reorganize NPC backstories into their own folder.
Enable JSONized placement of overmap specials at mission start.
Split sound functionality out of sdltiles.cpp into its own file.
Split comestibles.json into many files.
NPC expertise infrastructure.
Changed butchery to use JSON for drops, for all butchery actions.
Show test times in CI results.
Add tool qualities to the game for later use in scientific tools.
Replace tag_colored_string with colorize.
Run tests for CMake CI build.
Simpler test randomness seeding.
Enable functional boats phase.
Npctalk: add more conditions and dynamic line options.
Npc: remove hardcoded mutation modifiers to opinions and use JSON values
Adds not-quite implemented basic analytical tools for chemistry.
Fix city districts and increase default size.
Npctalk: add u_sell_item effect.
Npctalk: add a simple pseudo-switch for responses.
Fix NPC class loadout selection.
Npctalk: add mutation threshold flags, static and starting NPC traits, and a basecamp count.
Document units for power and energy_consumption.
Replaced hardcoded terrain list with checking of terrain flag.
Change within_visual_range function to reflect usage.
Allow more specific control over tests run in CI.
Improves structure of background stories to prepare for other types of inquiry.
Improvements to player_activity regarding distractions.
Npctalk: add true/false responses and CONDITION trials to JSON.
Allow flag-based blacklisting and whitelisting of overmap locations on a per-region basis.
Npctalk: add a bunch of new options to JSON.
Rationalize Visual Studio compatibility code.
Mutation loading now uses generic_factory.
Make route_adjacent available to all activity handlers.
Moved wind generation variables to regional_map_settings.json.
Npctalk: move NPC needs to JSON.
Npctalk: move NPC follower AI rules to JSON.
Npctalk: move almost all dialogue into JSON.
JSONnizing CBM slot feature.
Land Use Codes infrastructure.
Moves allergen handling vitamin absorption to JSON.
Refactor advanced inventory item movement to use activities.
USABLE_FIRE tag makes terrain or furniture usable as a nearby fire for crafting.

## Build:

Support for finding alternate versions of build tools.
Lots of forward declaration and #include cleanup to speed up compilation.
Addition of many unit tests.
string_id, a typesafe and efficient wrapper for string identifiers.
Makefile supports various standard environment values.
Add dmg distribution target to makefile.
Tiles support on OpenBSD.
Add an easy makefile option to compile every localization file.
Set -mmacosx-version-min to 10.7 using clang.
JSON regression check.
Throw exception on debugmsg in unit tests.
Bump minimum supported compiler versions.
Use ar from cross-compiler's toolchain.
OS X. Support building .dmg packages for curses version.
Makefile: add USE_LIBCXX flag
Fix bundling liblua on OS X
Fix OS X launcher script.
Fix for old clang versions that don't like empty initializers.
Disable C4146 error in MSVC
Add mod support to unit tests.
A workaround to avoid a suspected MSVC code compilation issue.
Fixed clang crash on OS X.
Attempt to recover from no git in CodeBlocks project.
Graceful migration of legacy savegames.
Handle obsolete items in mods.
Fix ARM compilation issue.
Update CATCH to v1.5.8
Support loading worlds from CLI.
Always require RFC 4627 compliant JSON.
Include numeric to fix OSX compile.
Add a switch to retain debug symbols for profiling.
Update MXE ICE workaround to blacklist anything targeting x86_64-w64-mingw32.static
Don't keep _GLIBCXX_DEBUG when DEBUG_SYMBOLS is set.
Allow installation in a path with whitespaces.
Add a compile mode that checks for printf format errors.
Fix Makefile not respecting 'FRAMEWORKSDIR' exported to environment.
Bionics regression test, currently "item consuming" ones only.
Add explicit instantiation of string_id::NULL_ID to make clang happy.
Enable unit tests in Travis builds.
Enable coveralls support.
Add man pages for cataclysm and cataclysm-tiles.
Add files recommended for UNIX desktops.
Streamline the color loading from JSON in SDL and Windows console builds.
Add MXE compilation and Wine testing to .travis.yml
Fixed compile problem in VS.
Add codecov.io to .travis.yml
Allow use of Clang through MinGW.
Fixed makefile to use pkg-config instead of ncurses5-config.
Fix the OSX cross-compile.
Put 'gold' really in use when linking.
Add equality operator to tripoint_range.
Add gcc 7 and 8 to build matrix.
Snapcraft Build recipe added.
Fix compiler errors on clang-7.0.0-svn
Sort object files to link them in reproducible order.
Update .desktop and appdata files in data/xdg.
Add Dockerfile for building and experimenting on Debian.
SDL windows: allow HDPI displays
Makefile updates for MSYS2.
Properly work-around broken SDL 2.0.5 key events on Linux.
Debug stack trace & crash handler for Windows.
Add PR validator to ensure use of a summary line.
Android build standup.
Add unit test for NPC movement fixes.
Fixed Android build regression.
Change MSVC configs to build test executable.
Faster builds with CMake.
Vehicle power test: make it more consistent.
Visual Studio solution with vcpkg support.
Use travis build stages.
Run tests under AddressSanitizer in Travis CI.
Sort generated lua bindings source file to allow reproducible builds.
Adding astyle to deb/ubuntu packages.
Automate changelog generation.
Add macOS to travis-ci builds.
Added VS solution to build statically linked executable using vcpkg.

## I18N and A11Y:

Localizable HP bars.
Implement printing aim accuracy as numbers.
Textual vehicle facing indicator.
Translatable moon phase.
Fix of untranslated (sub)category in crafting gui.
Don't dynamically initialize using gettext.
Make vitamin and fault and mod targets translatable.
Fixed terrain name translation.
UI improvements (for easier translation).
Allow Unicode strings as item symbols.
Add comment for translators about mutation UI.
Add Chinese main menu ASCII art.
Allow json_flags to be translated.
Display localized "Really quit?" string in main menu.
Fully handle language changes.
Install only specified translations for curses version.
Extract text field of morale_type for translation.
Fix refugee center NPCs' unlocalized names and occupations.
I18N-ize action menu entries.
Ensure consistent string order in translation template.
Fix interference effect of radio messages in localized version.
Add Polish language.
Better docs for translators.
Add 'translate_marker' macro for xgettext to extract strings for translation.
Windows language detection and selection.
Load names when the language settings change.
Display l10nized tab names when creating new world.
Link against ncursesw if L10N enabled.
Make user-facing error messages translatable.
Many, Many new strings and menus are translatable.
Provide context for translating strings of monster abilities.
Allowed recoil level to be translated.

## Statistics:
3271 files changed, 4621405 insertions(+), 1700313 deletions(-)
37,604 commits
~700 contributors

New game entities (core)
Items:
11 ammunition types, 84 armors, 13 bionics, 18 books, 258 foods, 18 constructibles, 21 containers,
547 crafting recipes, 208 misc items, 52 guns, 33 gunmods, 75 tools, 22 wearable tools, 6 tool mods,
303 uncraft recipes, 17 vehicle wheels
Mapgen:
52 epilogues, 46 furnitures, 496 item spawn groups, 1139 mapgen entries, 69 monster spawn lists,
64 overmap specials, 730 overmap terrains, 34 mapgen palettes, 137 terrain types,
52 vehicle blueprints, 30 vehicle spawn groups
Misc:
4 dreams, 66 effect types, 9 engine faults, 47 harvest entries, 3 martial arts, 14 materials,
104 monsters, 16 monster factions, 211 mutations, 20 professions, 13 scenarios, 262 snippets,
31 start locations, 455 talk topics, 8 martial art techniques, 153 vehicle parts, 17 vehicle wheels
New game entities (mods)
Items:
102 ammunition types, 28 armors, 3 bionics, 17 books, 60 foods, 11 constructables, 12 containers,
6 engines, 206 misc items, 118 guns, 6 gunmods, 43 magazines, 369 crafting recipes, 136 tools,
158 uncraft recipes
Mapgen
12 furnitures, 348 item spawn groups, 1911 mapgen entries, 41 monster spawn groups,
41 overmap specials, 2372 overmap terrains, 33 mapgen palettes, 11 start locations, 44 terrains,
24 vehicle blueprints, 24 vehicle spawn groups
Misc:
2 harvest entries, 2 martial arts, 119 monsters, 2 mutations, 34 professions, 24 starting scenarios,
93 snippets, 275 monster speech entries, 8 talk topics, 11 martial art techniques, 395 vehicle parts

======

# 0.C

## Features:

Infighting! Monsters now have factions assigned and will attack other monsters from opposing factions.
Meteorology! Featuring all-new thermometer, barometer, and hygrometer, as well as an all-inclusive weather station. Now we can finally talk about the weather, as we've always wanted. (disclaimer, you can't chat about the weather with NPCs)
You can warm yourself up from a nearby fire.
Change car batteries without any tools, truck batteries with just a wrench, or install swappable storage battery cases and add/remove storage batteries to your heart's content. Electric cars come with cases for their storage batteries by default now.
Many vehicle parts are now foldable, enabling you to have a more complete folding bicycle (or wheelchair).
Aiming! You can now spend time when aiming a ranged weapon to improve your accuracy with it.
The patented DeathCam™! You can now watch what happens after your epic death: is anything left of you after that massive fire burns itself out?
Rifle straps! Mount one on your gun and just wear it when you're not using it.
Some cars have alarms now, and you can try to bypass the alarm and unlock the controls.
Better interactions with worn items, such as auto-retrieving stowed items from them.
Toggle modes for each vehicle turret individually.
Manual fire turrets.
Cameras mountable on vehicles to extend view area.
New drive-by-wireless system for cars, remote-control full-sized cars!
Clothing modifications (pockets, padding, and reinforcing).

## Content:

An abandoned farmhouse may spawn in the forest from time to time, with a sad story behind it.
Tanning with trees! Blackjack oaks now spawn, and can provide tanbark.
Electric chainsaws and jackhammers now exist in the world.
Destructible bridges! They can be smashed, they have sidewalks, and are a source of rebar.
Straw! Get it from the hay in farm barns and make yourself a nice straw hat.
Battery mods (extended battery, rechargeable battery, etc.) can now be removed by applying a screwdriver.
Wool and felt are now usable materials.
Lots of clay and pottery recipes/items.
Diesel fuel/engines/pumps.
Lots of comestibles and recipes for them.
Buildable concrete and brick walls and roofs.
Flu shot that actually inoculates against flu.
Metal tank furniture similar to a keg, but easier to make.
Lots of new clothes and recipes for them.
Large amounts of chemical and metallurgy additions, lots of bombs and rockets.
Interior lights for vehicles.
Fire engine, with a water cannon!
Occasional mineral drops when tunneling (limestone so far).
Zombie technician gained a disarm attack.
Student professions.
Generic spiritualist content.
Craftable canned food and recipes.
More farming content and recipes to make use of them.
Even more houses!

## Interface:

Butchering can now be used to cut up items, too. Also, you can now salvage _all_ the things (in a tile) in one keypress.
Item descriptions now tell you what you know you can craft with them. No more wondering what those stupid copper tubes are good for.
You can now choose to ensure that items you pick up never get wielded, keeping your hands free -- useful when you want to be using a martial arts style that's primarily unarmed.
Foraging just... happens. Without prompting you (Y/N?) every (Y/N?) time.
You can now choose to re-roll a random scenario along with your other random character generation things.
New item action menu, trigger items without rooting around in your inventory!
Option to merge all cash card charges into one card at an ATM.
Laser-dot targeting now triggers safe mode.
Streamlined vehicle construction menu by adding a shape select menu to parts that have multiple symbols.
Added tabs to vehicle construction menu to help manage all the parts.
Sound symbols persist until the end of the player turn, and can be examined for a description.
Warning prompt about activated items when sleeping or waiting.
Item names now have HP bars displayed with them.
Add V-menu (nearby items/monsters) to peek command.
Add filters to advanced inventory.

## Balance:

Gun mods aren't just a free-for-all when reaching marksmanship level 1 anymore -- instead, they each have different skill requirements to install.
Canes, cudgels, and umbrellas now work as improvised fencing weapons.
Gunstores are all locked up.
Muscle-powered engines can run alternators now.
Muscle-powered engines cause thirst, hunger and fatigue.
Split out more layering locations and layers, but made layering penalties harsher.
Nerfed shrapnel from bombs in general, they are MUCH less effective against armored enemies.
Monsters with many weapons semi-intelligently choose which ones to use.
Tuned skilling progression for making archery items to allow bootstrapping.
Unfletched arrows no longer count as ammunition so they don't clutter your firing menu.
Some monsters have a small amount of nightvision, Now you will learn why you fear the night.
Enabled trading with starting NPC at game start.
Slowed tankbots down so you have a chance of running away from them.
Zombie master special now picks from every zombie, not just a small list.

## Bugfixes:

Doors and windows no longer hold up the roof! Hopefully preventing collapses from zombies breaking into your shop.
Solar panels now _just work_ (as long as they're above-ground and it's sunny).
Fixed dark temple finale by enhancing the dark wyrms that it spawns.
Fix slow vehicles getting stuck in reverse.
Fixed free blocks when player had no block techniques.
Make effects that damage all player bodyparts use the same armor code as other attacks.
Scale damage to armor based on its coverage so e.g. power armor isn't ridiculously vulnerable to acid.
Fatigue can no longer go so negative that you don't need to sleep for days.
Unify vehicle fuel handling.
Game remembers which mutations you had activated.
Fixed turrets shooting through doors.
Fixed bug that was making gun recoil be too low.
Fixed bashing corpses with blunt objects.

## Performance:

MASSIVE improvement in performance when there are large numbers (thousands) of items nearby.
Added a clustering algorithm for monster hearing that improves performance when there are many (thousands) of monsters on-map and making noises.
Iterate across map structures in cache-friendly way.
Avoid saving/loading sections of map that aren't interesting (like solid rock).

## Infrastructure:

Diseases are configurable from JSON and applied as relatively generic status effects.
Pedal/wheelchairs/paddles united as a "fuel type".
About half of the item types are now composable, for example you can easily make a "wearable gun", or "wearable tool" now.
Overhaul and simplification of map data handling.
Simplification of gun and gunmod handling.
Restored building under MSVC.
Build performance improvements via removing unnecessary includes.
Simplify handling of vehicle coordinates.
Visibility checking API cleanup.
Unified filesystem API.
Extracted activity handlers from game.cpp
Sound processing moved to a dedicated module. (in-game hearing, not the game making sound)
Moved some shared logic from player to character.
Streamlined obsolete mod handling.

======

# 0.B

## Features:

Random characters have professions applied.
Brewing.
Wearable tools.
Martial arts techniques can trigger when wielding appropriate weapons.
Wing mirrors for vehicles.
Prototype hordes.
Adjust zombie speed with mods.
Made butcher menu's first entry match the butcher hotkey, so you can just hold down the button to butcher all.
You can dig down stairs with proper equipment.
Scabbards, holsters and sheathable weapons.
At high skills you can quick draw/attack with weapons.
Fish spawn as distinct creatures, and they're used for fishing checks.
Quivers for arrows.
Furniture can act as a tool.
Corpses rot and eventually disappear.
Armor is assigned to a layer, and armor on different layers doesn't impose layering penalties.
Destroyed vehicle parts get ripped off the vehicle.
Player can start at various locations.
Special support for mapsharing installs:
  - lock down debug menu;
  - lock players to their username;
  - more configurable file placement;
  - locks around map files.
Language switch is dynamic now.
Guns such as revolvers no longer eject casings when fired, they're instead ejected on reload.
Internal furnace and Battery System CBMs are toggleable so you're less likely to eat random objects by accident.
Spending more time near traps has incremental chance of finding them, spotted traps are remembered.
Thrown items above a trap-defined threshold will trigger traps.
You can now peek through curtains and some doors.
Smashing a broken window again clears out the broken glass (relatively quietly).
Autopickup can get at anything you can reach, i.e. adjacent tiles.
Can set exclusion zones for autopickup, so you can avoid accidentally picking up all your stuff in your base.
Contents of books are unknown until first read (which is faster than usual).
Can craft recipes if you have a book in range that provides it.
Can learn recipes by practicing them.
Roof of the vehicle you're currently in is not drawn.
Faction hostility is back.
Kiln operates without player being nearby.
Radio operated items.
Switched to seed-based weather generation.
Options are only displayed when they are applicable to your build.
Can perform unspeakable acts upon zombies to turn them into your packmule slave thing.
Messages give feedback on melee misses.
Foraging is seasonal, fruits will grow each season, but once picked are gone until the next.
Pet menu to interact with friendly monsters.
Starting scenarios stitch together profession, traits, and starting location.
Picking up and dropping multiple items is now an interruptible activity.
Activatable mutations.
Heavily moddable gun platform.
Fire creates invisible hot air fields, which meander around in enclosed spaces and warm them up.
Factored windchill and humidity into body temperature calculations.
Vehicles smash items when they (wheels) run over them.
Refined vehicle/terrain collisions.
Hulks and Brutes now have a very damaging fling attack.
Jumper cables can be used to link together electrical systems of vehicles, including vehicles outside the reality bubble.
Crafting a large batch of items can apply a discount to the crafting time required.
Overhaul of "cut up" system:
  - Cannot cut up an item if it includes a material that can't be cut up (e.g. shotgun);
  - Cutting up returns items from each material that makes up the item;
  - Cutting up most items should respect the total volume of the item.
Most terrain can be smashed now, if you can hit it hard enough.
Can turn individual vehicle engines on and off.
Filling an item with water from e.g. a river is now an interruptible action.

## Infrastructure:

Switched to SDL 2.0.
Made paths configurable for packaging and installation support.
Finished pushing martial art definitions out to json.
JSONized multi-tile building generation, leading to huger buildings.
Tilesets can provide a per-category fallback tile to handle new monsters/items/whatever.
Silenced all the warnings, now it's easier to keep new ones from cropping up.
Lots of string handling infrastructure, making translated string handling easier.
Missing tiles in tilesets can fall back to ASCII.
Saner glyph cache handling.
Components used to craft an item are stored in the item.
Debug overlay for hordes.
Improved window handling.
Generic iuse functors unify many types of iuse functions.
JSONized bullet pulling recipes.
Generic support for foldable vehicles, still need support for *crafting* them.
Encapsulation applied to map accessors.
JSONized monster drops.
Damaged fuel tanks leak fuel on the ground.
Most menus use input context now, and therefore have configurable keybindings.
Switched build to c++11.
Items can have a list of iuse methods instead of just one.
Drug effects can mostly be defined in JSON.
Scripts for querying json in tools_json_tools.
Beefed up utf-8 input handling.
JSONized NPC definitions.
Unified recipe requirements across constructions and crafting.
Better error handling when initializing SDL.
Recipes can have byproducts.
Added a standalone map layout utility.
Monsters are saved to the overmap instead of per-submap, clearing the way for horde support.
Hgamelaunch start script.
Items can spawn with variable amounts of charge.
Monster blacklists are applied consistently to all spawn code.
Different ammunition-bearing monsters (turrets, robots) have customized loadouts of their various ammo types.
Obsolete mods can be marked as such, preventing debug spam if a save containing them is loaded.

## Balance:

Give most starting professions decent starting equipment.
Nether spawns near corpse spawns.
Capped skill gain from many activities, especially crafting.
Melee weapons can take wear and tear damage based on their primary material.
Categorized CBMs you can get from butchering things.
BEES!
Armor values nerfed.
Mutagen spawn rates slashed.
Overhauled mp3 player morale bonus to make micromanagement of it suboptimal.
Amount of damage blocked by a block technique based on strength and skill of blocker.
Removed acid rain until it can be made into a local event.
Nerfed speed of many zombie animals.
Starting professions supplied with cold-weather gear to match the expected climate.
Standing in a fire less likely to ignite clothes.
Lying in fire (when one or more legs is at 0HP) causes MUCH more damage.

## Content:

New monster, Wraith.
Hops, barley, and molasses as brewing ingredients.
Yeast for fermenting brews and baking some bread foods.
Sugar beet as a renewable source of sugar.
Fruit wine and Brandy.
Moonshine and home-brewed beer.
Grappling hook.
Many new house layouts.
Wells and well digging.
CQB CBM that provides martial art style.
Warehouse building.
Decorative terrain and furniture.
Parasites and diseases from unsafe foods.
Curtains for vehicle doors and windshields, privacy please!
Foraging (in bushes, shrubs, trees).
Towel usable for many handy things (still not at HHGttG level).
hehe, honey.
Wearable rx12 auto-injector.
E-cigs
Motel locations.
Slime mutants can slip through tight spaces, spawn friendly slimes.
Some insect-like mutants can sip nectar from flowers (but at a cost...)
Mutagen gives you wings! (butterfly wings)
Bird mutations.
Zoose
Killed bots drop (disassemblable) broken bot items instead of corpses.
Bear mutations.
Bio operator zombie.
Spider nest basements.
Nice looking road ends and roundabouts.
Exploding gasbag zombies.
Pizza parlor building.
Wheelchairs.
Notes left by other survivors scattered all over.
Brain blob directs nearby blobs to move intelligently.
Mall location.
Several toolbox items to streamline carrying around your crafting needfulls.
Cotton and many cotton-based recipes and items.
Plant mutations.
Audit of all item prices to try and get a sensical baseline for them.
Supercharged military turrets.
Make Fedora activatable, m'ilady.
Road barricades.
Necropolis.
Rollerblades and skates.
Evac center and piles of NPCs and missions.
Bandit camps.
RC car and remote-detonated bombs, and a remote controlled lamp.
Automated gas stations.
Boats.
E-ink tablet and laptops can display recipes and act like books.
Can take pictures of monsters and view them on laptops or tablets.
Fish traps.
A "Thrilling" monster easter egg.
Riot control bot.
Extensive mutation chain culminating with player effectively joining the Marloss faction.
Extensive expansion of Marloss monsters/structures.
Various power substations, with new monsters.
Diesel added as a vehicle fuel.
Added craftable pontoon bridges.
Rat mutants can burrow, Cephalopod mutants can grow a large shell, lizards can regrow limbs.
Many new starting locations.
Curing hides and tanning leather.
Full coverage of tiles in Retrodays and MShock's tilesets!

## Interface:

Expanded armor layering window.
Added way to swap panes in AIM.
Animation and duration for smoking activity.
Action menu that displays all actions in a tree menu.
Highlight things you can interact with when 'e'xamining.
Many strings are properly pluralized and have support for doing so when translated as well.
Standardized overmap building colors.
Vehicle examine menu shows used/capacity of fuel tanks and cargo space.
SDL builds can play music.
Log messages colorized.
Books colorized by category.
Different weather types get their own animations.
Save/load log messages.
Fuzzy river borders.
Scrolling text animations when things are damaged and on some effects triggering.
Lots of menus now have sorting, categories, and search.
Animation delay option.
Player can write and read sign items.
Added a menu displaying martial art style characteristics.
Perishable and rotting items colorized.
UPS no longer activatable, now act as passive batteries.
Prompt to continue studying a book until all recipes learned.

## Performance:

Greatly sped up construction menu.
Overmap scrolling speed greatly improved.
Turn number added to calendar since it's called a gajillion times.
Switched a lot of large collections to use std::unordered_map() or std::unordered_set().
SDL framebuffer cache.
Extracted rain animation code from main drawing code.
Tile lookup speedups.

## Bugfixes:

No bleeding effect if your armor absorbs all the damage.
Make game stop treating trees, walls, etc as hallucinatory with respect to vehicle collisions.
Prevent dragging furniture from hoovering up items.
Option to force software rendering to work around hardware support issues.
Players are ejected from vehicles when their seats are destroyed.
Contents of items destroyed by interacting with them are dumped instead of being deleted.
Restored function of area melee attacks.
Made various battery mods play nice together.
Prevent segfault in the unlikely case that you miss so badly that you shoot yourself.
Don't cause blood spatters when the attack does no damage.
Avoid crashing when loading a corrupted submap.
Avoid resetting creature speed to 100 when a creature is saved/loaded.
Option to disable joystick input in case you have a broken joystick.
Always practice at least one of the melee skill types when attacking.
Fixed off-by-one error that made 100% coverage armor 99% coverage.
Move critical multiplier calculation after armor absorbs damage.
Added move cost for interacting with computers.
Use maximum heard sound for effects (such as deafness), not the sum.
Player graveyard works as intended, most recent player save is moved to the graveyard folder.
Factored weight of items in furniture into cost of dragging the furniture.
Gunmods with firing modes finally make correct sounds when fired.
Guns spawn with ammo when mapgen calls for it.
Fixed longstanding bug where displayed warmth would fluctuate wildly if your body temperature was optimal.
Prevent player from taking damage when driving over an acid puddle.
Taught zombies how to pick the right stairs.
Fixed bug where zombies can attack at range after a knockback.
Lots of window refresh cleanup.
Turrets and vehicle turrets now respect friendly status when burst firing.
Fixed a bug where monsters could see further than they should in circular distance mode (they still used square dist).

======

# 0.A

## Highlights:

Module manager.
Fullscreen mode.
Many mutations, more refined mutation progression.
Improved view options for driving.
Improved item handling, including category views, partial stack handling.
Mouse move and mouselook.
Fishing.
Working Refrigerators.

## Features:

View item on mouse hover in SDL.
Mouse move.
Basic LUA support.
Vehicles disintegrate into their constituent parts on impact.
Fuel tanks preserve their contents when removed/installed.
Vehicle construction and repair using duct tape.
More distinct mutation trees, including branch thresholds and post-threshold mutations.
Interact with monsters on stairs.
Guilt from killing monsters tapers off as you kill more of them.
Can track vehicles with a GPS module.
Allow filtering constructions by the ones you can do right now (can toggle).
Idling for vehicles, can effectively run as generators.
Minifridge that keeps food fresh longer.
Clothing pockets and hoods only activate when needed. (for warmth)
Inventory and crafting menus support listing items by category.
Expanded underwater combat.
Item spoilage rate varies based on temperature.
More info in list monsters menu.
Rechargeable battery pack mod for tools.
Gunmods are installed on rails now.
Better gender handling at character creation.
Expanded vehicle electrical system.
Can pick up or drop partial stacks.
Shove items out of the way when closing a door.
Radioactive items.
Mutation friendly clothing.
Remove prompt to resume task, of course you want to.
Vehicle facing indicator (option).
Fullscreen mode.
Show contents of grabbed vehicle (e.g. your shopping cart) in advanced inventory pane.
Fishing, find a pole!
Automatic view shifting when driving (option).
Zoom mode that dynamically resizes tiles (pretty slow when zoomed unfortunately).
Search known recipes by output, tool or component.

## Infrastructure:

Overmap tiles moved to json.
Lots of warning cleanup.
More development of internal json library.
Mod manager.
Can define mapgen for tiles in json or LUA.
Traps moved to json.
Standalone json checker.
Refactored monsters and players to have a common parent class.
Retrieve items from inventory based on location instead of invlet.
Ammo types moved to json.
Blacklist and whitelist for including/excluding content.

## Balance:

Sleep increases rate of fatigue recovery and healing over time.
Remove automatic matches and pocketknife from player spawn.
Add skintight flag for underwear-type clothing to negate layering penalties.
First Aid and bandages take time to apply now.
Increased city size variability.
Turrets have finite ammo.
Reduce rate of damage for "real armor" as opposed to "clothes".
Zombies spawn at last stand locations.
Burning ammo only throws shrapnel, no explosion.
Increased crafting distance to 6 to enable large workshops.
Progressive difficulty searching for lab notes.
Large-scale vehicle rebalances.
Improved code that determines what body part is hit by an attack.
Water purification methods use one charge per unit of water.
Buffed water resistant clothing.
Removed acid puddles from acid rain. (no more melting items).
Buffed most zombie HP.
Large nerf to solar panels.
Effectively remove cap to starting points option (set to 1,000).
More interesting gun misfire/jam mechanics, guns can take damage now.
Varied rate of projectile breakage with a flag, more differentiation between arrow types.
Ammo with special effects (smoke, teargas, explosions) now go off when burned.

## Content:

Atomic coffee, energy drink and hypospray, lawn darts, MOLLE pack, fingertip razors.
Too many mutations to list, including mutagen types and recipes.
Map types, ammo reloads, vehicle curtains, creepy doll, whiskey barrels.
Hibernation mutation, lots of cop and fireman gear, IV mutagen, piles of new traits.
Mutation-themed dreams, cowbell, atomic batteries, dojo and contents,
vending machines and bank cards.
Dinocataclysm added as a mod at long last!
Lots more terrain and furniture is now bashable.
Several new houses and other buildings.
Variations of vehicle condition (damaged, blood-splattered, engine running, etc)
Creatures fling around appropriate fluids and chunks when gibbed.
Several content packs that allow enabling/disabling different categories of content.
Shoggoth.

## Bugfixes:

Prevent artifact swords from sticking all the time.
Royal jelly and blood filter heal dermatik infections.
Make active items (ticking bombs, rotting food) work in vehicle storage.
Prevent teleportation and stairclimbing from erasing monsters.
Lots of UI tweaks.
Fix bug where items couldn't be thrown over water.
Erase scentmap when we move between floors.
Handle adjacent overmaps better, including notes.
Lots of recipes moved fro auto-learn on skill thresholds to being learned from books.
Fixed vehicle rendering when dragging.
Can craft from items in vehicle storage.
Only count loudest vehicle engine for noise generation instead of adding them together.
Fix weird bug where being too strong made you bad at throwing things.
Fixed several related vehicle board/unboard bugs.
Player displayed in correct position when peeking.
Fixed lots of menu drawing glitches.
Height/width options make more sense, total instead of based on view width.
Limit indoor dimly lit areas to the same view distance as outside.
Fix bug where vehicles and windows projected light at dawn and dusk.
Targeting defaults to nearest enemy.
Toggling between enemies includes hostile NPCs.
Vehicle turrets no longer shoot player or their own vehicle.
Fixed issue where exploding items could destroy themselves and cause a segfault.
Check for errors when attempting to write files and take appropriate action.
Fixed some lab finale features.
Fixed vehicle workshops being usable as components in recipes.
Cruise control is now smooth, even the sportscar is drivable.
Sinkholes don't turn into pits after you step in them.
Can no longer block attacks in your sleep.
Translations build and ship with releases.

## Performance:

Many overmap generation performance improvements.
Stop updating scent if player hasn't moved for a while, makes waiting and sleeping go much faster.
Optimized bitflag methods for very frequently used flags.
Heavy refactor of crafting menu for more speed.
Heavy optimization of scent diffusion.
Declare strings as const to avoid reallocating them all the time.
Lots of caching of vehicle parts.
Vision calculation speedups.
Refactored map loading to chunk up map data into tiny (1KB or so) files, so save/load is nearly instantaneous.

======

# 0.9

## Highlights:

World Factory: Multiple worlds managed at once.
New mutation categories.
TsuTiles.
Basic mouse support in SDL builds.
Vehicle construction system rework.
Backward compatibility with 0.8 saves.
Unbelievable amount of new content.

## Features:

New mutation categories.
Blob drops are semi-useful.
World Factory: Multiple worlds managed at once.
Single keypress pulping.
Better Basements.
Dynamically swap between text and tiles, and among tilesets.
Funnels catch water when the player is far away.
TsuTiles.
Curvy roads.
Zombears.
V menu now lists monsters too.
Emergency vehicles.
Shia's back.
Doors tougher, but zombies can pile on when trying to bash through them.
Spawning monsters in packs.
Shopping carts are drivable.
Basic mouse support in SDL builds.
Food dehydrator.
Some clothes have hoods that are used automatically if there's no hat in the way.
Only prompt to confirm butchering if there are hostiles nearby.
Books have chapters.
Better furniture dragging interface with 'G'rab.
More cart types, hot dog, welding, luggage; swivel chairs.
Track more stuff for memorial file.
Basic tool quality support for more streamlined crafting recipes.
Fungaloid rework.
Vehicle workbench like components act like tools.
Huge pile o books.
Furniture and terrain definitions moved to json.
Survivor armor.
Large numbers of wild animals.
Power system for vehicles and battery components.
Reinforced vehicle components.
Vehicle construction system rework.
Multi-square vehicle doors.
Make vehicles more resilient to damage and better able to smash through obstacles.
Vehicle spawns have personality added in various ways.
Removed action interruption from drug cravings.
Ludicrous numbers of new foods.
Vehicle horns.
Backward compatibility with 0.8 saves.
Stylish trait.
Pickup partial stacks.
Flaming weapons.
Too many new professions to list.
Diseases can now be bodypart specific (bleeding, bites).
Reworked martial arts framework. Arts are no longer pseudo-items, and can be mostly defined in json.
RPG-7.
Reworked and streamlined bionics failure chance and install UI.
Streamlined continuous reading.

## Bugfixes:

Monsters that don't take damage no longer leave blood trails.
Broken gas tanks act broken.
Highlighting lines in tiles mode.
Show all sounds made by player.
Disassemble items with charges properly.
Suppress smoke warning when you have a gas mask.
Stims work again.
Menu cleanups all over.
Better in-city detection for roads.
Funnel filling.
Step on visible trap warning.
Vomiting lethality nerfed.
Better ignore monster for now feature.
Massive audit of item values by Rivet.
Prevent input overbuffering when it's raining.
Eating related bugs.
Hallucination fixes.
Vehicle mounted turrets.
Crafting consuming containers with contents.
Prevents many actions from passing through walls.
Weird handling of canceled item use.
Gunmods with firing modes.
Stabilized monster coordinates.
Many fixes in defense mode.
Charge rifle charging.

======

# 0.8

## Highlights:

Releasing with Russian, Chinese, and bla translations.
Draggable vehicles, e.g. shopping carts.
Memorial file listing player history.
Tiles!
Basic farming support.
Support for save backwards compatibility.
Option to adjust city size, make a whole map metropolis!
Option to adjust monster density, walls of zombies!

## Features:

Intelligence dependent skill rust option.
Uncanny Dodge CBM
Weight management rework, weight now in grams.
If the player is overloaded, the strain causes pain.
Display option for metric vs imperial vehicle speed.
Beanbag rounds for shotguns and grenade launchers.
Added headlights that can be aimed at installation time.
Active bionics.
Throw single items from stacks instead of whole stack.
Updated many menus to updated menu system that provides scrolling, filtering and more unified hotkeys.
Crafting overhaul, crafting no longer trains combat skills and vice versa.
Reworked rain protection, items now have waterproof flags.
Crafting recipes you can actually perform bubble to the top of the list.
New laser weapons.
Pneumatic weapons.
Narrow sidebar option.
Support unicode character names.
Aim-related gunmods.
Automatically adjust aim path if the default path is blocked by something.
Play Now game start for one-click game initiation.
Rework encumbrance to remove nonsensical negative encumbrance.
Loosen strictness of encumbrance in general.
Heated melee weapons.
Plastic item crafting.
Option overhaul with new tabbed menu.
Swimming now makes you wet.
Wetness can be a good thing when it's hot and you're properly attired.
Wetness effects adjusted by some mutations.
Portable Game system now usable, has playable games snake, sokoban, and robotfindskitten.
Vehicle components, vehicles, mutations and traits are moddable in json.
fruit bushes spawn in groups.
Significant rebalance of fire, emits less smoke, and small fires should burn longer.
Basic farming support.
Welding rig vehicle component.
When in a square with clothes and bedding, sleeping players will use them for warmth.
Corpse-filled pits cause less or no damage.
Adrenaline shot item.
Nerfed Adrenaline rush effect, no more bullettime.
Small vehicles are draggable and pushable. Added shopping carts.
Funnel now directs rain into container in the same square during rain.
Mutation dreams.
Siphon water out of vehicles with water tanks.
Ice labs.
Vehicle collisions based on SCIENCE!
Streamlined selecting same ammo over and over again.
Blacksmithing.
Pickling and other food preservation techniques.
Re-enabled mouth encumbrance.
Caseless ammunition and guns.
New heavy weapons.
More features spawning in houses.
Significantly reduced map save size.
Lots of professions.
Many many items and crafting recipes.
Energy weapon special effects.
Scrollbars in many list menus.
Vehicles can spawn smashed into each other.

## Bugfixes:

Mouse cursor hiding.
Terminal text display fixes.
Very significant performance improvements.
Removed input delay.
Allow exiting from long-term activities like wait.
All titlebars should use the correct version number.
Remove busywaitin WinGDI build. (caused 100% CPU usage)
No more "nothing" map tiles.
Hand out letters to bionics so more than a few are usable.
Monsters no longer attack themselves.
Fatal hunger/thirst/fatigue detected correctly.
Major monster handling performance improvements to make 50x zombies work.
Nerfed smoke inhalation.
Major performance increase in mapgen to make huge cities generate before the heat death of the universe.
Rain and acid rain doesn't bother you when underwater.
Batched raycasting optimization.
Fixed old inventory letter overlapping bug.
Use shadowcasting algorithm for fast and accurate fov calculation.
Vehicles no longer spawn floating above water.
Loaded ammo, such as nails in a nailgun can be used for crafting.
Light from items more consistent.

======

# 0.7.1 (bugfix point release)

Vehicle bed sleepiness fix.
Made coughing from smoke wake you up.
Update version for MSVC project builds.
Remove coverage property from wristwatch to prevent encumbrance.
Suppress pickup from vehicle when doing autopickup.
Fix typo in spawn list.
Don't draw item glyphs on top of furniture glyphs.
Strip out references to a removed ammunition in spawn lists.
Change in how Vehicle Examination window is displayed so it works in 12x12 View Screens
Fix for weapon mods with no ammo types.

======

# 0.7

## Highlights:

Use ncursesw and gettext for i18n support and expanded character palette.
Configurable Autopickup feature.
Configurable item spawning lists, now with more configurable spawn frequencies.
New advanced bionics.

## Features:

Use ncursesw and gettext for i18n support and expanded character palette.
Configurable Autopickup feature.
Configurable item spawning lists, now with more configurable spawn frequencies.
Probability Travel Bionic (walk through walls!)
Railgun Bionic (throw metal items at the speed of electricity!)
Flashbang bionic.
Shockwave Generator bionic.
Chain Lightning bionic.
Artificial Night bionic.
Streamlined lumberjacking tasks.
Splints are now craftable and (slowly!) heal broken limbs.
Recover CBMs from butchered player corpses
Small game arrow.
Spoiled (rotten) items will now be removed from the map after twice the time it takes to spoil.
Lit torches set enemies on fire.
Toggled Metabolic Interchange bionic, active power sources.
Changed Optimist to be more thematic and balanced.
Morale effects have more flexible durations.
Extensively reworked fire handling, e.g. campfires should last a more reasonable duration.
Preserve martial art style selection across wielding/unwielding weapons.
Simulate alt+number input for SDL version.
Quicksave command.
Added basic sludge crawler monster
More crafting recipes.
Stash knives in your boots.
Folding bicycle you can stash in a trunk.
New improvised guns.
More survival-ish foods.
Added some more heavy pistols and ammunition.
New Improvised lockpick!
Floatation Vest.
Added wine and a new shirt.
Towels.
Fuzzy time display, and precise time with wristwatch item.

## Bugfixes:

Multiple gates near one handle work correctly.
Made wild Jabberwocks much more rare.
Fix turrets shuffling around when off map.
Prevent gibbing from low-damage sources.
House generation fixes.
Allow deconstruction of refrigerators.
More consistent road placement.
Make mongroups die properly, even if the queen dies at a distance
Monsters killed by wide attacks drop corpses/loot
Fix solar panel power production on vehicles.
Cleanup tire changing activity.
Fix stunlock caused by counterattacks.
Keep Jabberwocks from spawning in classic mode.
Fix turret drops.
Extensive text handling fixes.
Menu beautification.
Allow saving while in a vehicle.
Fix div0 on bad option setting.

======

# 0.6

## Highlights:

* Zombies will revive after a time, if not butchered (or otherwise dealt with).
* The Android trait now behaves the way that the description indicates.
* Gasoline can be siphoned from vehicles. Requires a rubber hose for now - these are easier to acquire.
* Sewing requires materials other than thread - rags for cloth, leather patches for leather, Kevlar bricks, plastic chunks.
* Leather/Kevlar/plastic/fur repair/reinforcement actually possible!
* Inventory management UI improvements, and a new screen to organize worn items.
* NPCs continue to be less buggy, but are still prone to crashes.
* Weapon firing code reworked a bit. UI improvements, and you should now be able to fire at anything within range.
* Reworked the armor/protection code.
* Reworked the learning system: replaced XP with Focus. See the relevant help text.
* Added a *bunch* of new multi-stage missions, for those who play with the shelter NPC turned on.
* Many new buildings (See full changelog list)
* Vehicle collision physics are now based on *actual* physics! Reduces collision insanity.
* Option to use trigonometric distance instead of roguelike distance. In other words light, line of sight are circular instead of square.
* Zombie density in towns is based on nearby buildings instead of distance from town center.
* Higher-performance (on windows) SDL-based rendering as an optional build type.
* Movement on and around vehicles greatly streamlined.
* Sound indicator lets you know how much noise you're making.
* Turn cost indicator lets you know how long actions take.
* Overkilled monsters now spray gibs around instead of disappearing.
* Mostly remove limits on how many items fit in a tile of ground.
* As usual, many bugfixes.

## Full list:

Purifier no longer removes traits available at chargen.
Fix some calculations that wanted floating-point math, and were using integer math.
Fix some vehicle collision craziness related to skids.
Added zombie revival. Chance of unbutchered zombie corpses rezzing, once 6 hours have passed.
Advanced inventory UI improvements/fixes.
Dropping count-by-charge items (batteries, meds, etc.) into vehicles will cause restacking.
Android trait always gives a power system bionic.
Fix torso encumbrance display (it's smart about sign use now).
Bitmask-based item flags no longer exist! Instead, we have string-based tags, that have no upper limit.
Tweaked glowstick behavior - can no longer deactivate, and they have a dead state.
Android trait should no longer give the player faulty bionics.
Bolts moved to ammo category, like arrows.
Added bone broth, and recipe.
Adjust how Climate Control bionic works, make vehicles have functioning (magic!) AC.
Added fuel siphoning using rubber hose.
Appearance-improving mutations are now flagged as being good mutations.
Welder charges are actually used during vehicle construction.
Items will no longer become erroneously fitted, and item tags should not spread during map loading.
Weather accounts for starting time properly.
Containers can be unloaded again (they were bugged).
Optimized scentmap updates, hopefully this speeds up certain activities.
Pit-requiring constructions have pit digging as their first two stages, to make it more obvious what the prereqs are.
Some menus (notably, inventory) can be navigated with arrow keys and enter.
Allowing sewing of leather items, make sewing require rags/patches.
Cooking rotten food does not make it magically fresh any more.
Resolves an issue where destroying an item while tailoring would crash the game.
New UI to sort clothing and automatically assign special characters to clothing (accessed via +)
Footwear warmth values tweaked to be more flexible.
Wool warmth is not reduced by rain.
Sofas and armchairs help with sleeping.
Temperature is less of an issue while sleeping.
Warning messages for when the player is cold/hot while sleeping.
Oversized clothing can be worn over anything (blankets, cloaks, etc).
Sound interruptions can be categorically ignored while crafting, reading, etc.
More improvements to the advanced inventory UI.
Shrubs less difficult to smash.
Upgraded versions of Fast Healer still give you bonuses while sleeping.
Soldering iron recipe learnable via disassembly.
Integrated toolset power usage normalized on a few recipes.
Vehicle speed is now taken into account when throwing a character that exits a moving vehicle.
Gasoline lanterns added to the game.
Bifocal glasses added to the game.
Tweak Windows (catacurse) colors.
Correct window border color behavior under Windows.
Add glass jars, make sauces spawn in them instead of in tin cans.
Removed a couple NPC crash bugs.
You can safely exit a vehicle moving less than 1 MPH.
Fix a pair of drawing glitches related to the item pickup window.
Remove the artificial delay when animating vehicle movement.
Out-of-range enemies are still drawn when firing a weapon.
Make it so that anything within range can be targeted with a ranged weapon.
Disassembly recipe for vacuum sealer.
Backspace no longer causes junk to be input during string entry.
The overmap screen now lets you use "<" and ">" to view different z-levels.
Reworked the armor/protection code.
Fridges drop rubber hose instead of pipe when destroyed.
Reworked the learning system: replaced XP with Focus. See the relevant help text.
Autosave should save everything now, rather than a subset.
Fix artifact saving/loading... again.
Added new missions.
Added cathedral to mapgen.
Fixed flamethrowers.
Add 40mm acid bomb shells.
Moving furniture causes noise.
Clothing damage descriptions now depend on the item's material.
Gunmods now show "%" properly in the magazine size line.
Add bicycle seats: low-mass seats that can't take a seatbelt.
Vehicle collision physics are now based on *actual* physics! Reduces collision insanity.
Foraging gives survival experience, even on failure.
Disassembling ammo gives firearms experience.
Ball bearings should hopefully drop now.
Added headlights to a few more default vehicles.
Lab coats can be fitted.
Items in adjacent containers (fridges, lockers, etc.) visible with 'V' screen.
Players can no longer examine sealed crates to see their contents.
Funnels give acid water during acid rain :).
Acid water (after refinement) now an alternate ingredient for acid bombs.
Corrected a few item name typos.
Cleaned up generation of a particular (spiral-y) underground room.
More temperature tweaks.
Being hot makes you MORE thirsty, not less.
Reworked item unloading and reloading a bit to remove bugs.
Flatbed trucks now have rear windows.
Electric cars added as potential vehicle spawns.
Fix some bugs related to known overmap data and leaking the state to other characters.
Effects of current stats are shown on the '@' screen.
Materials obtained from clothing depend on the clothing's damage level.
Fixed some lab mapgen bugs.
Mansions got a little love.
Having too little intelligence for a book is more of a penalty.
Vehicle headlight state is persistent after save-load.
Being hot no longer increases thirst by an unreasonable amount
Minor : temp_conv and dis.intensity are saved, fixing strange on-load inconsistencies
Minor : Diseases that affect speed no longer overwrite each other in the @ menu
Clothing with pockets provides a bonus to hand warmth when not wielding a weapon.
New large building with basement: Prison
Basement level for hazardous waste sarcophagus.
New building with basement: mysterious cabin.
Display recent log messages on player death.
Radiation exposure is now more dangerous
Mutations from radiation can be disabled.
Mutation categories now more dominant.
Added themed mutagens with recipes.
New medical items.
Bundle of plastic bags item for stowing bags.
Rebalance chance of cutting weapons getting stuck, much less likely now.
Smashing corpses prevents them from reviving.
Burning corpses prevents them from reviving.
Stopped players from leaving slime trails or webs while in a vehicle.
Made vitamins have an effect again.
Made multiple gasoline tanks drain properly.
Added tiny pain effect to Acid Drizzle, raincoats now offer a bit of protection to acid rain/drizzle.
Advanced inv: "e" pulls up inventory item menu. Help window displays feedback messages for actions taken. "?" toggles between help and msg viewer.
Eliminate radiation dosage saturation, halving dosage rate to compensate. (radiation is slower, but more implacable)
Fitting screen now shows storage and encumbrance in item columns.
Added leather vest item and crafting recipe.
avoid use of pow() in distance calculation, speeding them up an order of magnitude.
Make blood filter remove all other drug based diseases.
Make blood analysis detect all drugs.
Behold, sharpie markers.
Display actual keymapping instead of default one in most help text.
Stopped bleeding, bites, and poison from applying when stopped by armor.
Safely hop from slow-moving vehicles, get hurt from quick ones.
Multidrop screen now shows a summary of what is about to be dropped.
Sort inventory by item charges, use low-charge items first.
Option to auto-save before sleep.
Lava burns things and can be used for crafting.
Multiple fixes to burst-fire targeting.
Prevent turrets from shooting themselves.
Prevent friendly turrets from trying to shoot through the player.
Brass catcher item to catch your brass for recrafting.
More power armor variants.
Make movement take half the cost of both the beginning and end tiles, instead of just taking the cost of the end tile.
Made shooting interactions more realistic.
Add radiation badge item and associated infrastructure.
Automagically add new keybindings, so long as they don't conflict.
Significantly reduces the number of giant worms.
Adds strawberry bushes.
Advanced inventory: Add [c]ategory sort.
Large number of added archery items: Wide range of bows crossbows, and arrows, and a multitude of crafting recipes.
Stop unnecessarily saving adjacent overmaps every time they are potentially dirtied. (prevents periodic pauses!)
Hard Leg Guards and Metal Leg guards.
Picking berry bushes trains survival (at low levels).
Added skill support into professions.

======

# 0.5

## Highlights:

* Many new details added to mapgen! New buildings, ruined vehicles on roads, and so on.
* Much more modding-friendly: MANY bits of data have been moved into data files, rather than being hardcoded in the source.
* A handful of recipes can be learned from sources other than just leveling your skills.
* Artifacts should save/load properly now!
* Assorted UI tweaks and improvements.
* Weather radio and directional antenna.
* Rain funnels - first step towards proper rain barrels.
* Robust Genetics and dodging have both been significantly rebalanced, and should actually be useful.
* Zombies wear damaged clothing.
* Tailoring is more important, and string is easier to acquire.
* New content all around!
* Numerous bugfixes.

## Full list:

Matches usable anywhere lighters could be used previously.
Draw lit areas outside of LOS and normal sight radius the same as unlit areas
Tell the player when their gear is damaged in combat
Display player feat morale boosts
Pickling/canning
Only rust skill if X turns have passed since practice, not every x turns.
Halve rate of skill rust across the board.
Push crafting recipes out to JSON - now moddable without recompiling!
Acid rain causes pain not injury
Changed default viewmorale key to v
Learn crafting recipes from item disassembly or books.
New Hardcore trait
Other new traits: Skilled Liar, Pretty, Beautiful, Very Beautiful, Glorius (cancels truth-teller, ugly mutations)
Set minimum move to 25
Death by starvation or thirst
New professions: tailor, scoundrel
Adjusted conditions for cutting and stabbing skill practice (should be able to practice piercing now)
Code compiles with no warnings.  No user-visible change, but important stability milestone.
Added a craftable power armor power interface CBM, solar panels.
Continuous reading.
New mixed drinks
A new book; "To Serve Man"
Glowsticks, found in sporting goods stores and bedrooms.
Broken and Empty windows can no longer be taped up, alarmed windows can.
Palisade walls changed to require 2 6foot ropes rather than one thirty foot one.
Domestic Windows drop strings now (Those are the kind that can be opened)
String can be made from sinew and plant fiber.
Added blankets, fur blankets (craft only), emergency blankets, sleeping bags, fur sleeping bags (craft only).
Added house coat, snuggie, cloak, fur cloak (craft only), leather cloak (craft only).
Added fur scarf, fur gloves, fur trenchcoat, fur pants, fur boots (all craft only).
All tailoring items that use fur require survival as secondary skill.
Added crafting recipes for bandana, blanket, house coat, cloak.
Weather radio
Radios are tuneable, so you can receive from more than one station without moving.
New item that doubles battery capacity of tools, recipe learn from certain electronics books.
Bugfix: reduced chance of "Tried to kill monster" debug spam.
Bugfix: reduced chance of "Stopping out-of-map vehicle" spam.
Bugfix: can unload liquids into items wielded in hands (e.g., steel jerrycans).
Bionics screen shows current and maximum power.
Escape key usable to exit out of more menus.
Multidrop screen continually updates to show new potential weight/volume.
Bugfix: longbow should not end up loaded while in inventory, and can be fired if it does.
Backpacks, messenger bags, etc. can be repaired via sewing kits.
Add fire drill as a survivalcraft firestarter (trickier and slower than lighter/matches).
Furry mutation provides warmth, Bark mutation protects from fire.
Removed/reduced a lot of spam messages related to being hot or cold.
Sleeping should be easier in the cold (decreased chances of waking up).
Being too hot can now wake you up.
Increased the amount fo heat generated by the player while awake.
Tweaked hunger and fatigue's contribution to body temperature.
More traits and mutations have body temperature effects.
Fix artifact saving and loading.
Multiple building additions in town and in the countryside.
Support for 2x2 and 3x3 buildings.
Temporary fix to decrease the number of large structures with roads running through them.
Items can only be set on fire if it would affect them (no more burning sheets infinitely).
Looking around at items (with "V") has a few improvements.
Soldering irons give heating elements when disassembled, tweak numbers for hotplates and water purifiers.
Advanced inventory management screen, default keymap "/". Lets you interact with adjacent tiles.
Roadmap is made of paper.
Removed RV kitchen units from some spawn locations.
Backend: made it much easier to define pre-built locations. Responsible for a lot of the new building types.
Increased the quench value of clean water.
Early-game survivalist stabbing weapon is now pointy stick. Wood spear is higher level.
You can now read using torches and other items.
Addictions can be configured explicitly in the professions file.
Tweak crossbow trap drops.
Made several UI screens smarter (resize to fit screen, esc can exit, etc.).
Show nearby map notes on the minimap.
Some item types can be defined from data files now! So far: misc/melee, armor, guns, ammo, tools, gun mods, books
Glasses can be worn with power armor.
Added several new constructions.
Power use of integrated toolset has been rebalanced.
Armor CBMs have had drawbacks removed.
Rain coats can be made from plastic bags.
Fursuits.
Work to make NPCs less buggy.
Nuclear missile fixes.
Tweaked steel recycler behavior.
Autosaves take into account the passage of real-world time.
Placeable funnel that collects some water while raining.
Characters with the Android trait no longer get unimplemented bionics.
Added several new options.
NPC spawning is toggled with the in-game options menu rather than a text file hack.
Added more wildlife (coyotes, cats, etc.).
Robust Genetics trait heavily buffed.
Change how overmap tile data is saved, to allow for more terrain types and buildings.
Add high-capacity power storage CBM.
Add some new magazines and entertainment books.
Blisters no longer lower max HP (at least until the system is more fleshed out).
Cannibal trait has been rebalanced, as well as morale effects of eating human flesh.
Added cookbook for Italian recipes.
Sewing now requires an adequate source of light.
New health display for non-Self Aware characters, accurate to 1/10th max HP rather than 1/4th.
Targeting window (when throwing/firing weapons) has been reorganized.
Directional antennas!
Gas pumps have been rebalanced (less fragile when filling vehicles, more fragile when filling containers).
Added sling, slingshot, and associated ammunition.
Gas stations can spawn next to highways.
Large creatures are more likely to leave a corpse when taking high damage.
Add flavor items with variable descriptions to the game (fliers and such).
Some guns have range modifiers independent of their ammo. Buffed coilgun range.
Add limb torsion ratchet bionic, generates power when moving.
Desks don't spawn outside any more.
The option to delete your world on character death actually works now!
Tweaked projectile/glass interaction, stopped leaping monsters from phasing through windows.
Debug menu changes.
Made it possible to build indoor furniture in more situations.
Updated readme, added contributing guidelines.
Stopped small animals from suiciding, in many cases (e.g., broken windows and landmines).
Add a few hats. No, not TF2-style.
Artifacts will successfully save and load now!
Adjusted monster spawning mechanics to reduce the chance of swarms of difficult zombies.
Stop roads from going through buildings so often.
Pits less awkward to board over (can use nearby items).
Tweak glass bottle weight/volume.
Allow for reading/sewing in the dark through mutations/CBM's with a speed penalty.
Rewrote dodge abilities to have a noticeable impact.
Mansion pools are considered indoors now.
Tires can be changed with a wrench and a jack.
Add game logic to handle recipes that take the same item as a component and a tool, and add UI to alert the player.
Improve rendering in the main Windows port - animations should display better.
Cave-ins cause damaging rubble to fall.
Improve fuel gauge display in the vehicle examination window.
Overmap notes blink again.
Space and tab should be available for keymaps.
Hitting the "pause"/"skip turn" button will let you cancel reading, crafting, and other long-term actions.
Special road spawns should not happen on bridges.
Ruined vehicles spawn on roads.
Zombies wear damaged clothing.
Nighttime lights are visible from reasonable distances now.

======

# 0.4

Make the battery system bionic only consume as many batteries as necessary to fully power yourself
Knives can also cauterize wounds now. Requires a lighter.
Soldering irons (and hotplates, why not) can be used to cauterize wounds, causing pain and removing any bleeding or uninfected bite effects.
Fixed crash bug in Windows when attacks hit something off-screen?
Fixed precipitation animation with shifted viewport.
Can now disassemble items from the examination screen.
Added colored hinting to the item examination sidebar listing possible actions. e.g., "W" (for "wear") is grayed out if the item isn't wearable.
Added ability to craft a recipe continuously (until out of materials, etc.).
Reduce (maybe fully fix) wolf self-attacks.
Power armor.
More fitted gear, and a few more pieces made craftable.
Vehicle-mountable water tanks and kitchen units, implied storage-battery-charging generators.
Map tiles can now contain up to 64 items.
Beer has been made weaker, and now appears in kegs in liquor stores and bars.
Steel jerrycans.
Any gun can now be used one-handed if you are strong enough.
Hardcoded frostbite not to occur above freezing temperatures.
Improved fire's ability to warm the player. Also, standing on fire and being on fire warm up the player.
Fixed body temperature equalization.
Sunny and clear weather no longer warm the player underground.
Standing in water or sewage will increase the rate of heat loss (but not make the player colder)
The head and torso now lose heat faster than other body parts.
Body temperature drops as you lose HP.
Encumbrance menu's listing of warmth has been made more colorful.
Mouth (face) now has appropriate cold and hot diseases.
The ability to cauterize wounds to heal bites and stop bleeding. (a)ctivate a knife, requires a lighter.
The ability to craft an item as many times as is possible. Defaults to the + key. (Linux and Mac users will need to assign a key)
Added M72-LAW. Makes a large explosion and penetrates armor well. One shot only.
Clothing can be made fitted by (a)pplying a sewing kit.
Some foods can be heated, hot food grants a larger morale bonus than cold food.
Ammunition explodes rather than burning.
Lightstrips, function as weak light providers. Craftable.
Bandages and First Aid kits no longer show uninjured bodyparts in the menu.
Some basic professions, more to be added later.

======

# 0.3

Many menus stretch with an enlarged viewport.
An action to repeat the last craft has been added, default keybinding of -
When crafting liquid items, the game asks you for a container first, then asks if you want to dump the item.
A large amount of survival craft has been added, allowing you to make most of the basic tools and necessities. Along with several new weapons, some storage items and a liquid container.
Smoker Zombies, belch clouds of smoke at players, slowing them and blocking LOS.
Robots now pull from separate drop lists when killed.
Alcohol cost for Torches and Bandages has been increased to 7, or one third of a bottle.
Alcohol cost for molotovs has been reduced to 14, gasoline cost increased to 400.
Chitinous boots and gauntlets added.
Picklock kits break when damaged 5 times.
Zombie spawn ratios have been rebalanced for static spawning.
Pocketknives are usable for all logical recipes.
Child zombies have had a small pool of item drops added.
HP Ignorant is now the player default, Self Aware can be purchased to display exact HP.
Lawnmower blades have been replaced with generic blades, most bladed items are made using blades instead of machetes/swords now.
Nail bat, nail board and makeshift halberd now all have weak block.
Wild veggies function as plant marrow for most recipes.
Meat soup added, more cooking to come.
The player now spawns with a pocket knife and lighter.
Sledge hammer is usable to board windows and doors up.
Heartless trait has been removed, replaced with the Cannibal trait, which allows you to eat human meat with no morale penalty.
Braziers are now craftable. They contain fire and can be set up indoors.
Bulletin Boards can be built to set an area as your home base. NPCs can
be told to wait there and will defend the area.
Bear traps have been increased in weight and volume.
Carboys have been renamed to Gallon jugs.
You can now create a character without allocating all skill points.
Winter Boots and Raincoats now correctly display the reinforced tag.
Kills can now be accessed from in-game. Default key is ).
'Phew it's hot warm' message has been fixed.
The game now accepts wielded items when checking for containers.
Sunny and Clear weather now provide warmth.
Internal Climate Control bionic consumes power to cool or warm you.
Crash bug caused by the screen being larger than the loaded overmap has
been fixed.
Crash bug when going down stairs near cities has been fixed.
Hunger now affects body temperature.
Added new crafting recipes: shorts, cargo shorts, balaclava, long underwear,
glove liners, socks.
Added a digging stick. Can be used to dig shallow pits, and level construction enough to enable crafting of stone shovels.

Got angry at other developers for not updating changelog.

======

# 0.2

Reworked spawning option which places zombies at world generation
rather than generating them dynamically in play.
Implementation of a context menu when examining inventory items.
Machine added to hospitals to regrow limbs.

======

# 0.1

Palisade Walls and Gates - Pretty tough to bash down, and can be fired through
Log Walls - Basically the same as wood walls, different construction methods.
The ability to disassemble tshirts and tank tops by hand. - Handy for bleeding.
Revolver Shotgun - NotTe much to say on this.<|MERGE_RESOLUTION|>--- conflicted
+++ resolved
@@ -479,12 +479,9 @@
 Toggle haul from action menu when hauling
 Explain that degraded items are degraded
 Message to player when UPS equipment runs out of power.
-<<<<<<< HEAD
-Present dispersion as MOA in item UI
-=======
 Construction interface shows prerequisite furniture/terrain flags
 Default android sidebar changed to sidebar-mobile
->>>>>>> ca8f4928
+Present dispersion as MOA in item UI
 
 
 ## Mods:
@@ -905,7 +902,7 @@
 [Mods] When shapeshifted into a form with no hands, you don't have hands
 [Mods] Your gear doesn't protect you when you're shapeshifted
 [Mods] If you have a broken limb and are in a shapeshifted form, you can't fly
-<<<<<<< HEAD
+[DDotD] Add drag down attack when you're grabbed and surrounded
 [Magiclysm] Add Aerial Assassin monster and `PERMANENT_INVISIBILITY` flag to go with it
 [XEDRA] Replace steel material in items with updated steel types to allow repairing
 [Sky Island] Stop running bunker climate control if you're immune to temperature on the island
@@ -918,9 +915,6 @@
 Aftershock: Replace remaining vanilla robots with more setting appropriate ones
 [Magiclysm] Limit Empty to affect only in-mod spells
 [Magiclysm] Add the rust monster
-=======
-[DDotD] Add drag down attack when you're grabbed and surrounded
->>>>>>> ca8f4928
 
 
 ## Balance:
@@ -1403,7 +1397,7 @@
 Fix deserialization error with power level
 Power grid deleted on ship movement
 AIM uilist submenu shaking violently.
-<<<<<<< HEAD
+fix zones disabling on save/load
 Fix wrong type usage in jmath function
 Energy remaining now looks for battery ammo_types
 Prevent detecting fireplaces through walls
@@ -1424,9 +1418,6 @@
 Account for threshold_substitutes in the mutation selector
 [Magiclysm/XE] Fix shapeshifted gear that's subsumed into your form still being damaged
 [MoM] Fix Vitakinetic enervation debuff duration
-=======
-fix zones disabling on save/load
->>>>>>> ca8f4928
 
 
 ## Performance:
@@ -1602,7 +1593,7 @@
 Use optional/mandatory for weather type, trap, start location, scent map, profession group, and various json loading cleanup
 Check for unused extend/delete/proportional/relative with mandatory
 Begin moving duplicated UI code to new helpers library
-<<<<<<< HEAD
+zzip.exe: a tool for manipulating compressed save 'zzip' files.
 Remove Object Creator
 Remove mostly-unused typed assign readers
 Allow using extend/delete on non-container types with optional/mandatory
@@ -1610,9 +1601,6 @@
 Use optional for monster weakpoints, regeneration modifiers, and special attacks
 Move vpart_info to mostly use optional/mandatory instead of assign
 Use optional/mandatory for overmap data
-=======
-zzip.exe: a tool for manipulating compressed save 'zzip' files.
->>>>>>> ca8f4928
 
 
 ## Build:
